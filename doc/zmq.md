# Block and Transaction Broadcasting with ZeroMQ

[ZeroMQ](https://zeromq.org/) is a lightweight wrapper around TCP
connections, inter-process communication, and shared-memory,
providing various message-oriented semantics such as publish/subscribe,
request/reply, and push/pull.

The Sparks Core daemon can be configured to act as a trusted "border
router", implementing the sparks wire protocol and relay, making
consensus decisions, maintaining the local blockchain database,
broadcasting locally generated transactions into the network, and
providing a queryable RPC interface to interact on a polled basis for
requesting blockchain related data. However, there exists only a
limited service to notify external software of events like the arrival
of new blocks or transactions.

The ZeroMQ facility implements a notification interface through a set
of specific notifiers. Currently there are notifiers that publish
blocks and transactions. This read-only facility requires only the
connection of a corresponding ZeroMQ subscriber port in receiving
software; it is not authenticated nor is there any two-way protocol
involvement. Therefore, subscribers should validate the received data
since it may be out of date, incomplete or even invalid.

ZeroMQ sockets are self-connecting and self-healing; that is,
connections made between two endpoints will be automatically restored
after an outage, and either end may be freely started or stopped in
any order.

Because ZeroMQ is message oriented, subscribers receive transactions
and blocks all-at-once and do not need to implement any sort of
buffering or reassembly.

## Prerequisites

The ZeroMQ feature in Sparks Core requires the ZeroMQ API >= 4.0.0
[libzmq](https://github.com/zeromq/libzmq/releases).
For version information, see [dependencies.md](dependencies.md).
Typically, it is packaged by distributions as something like
*libzmq3-dev*. The C++ wrapper for ZeroMQ is *not* needed.

In order to run the example Python client scripts in the `contrib/zmq/`
directory, one must also install [PyZMQ](https://github.com/zeromq/pyzmq)
(generally with `pip install pyzmq`), though this is not necessary for daemon
operation.

## Enabling

By default, the ZeroMQ feature is automatically compiled in if the
necessary prerequisites are found.  To disable, use --disable-zmq
during the *configure* step of building sparksd:

    $ ./configure --disable-zmq (other options)

To actually enable operation, one must set the appropriate options on
the command line or in the configuration file.

## Usage

Currently, the following notifications are supported:

    -zmqpubhashblock=address
    -zmqpubhashchainlock=address
    -zmqpubhashtx=address
    -zmqpubhashtxlock=address
    -zmqpubhashgovernancevote=address
    -zmqpubhashgovernanceobject=address
    -zmqpubhashinstantsenddoublespend=address
    -zmqpubhashrecoveredsig=address
    -zmqpubrawblock=address
    -zmqpubrawchainlock=address
    -zmqpubrawchainlocksig=address
    -zmqpubrawtx=address
    -zmqpubrawtxlock=address
    -zmqpubrawtxlocksig=address
    -zmqpubrawgovernancevote=address
    -zmqpubrawgovernanceobject=address
    -zmqpubrawinstantsenddoublespend=address
    -zmqpubrawrecoveredsig=address

The socket type is PUB and the address must be a valid ZeroMQ socket
address. The same address can be used in more than one notification.
The same notification can be specified more than once.

The option to set the PUB socket's outbound message high water mark
(SNDHWM) may be set individually for each notification:

    -zmqpubhashtxhwm=n
    -zmqpubhashblockhwm=n
    -zmqpubhashchainlockhwm=n
    -zmqpubhashtxlockhwm=n
    -zmqpubhashgovernancevotehwm=n
    -zmqpubhashgovernanceobjecthwm=n
    -zmqpubhashinstantsenddoublespendhwm=n
    -zmqpubhashrecoveredsighwm=n
    -zmqpubrawblockhwm=n
    -zmqpubrawtxhwm=n
    -zmqpubrawchainlockhwm=n
    -zmqpubrawchainlocksighwm=n
    -zmqpubrawtxlockhwm=n
    -zmqpubrawtxlocksighwm=n
    -zmqpubrawgovernancevotehwm=n
    -zmqpubrawgovernanceobjecthwm=n
    -zmqpubrawinstantsenddoublespendhwm=n
    -zmqpubrawrecoveredsighwm=n

The high water mark value must be an integer greater than or equal to 0.

For instance:

<<<<<<< HEAD
    $ sparksd -zmqpubhashtx=tcp://127.0.0.1:28332 \
               -zmqpubrawtx=ipc:///tmp/sparksd.tx.raw \
=======
    $ dashd -zmqpubhashtx=tcp://127.0.0.1:28332 \
               -zmqpubhashtx=tcp://192.168.1.2:28332 \
               -zmqpubrawtx=ipc:///tmp/dashd.tx.raw \
>>>>>>> 19512988
               -zmqpubhashtxhwm=10000

Each PUB notification has a topic and body, where the header
corresponds to the notification type. For instance, for the
notification `-zmqpubhashtx` the topic is `hashtx` (no null
terminator) and the body is the transaction hash (32
bytes).

These options can also be provided in sparks.conf.

ZeroMQ endpoint specifiers for TCP (and others) are documented in the
[ZeroMQ API](http://api.zeromq.org/4-0:_start).

Client side, then, the ZeroMQ subscriber socket must have the
ZMQ_SUBSCRIBE option set to one or either of these prefixes (for
instance, just `hash`); without doing so will result in no messages
arriving. Please see [`contrib/zmq/zmq_sub.py`](/contrib/zmq/zmq_sub.py) for a working example.

The ZMQ_PUB socket's ZMQ_TCP_KEEPALIVE option is enabled. This means that
the underlying SO_KEEPALIVE option is enabled when using a TCP transport.
The effective TCP keepalive values are managed through the underlying
operating system configuration and must be configured prior to connection establishment.

For example, when running on GNU/Linux, one might use the following
to lower the keepalive setting to 10 minutes:

sudo sysctl -w net.ipv4.tcp_keepalive_time=600

Setting the keepalive values appropriately for your operating environment may
improve connectivity in situations where long-lived connections are silently
dropped by network middle boxes.

## Remarks

From the perspective of sparksd, the ZeroMQ socket is write-only; PUB
sockets don't even have a read function. Thus, there is no state
introduced into sparksd directly. Furthermore, no information is
broadcast that wasn't already received from the public P2P network.

No authentication or authorization is done on connecting clients; it
is assumed that the ZeroMQ port is exposed only to trusted entities,
using other means such as firewalling.

Note that when the block chain tip changes, a reorganisation may occur
and just the tip will be notified. It is up to the subscriber to
retrieve the chain from the last known block to the new tip.

There are several possibilities that ZMQ notification can get lost
during transmission depending on the communication type you are
using. Sparksd appends an up-counting sequence number to each
notification which allows listeners to detect lost notifications.<|MERGE_RESOLUTION|>--- conflicted
+++ resolved
@@ -108,14 +108,9 @@
 
 For instance:
 
-<<<<<<< HEAD
     $ sparksd -zmqpubhashtx=tcp://127.0.0.1:28332 \
+               -zmqpubhashtx=tcp://192.168.1.2:28332 \
                -zmqpubrawtx=ipc:///tmp/sparksd.tx.raw \
-=======
-    $ dashd -zmqpubhashtx=tcp://127.0.0.1:28332 \
-               -zmqpubhashtx=tcp://192.168.1.2:28332 \
-               -zmqpubrawtx=ipc:///tmp/dashd.tx.raw \
->>>>>>> 19512988
                -zmqpubhashtxhwm=10000
 
 Each PUB notification has a topic and body, where the header
