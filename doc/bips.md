--- conflicted
+++ resolved
@@ -1,9 +1,5 @@
-<<<<<<< HEAD
-BIPs that are implemented by Sparks Core (up-to-date up to **v18.0**):
-=======
-BIPs that are implemented by Bitcoin Core, some of them are relevant for Dash Core, some are just mentioned as a reference.
+BIPs that are implemented by Bitcoin Core, some of them are relevant for Sparks Core, some are just mentioned as a reference.
 Versions and PRs are relevant to Bitcoin's core if not mentioned other.
->>>>>>> 19512988
 
 * [`BIP 9`](https://github.com/bitcoin/bips/blob/master/bip-0009.mediawiki): The changes allowing multiple soft-forks to be deployed in parallel have been implemented since **v0.12.1**  ([PR #7575](https://github.com/bitcoin/bitcoin/pull/7575))
 * [`BIP 11`](https://github.com/bitcoin/bips/blob/master/bip-0011.mediawiki): Multisig outputs are standard since **v0.6.0** ([PR #669](https://github.com/bitcoin/bitcoin/pull/669)).
