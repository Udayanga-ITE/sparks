--- conflicted
+++ resolved
@@ -1,9 +1,4 @@
-<<<<<<< HEAD
-TOR SUPPORT IN SPARKS CORE
-=======================
-=======
-# TOR SUPPORT IN DASH CORE
->>>>>>> 43d2973a
+# TOR SUPPORT IN SPARKS CORE
 
 It is possible to run Sparks Core as a Tor hidden service, and connect to such services.
 
@@ -14,12 +9,7 @@
 for how to properly configure Tor.
 
 
-<<<<<<< HEAD
-1. Run Sparks Core behind a Tor proxy
-----------------------------------
-=======
-## 1. Run Dash Core behind a Tor proxy
->>>>>>> 43d2973a
+## 1. Run Sparks Core behind a Tor proxy
 
 The first step is running Sparks Core behind a Tor proxy. This will already make all
 outgoing connections be anonymized, but more is possible.
@@ -52,12 +42,7 @@
 	./sparksd -proxy=127.0.0.1:9050
 
 
-<<<<<<< HEAD
-2. Run a Sparks Core hidden server
--------------------------------
-=======
-## 2. Run a Dash Core hidden server
->>>>>>> 43d2973a
+## 2. Run a Sparks Core hidden server
 
 If you configure your Tor system accordingly, it is possible to make your node also
 reachable from the Tor network. Add these lines to your /etc/tor/torrc (or equivalent
@@ -112,25 +97,7 @@
 	./sparksd -onion=127.0.0.1:9050 -externalip=ssapp53tmftyjmjb.onion -discover
 
 
-<<<<<<< HEAD
-3. List of known Sparks Core Tor relays
-------------------------------------
-=======
-## 3. List of known Dash Core Tor relays
->>>>>>> 43d2973a
-
-Note: All these nodes are hosted by masternodehosting.com
-
-* l7oq3v7ujau5tfrw.onion
-* vsmegqxisccimsir.onion
-* 4rbha5nrjso54l75.onion
-* 3473226fvgoenztx.onion
-* onn5v3aby2dioicx.onion
-* w5n7s2p3mdq5yf2d.onion
-* ec4qdvujskzasvrb.onion
-* g5e4hvsecwri3inf.onion
-* ys5upbdeotplam3y.onion
-* fijy6aikzxfea54i.onion
+## 3. List of known Sparks Core Tor relays
 
 
 ## 4. Automatically listen on Tor
@@ -161,7 +128,7 @@
 
 ## 5. Privacy recommendations
 
-- Do not add anything but Dash Core ports to the hidden service created in section 2.
+- Do not add anything but Sparks Core ports to the hidden service created in section 2.
   If you run a web service too, create a new hidden service for that.
   Otherwise it is trivial to link them, which may reduce privacy. Hidden
   services created automatically (as in section 3) always have only one port
