--- conflicted
+++ resolved
@@ -1,14 +1,9 @@
 The MIT License (MIT)
 
-<<<<<<< HEAD
-Copyright (c) 2009-2017 The Bitcoin Core developers
-Copyright (c) 2014-2017 The Dash Core developers
-Copyright (c) 2016-2022 The Sparks Core developers
-=======
 Copyright (c) 2009-2020 The Bitcoin Core developers
 Copyright (c) 2009-2020 Bitcoin Developers
 Copyright (c) 2014-2020 The Dash Core developers
->>>>>>> 351fbf65
+Copyright (c) 2016-2022 The Sparks Core developers
 
 Permission is hereby granted, free of charge, to any person obtaining a copy
 of this software and associated documentation files (the "Software"), to deal
