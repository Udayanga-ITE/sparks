#!/usr/bin/env python3
#
# linearize-data.py: Construct a linear, no-fork version of the chain.
#
# Copyright (c) 2013-2014 The Bitcoin Core developers
# Copyright (c) 2016-2022 The Sparks Core developers
# Distributed under the MIT software license, see the accompanying
# file COPYING or http://www.opensource.org/licenses/mit-license.php.
#

from __future__ import print_function, division
import struct
import re
import os
import os.path
import sys
<<<<<<< HEAD
import hashlib
=======
import dash_hash
>>>>>>> eaca69b2
import datetime
import time
import neoscrypt
from collections import namedtuple
from binascii import hexlify, unhexlify


settings = {}

def hex_switchEndian(s):
    """ Switches the endianness of a hex string (in pairs of hex chars) """
    pairList = [s[i:i+2].encode() for i in range(0, len(s), 2)]
    return b''.join(pairList[::-1]).decode()

def uint32(x):
    return x & 0xffffffff

def bytereverse(x):
    return uint32(( ((x) << 24) | (((x) << 8) & 0x00ff0000) |
               (((x) >> 8) & 0x0000ff00) | ((x) >> 24) ))

def bufreverse(in_buf):
    out_words = []
    for i in range(0, len(in_buf), 4):
        word = struct.unpack('@I', in_buf[i:i+4])[0]
        out_words.append(struct.pack('@I', bytereverse(word)))
    return b''.join(out_words)

def wordreverse(in_buf):
    out_words = []
    for i in range(0, len(in_buf), 4):
        out_words.append(in_buf[i:i+4])
    out_words.reverse()
    return b''.join(out_words)

def calc_hdr_hash(blk_hdr):
<<<<<<< HEAD
	hash2_o = neoscrypt.getPoWHash(blk_hdr)

	return hash2_o
=======
    #hash1 = hashlib.sha256()
    #hash1.update(blk_hdr)
    #hash1_o = hash1.digest()

    #hash2 = hashlib.sha256()
    #hash2.update(hash1_o)
    #hash2_o = hash2.digest()

    #return hash2_o
        pow_hash = dash_hash.getPoWHash(blk_hdr)
        return pow_hash
>>>>>>> eaca69b2

def calc_hash_str(blk_hdr):
    hash = calc_hdr_hash(blk_hdr)
    hash = bufreverse(hash)
    hash = wordreverse(hash)
    hash_str = hexlify(hash).decode('utf-8')
    return hash_str

def get_blk_dt(blk_hdr):
    members = struct.unpack("<I", blk_hdr[68:68+4])
    nTime = members[0]
    dt = datetime.datetime.fromtimestamp(nTime)
    dt_ym = datetime.datetime(dt.year, dt.month, 1)
    return (dt_ym, nTime)

# When getting the list of block hashes, undo any byte reversals.
def get_block_hashes(settings):
    blkindex = []
    f = open(settings['hashlist'], "r", encoding="utf8")
    for line in f:
        line = line.rstrip()
        if settings['rev_hash_bytes'] == 'true':
            line = hex_switchEndian(line)
        blkindex.append(line)

    print("Read " + str(len(blkindex)) + " hashes")

    return blkindex

# The block map shouldn't give or receive byte-reversed hashes.
def mkblockmap(blkindex):
    blkmap = {}
    for height,hash in enumerate(blkindex):
        blkmap[hash] = height
    return blkmap

# Block header and extent on disk
BlockExtent = namedtuple('BlockExtent', ['fn', 'offset', 'inhdr', 'blkhdr', 'size'])

class BlockDataCopier:
    def __init__(self, settings, blkindex, blkmap):
        self.settings = settings
        self.blkindex = blkindex
        self.blkmap = blkmap

        self.inFn = 0
        self.inF = None
        self.outFn = 0
        self.outsz = 0
        self.outF = None
        self.outFname = None
        self.blkCountIn = 0
        self.blkCountOut = 0

        self.lastDate = datetime.datetime(2000, 1, 1)
        self.highTS = 1408893517 - 315360000
        self.timestampSplit = False
        self.fileOutput = True
        self.setFileTime = False
        self.maxOutSz = settings['max_out_sz']
        if 'output' in settings:
            self.fileOutput = False
        if settings['file_timestamp'] != 0:
            self.setFileTime = True
        if settings['split_timestamp'] != 0:
            self.timestampSplit = True
        # Extents and cache for out-of-order blocks
        self.blockExtents = {}
        self.outOfOrderData = {}
        self.outOfOrderSize = 0 # running total size for items in outOfOrderData

    def writeBlock(self, inhdr, blk_hdr, rawblock):
        blockSizeOnDisk = len(inhdr) + len(blk_hdr) + len(rawblock)
        if not self.fileOutput and ((self.outsz + blockSizeOnDisk) > self.maxOutSz):
            self.outF.close()
            if self.setFileTime:
                os.utime(self.outFname, (int(time.time()), self.highTS))
            self.outF = None
            self.outFname = None
            self.outFn = self.outFn + 1
            self.outsz = 0

        (blkDate, blkTS) = get_blk_dt(blk_hdr)
        if self.timestampSplit and (blkDate > self.lastDate):
            print("New month " + blkDate.strftime("%Y-%m") + " @ " + self.hash_str)
            self.lastDate = blkDate
            if self.outF:
                self.outF.close()
                if self.setFileTime:
                    os.utime(self.outFname, (int(time.time()), self.highTS))
                self.outF = None
                self.outFname = None
                self.outFn = self.outFn + 1
                self.outsz = 0

        if not self.outF:
            if self.fileOutput:
                self.outFname = self.settings['output_file']
            else:
                self.outFname = os.path.join(self.settings['output'], "blk%05d.dat" % self.outFn)
            print("Output file " + self.outFname)
            self.outF = open(self.outFname, "wb")

        self.outF.write(inhdr)
        self.outF.write(blk_hdr)
        self.outF.write(rawblock)
        self.outsz = self.outsz + len(inhdr) + len(blk_hdr) + len(rawblock)

        self.blkCountOut = self.blkCountOut + 1
        if blkTS > self.highTS:
            self.highTS = blkTS

        if (self.blkCountOut % 1000) == 0:
            print('%i blocks scanned, %i blocks written (of %i, %.1f%% complete)' %
                    (self.blkCountIn, self.blkCountOut, len(self.blkindex), 100.0 * self.blkCountOut / len(self.blkindex)))

    def inFileName(self, fn):
        return os.path.join(self.settings['input'], "blk%05d.dat" % fn)

    def fetchBlock(self, extent):
        '''Fetch block contents from disk given extents'''
        with open(self.inFileName(extent.fn), "rb") as f:
            f.seek(extent.offset)
            return f.read(extent.size)

    def copyOneBlock(self):
        '''Find the next block to be written in the input, and copy it to the output.'''
        extent = self.blockExtents.pop(self.blkCountOut)
        if self.blkCountOut in self.outOfOrderData:
            # If the data is cached, use it from memory and remove from the cache
            rawblock = self.outOfOrderData.pop(self.blkCountOut)
            self.outOfOrderSize -= len(rawblock)
        else: # Otherwise look up data on disk
            rawblock = self.fetchBlock(extent)

        self.writeBlock(extent.inhdr, extent.blkhdr, rawblock)

    def run(self):
        while self.blkCountOut < len(self.blkindex):
            if not self.inF:
                fname = self.inFileName(self.inFn)
                print("Input file " + fname)
                try:
                    self.inF = open(fname, "rb")
                except IOError:
                    print("Premature end of block data")
                    return

            inhdr = self.inF.read(8)
            if (not inhdr or (inhdr[0] == "\0")):
                self.inF.close()
                self.inF = None
                self.inFn = self.inFn + 1
                continue

            inMagic = inhdr[:4]
            if (inMagic != self.settings['netmagic']):
                print("Invalid magic: " + hexlify(inMagic).decode('utf-8'))
                return
            inLenLE = inhdr[4:]
            su = struct.unpack("<I", inLenLE)
            inLen = su[0] - 80 # length without header
            blk_hdr = self.inF.read(80)
            inExtent = BlockExtent(self.inFn, self.inF.tell(), inhdr, blk_hdr, inLen)

            self.hash_str = calc_hash_str(blk_hdr)
            if not self.hash_str in blkmap:
                # Because blocks can be written to files out-of-order as of 0.10, the script
                # may encounter blocks it doesn't know about. Treat as debug output.
                if settings['debug_output'] == 'true':
                    print("Skipping unknown block " + self.hash_str)
                self.inF.seek(inLen, os.SEEK_CUR)
                continue

            blkHeight = self.blkmap[self.hash_str]
            self.blkCountIn += 1

            if self.blkCountOut == blkHeight:
                # If in-order block, just copy
                rawblock = self.inF.read(inLen)
                self.writeBlock(inhdr, blk_hdr, rawblock)

                # See if we can catch up to prior out-of-order blocks
                while self.blkCountOut in self.blockExtents:
                    self.copyOneBlock()

            else: # If out-of-order, skip over block data for now
                self.blockExtents[blkHeight] = inExtent
                if self.outOfOrderSize < self.settings['out_of_order_cache_sz']:
                    # If there is space in the cache, read the data
                    # Reading the data in file sequence instead of seeking and fetching it later is preferred,
                    # but we don't want to fill up memory
                    self.outOfOrderData[blkHeight] = self.inF.read(inLen)
                    self.outOfOrderSize += inLen
                else: # If no space in cache, seek forward
                    self.inF.seek(inLen, os.SEEK_CUR)

        print("Done (%i blocks written)" % (self.blkCountOut))

if __name__ == '__main__':
<<<<<<< HEAD
	if len(sys.argv) != 2:
		print("Usage: linearize-data.py CONFIG-FILE")
		sys.exit(1)

	f = open(sys.argv[1])
	for line in f:
		# skip comment lines
		m = re.search('^\s*#', line)
		if m:
			continue

		# parse key=value lines
		m = re.search('^(\w+)\s*=\s*(\S.*)$', line)
		if m is None:
			continue
		settings[m.group(1)] = m.group(2)
	f.close()

	# Force hash byte format setting to be lowercase to make comparisons easier.
	# Also place upfront in case any settings need to know about it.
	if 'rev_hash_bytes' not in settings:
		settings['rev_hash_bytes'] = 'false'
	settings['rev_hash_bytes'] = settings['rev_hash_bytes'].lower()

	if 'netmagic' not in settings:
		settings['netmagic'] = '1ab2c3d4'
	if 'genesis' not in settings:
		settings['genesis'] = '00000a5c6ddfaac5097218560d5b92d416931cfeba1abf10c81d1d6a232fc8ea'
	if 'input' not in settings:
		settings['input'] = 'input'
	if 'hashlist' not in settings:
		settings['hashlist'] = 'hashlist.txt'
	if 'file_timestamp' not in settings:
		settings['file_timestamp'] = 0
	if 'split_timestamp' not in settings:
		settings['split_timestamp'] = 0
	if 'max_out_sz' not in settings:
		settings['max_out_sz'] = 1000 * 1000 * 1000
	if 'out_of_order_cache_sz' not in settings:
		settings['out_of_order_cache_sz'] = 100 * 1000 * 1000
	if 'debug_output' not in settings:
		settings['debug_output'] = 'false'

	settings['max_out_sz'] = int(settings['max_out_sz'])
	settings['split_timestamp'] = int(settings['split_timestamp'])
	settings['file_timestamp'] = int(settings['file_timestamp'])
	settings['netmagic'] = unhexlify(settings['netmagic'].encode('utf-8'))
	settings['out_of_order_cache_sz'] = int(settings['out_of_order_cache_sz'])
	settings['debug_output'] = settings['debug_output'].lower()

	if 'output_file' not in settings and 'output' not in settings:
		print("Missing output file / directory")
		sys.exit(1)

	blkindex = get_block_hashes(settings)
	blkmap = mkblockmap(blkindex)

	# Block hash map won't be byte-reversed. Neither should the genesis hash.
	if not settings['genesis'] in blkmap:
		print("Genesis block not found in hashlist")
	else:
		BlockDataCopier(settings, blkindex, blkmap).run()
# vim: set noexpandtab sw=8 tw=80 ts=8 :
=======
    if len(sys.argv) != 2:
        print("Usage: linearize-data.py CONFIG-FILE")
        sys.exit(1)

    f = open(sys.argv[1], encoding="utf8")
    for line in f:
        # skip comment lines
        m = re.search('^\s*#', line)
        if m:
            continue

        # parse key=value lines
        m = re.search('^(\w+)\s*=\s*(\S.*)$', line)
        if m is None:
            continue
        settings[m.group(1)] = m.group(2)
    f.close()

    # Force hash byte format setting to be lowercase to make comparisons easier.
    # Also place upfront in case any settings need to know about it.
    if 'rev_hash_bytes' not in settings:
        settings['rev_hash_bytes'] = 'false'
    settings['rev_hash_bytes'] = settings['rev_hash_bytes'].lower()

    if 'netmagic' not in settings:
        settings['netmagic'] = 'bf0c6bbd'
    if 'genesis' not in settings:
        settings['genesis'] = '00000ffd590b1485b3caadc19b22e6379c733355108f107a430458cdf3407ab6'
    if 'input' not in settings:
        settings['input'] = 'input'
    if 'hashlist' not in settings:
        settings['hashlist'] = 'hashlist.txt'
    if 'file_timestamp' not in settings:
        settings['file_timestamp'] = 0
    if 'split_timestamp' not in settings:
        settings['split_timestamp'] = 0
    if 'max_out_sz' not in settings:
        settings['max_out_sz'] = 1000 * 1000 * 1000
    if 'out_of_order_cache_sz' not in settings:
        settings['out_of_order_cache_sz'] = 100 * 1000 * 1000
    if 'debug_output' not in settings:
        settings['debug_output'] = 'false'

    settings['max_out_sz'] = int(settings['max_out_sz'])
    settings['split_timestamp'] = int(settings['split_timestamp'])
    settings['file_timestamp'] = int(settings['file_timestamp'])
    settings['netmagic'] = unhexlify(settings['netmagic'].encode('utf-8'))
    settings['out_of_order_cache_sz'] = int(settings['out_of_order_cache_sz'])
    settings['debug_output'] = settings['debug_output'].lower()

    if 'output_file' not in settings and 'output' not in settings:
        print("Missing output file / directory")
        sys.exit(1)

    blkindex = get_block_hashes(settings)
    blkmap = mkblockmap(blkindex)

    # Block hash map won't be byte-reversed. Neither should the genesis hash.
    if not settings['genesis'] in blkmap:
        print("Genesis block not found in hashlist")
    else:
        BlockDataCopier(settings, blkindex, blkmap).run()
>>>>>>> eaca69b2
<|MERGE_RESOLUTION|>--- conflicted
+++ resolved
@@ -14,11 +14,7 @@
 import os
 import os.path
 import sys
-<<<<<<< HEAD
-import hashlib
-=======
-import dash_hash
->>>>>>> eaca69b2
+import sparks_hash
 import datetime
 import time
 import neoscrypt
@@ -55,23 +51,9 @@
     return b''.join(out_words)
 
 def calc_hdr_hash(blk_hdr):
-<<<<<<< HEAD
 	hash2_o = neoscrypt.getPoWHash(blk_hdr)
 
 	return hash2_o
-=======
-    #hash1 = hashlib.sha256()
-    #hash1.update(blk_hdr)
-    #hash1_o = hash1.digest()
-
-    #hash2 = hashlib.sha256()
-    #hash2.update(hash1_o)
-    #hash2_o = hash2.digest()
-
-    #return hash2_o
-        pow_hash = dash_hash.getPoWHash(blk_hdr)
-        return pow_hash
->>>>>>> eaca69b2
 
 def calc_hash_str(blk_hdr):
     hash = calc_hdr_hash(blk_hdr)
@@ -272,30 +254,29 @@
         print("Done (%i blocks written)" % (self.blkCountOut))
 
 if __name__ == '__main__':
-<<<<<<< HEAD
-	if len(sys.argv) != 2:
-		print("Usage: linearize-data.py CONFIG-FILE")
-		sys.exit(1)
-
-	f = open(sys.argv[1])
-	for line in f:
-		# skip comment lines
-		m = re.search('^\s*#', line)
-		if m:
-			continue
-
-		# parse key=value lines
-		m = re.search('^(\w+)\s*=\s*(\S.*)$', line)
-		if m is None:
-			continue
-		settings[m.group(1)] = m.group(2)
-	f.close()
-
-	# Force hash byte format setting to be lowercase to make comparisons easier.
-	# Also place upfront in case any settings need to know about it.
-	if 'rev_hash_bytes' not in settings:
-		settings['rev_hash_bytes'] = 'false'
-	settings['rev_hash_bytes'] = settings['rev_hash_bytes'].lower()
+    if len(sys.argv) != 2:
+        print("Usage: linearize-data.py CONFIG-FILE")
+        sys.exit(1)
+
+    f = open(sys.argv[1], encoding="utf8")
+    for line in f:
+        # skip comment lines
+        m = re.search('^\s*#', line)
+        if m:
+            continue
+
+        # parse key=value lines
+        m = re.search('^(\w+)\s*=\s*(\S.*)$', line)
+        if m is None:
+            continue
+        settings[m.group(1)] = m.group(2)
+    f.close()
+
+    # Force hash byte format setting to be lowercase to make comparisons easier.
+    # Also place upfront in case any settings need to know about it.
+    if 'rev_hash_bytes' not in settings:
+        settings['rev_hash_bytes'] = 'false'
+    settings['rev_hash_bytes'] = settings['rev_hash_bytes'].lower()
 
 	if 'netmagic' not in settings:
 		settings['netmagic'] = '1ab2c3d4'
@@ -316,70 +297,6 @@
 	if 'debug_output' not in settings:
 		settings['debug_output'] = 'false'
 
-	settings['max_out_sz'] = int(settings['max_out_sz'])
-	settings['split_timestamp'] = int(settings['split_timestamp'])
-	settings['file_timestamp'] = int(settings['file_timestamp'])
-	settings['netmagic'] = unhexlify(settings['netmagic'].encode('utf-8'))
-	settings['out_of_order_cache_sz'] = int(settings['out_of_order_cache_sz'])
-	settings['debug_output'] = settings['debug_output'].lower()
-
-	if 'output_file' not in settings and 'output' not in settings:
-		print("Missing output file / directory")
-		sys.exit(1)
-
-	blkindex = get_block_hashes(settings)
-	blkmap = mkblockmap(blkindex)
-
-	# Block hash map won't be byte-reversed. Neither should the genesis hash.
-	if not settings['genesis'] in blkmap:
-		print("Genesis block not found in hashlist")
-	else:
-		BlockDataCopier(settings, blkindex, blkmap).run()
-# vim: set noexpandtab sw=8 tw=80 ts=8 :
-=======
-    if len(sys.argv) != 2:
-        print("Usage: linearize-data.py CONFIG-FILE")
-        sys.exit(1)
-
-    f = open(sys.argv[1], encoding="utf8")
-    for line in f:
-        # skip comment lines
-        m = re.search('^\s*#', line)
-        if m:
-            continue
-
-        # parse key=value lines
-        m = re.search('^(\w+)\s*=\s*(\S.*)$', line)
-        if m is None:
-            continue
-        settings[m.group(1)] = m.group(2)
-    f.close()
-
-    # Force hash byte format setting to be lowercase to make comparisons easier.
-    # Also place upfront in case any settings need to know about it.
-    if 'rev_hash_bytes' not in settings:
-        settings['rev_hash_bytes'] = 'false'
-    settings['rev_hash_bytes'] = settings['rev_hash_bytes'].lower()
-
-    if 'netmagic' not in settings:
-        settings['netmagic'] = 'bf0c6bbd'
-    if 'genesis' not in settings:
-        settings['genesis'] = '00000ffd590b1485b3caadc19b22e6379c733355108f107a430458cdf3407ab6'
-    if 'input' not in settings:
-        settings['input'] = 'input'
-    if 'hashlist' not in settings:
-        settings['hashlist'] = 'hashlist.txt'
-    if 'file_timestamp' not in settings:
-        settings['file_timestamp'] = 0
-    if 'split_timestamp' not in settings:
-        settings['split_timestamp'] = 0
-    if 'max_out_sz' not in settings:
-        settings['max_out_sz'] = 1000 * 1000 * 1000
-    if 'out_of_order_cache_sz' not in settings:
-        settings['out_of_order_cache_sz'] = 100 * 1000 * 1000
-    if 'debug_output' not in settings:
-        settings['debug_output'] = 'false'
-
     settings['max_out_sz'] = int(settings['max_out_sz'])
     settings['split_timestamp'] = int(settings['split_timestamp'])
     settings['file_timestamp'] = int(settings['file_timestamp'])
@@ -394,9 +311,9 @@
     blkindex = get_block_hashes(settings)
     blkmap = mkblockmap(blkindex)
 
-    # Block hash map won't be byte-reversed. Neither should the genesis hash.
-    if not settings['genesis'] in blkmap:
-        print("Genesis block not found in hashlist")
-    else:
-        BlockDataCopier(settings, blkindex, blkmap).run()
->>>>>>> eaca69b2
+	# Block hash map won't be byte-reversed. Neither should the genesis hash.
+	if not settings['genesis'] in blkmap:
+		print("Genesis block not found in hashlist")
+	else:
+		BlockDataCopier(settings, blkindex, blkmap).run()
+# vim: set noexpandtab sw=8 tw=80 ts=8 :