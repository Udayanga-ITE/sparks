--- conflicted
+++ resolved
@@ -104,60 +104,6 @@
         settings['rpcpassword'] = combined_split[1]
 
 if __name__ == '__main__':
-<<<<<<< HEAD
-	if len(sys.argv) != 2:
-		print("Usage: linearize-hashes.py CONFIG-FILE")
-		sys.exit(1)
-
-	f = open(sys.argv[1])
-	for line in f:
-		# skip comment lines
-		m = re.search('^\s*#', line)
-		if m:
-			continue
-
-		# parse key=value lines
-		m = re.search('^(\w+)\s*=\s*(\S.*)$', line)
-		if m is None:
-			continue
-		settings[m.group(1)] = m.group(2)
-	f.close()
-
-	if 'host' not in settings:
-		settings['host'] = '127.0.0.1'
-	if 'port' not in settings:
-		settings['port'] = 8818
-	if 'min_height' not in settings:
-		settings['min_height'] = 0
-	if 'max_height' not in settings:
-		settings['max_height'] = 101000
-	if 'rev_hash_bytes' not in settings:
-		settings['rev_hash_bytes'] = 'false'
-
-	use_userpass = True
-	use_datadir = False
-	if 'rpcuser' not in settings or 'rpcpassword' not in settings:
-		use_userpass = False
-	if 'datadir' in settings and not use_userpass:
-		use_datadir = True
-	if not use_userpass and not use_datadir:
-		print("Missing datadir or username and/or password in cfg file", file=sys.stderr)
-		sys.exit(1)
-
-	settings['port'] = int(settings['port'])
-	settings['min_height'] = int(settings['min_height'])
-	settings['max_height'] = int(settings['max_height'])
-
-	# Force hash byte format setting to be lowercase to make comparisons easier.
-	settings['rev_hash_bytes'] = settings['rev_hash_bytes'].lower()
-
-	# Get the rpc user and pass from the cookie if the datadir is set
-	if use_datadir:
-		get_rpc_cookie()
-
-	get_block_hashes(settings)
-# vim: set noexpandtab sw=8 tw=80 ts=8 :
-=======
     if len(sys.argv) != 2:
         print("Usage: linearize-hashes.py CONFIG-FILE")
         sys.exit(1)
@@ -176,16 +122,16 @@
         settings[m.group(1)] = m.group(2)
     f.close()
 
-    if 'host' not in settings:
-        settings['host'] = '127.0.0.1'
-    if 'port' not in settings:
-        settings['port'] = 9998
-    if 'min_height' not in settings:
-        settings['min_height'] = 0
-    if 'max_height' not in settings:
-        settings['max_height'] = 313000
-    if 'rev_hash_bytes' not in settings:
-        settings['rev_hash_bytes'] = 'false'
+	if 'host' not in settings:
+		settings['host'] = '127.0.0.1'
+	if 'port' not in settings:
+		settings['port'] = 8818
+	if 'min_height' not in settings:
+		settings['min_height'] = 0
+	if 'max_height' not in settings:
+		settings['max_height'] = 101000
+	if 'rev_hash_bytes' not in settings:
+		settings['rev_hash_bytes'] = 'false'
 
     use_userpass = True
     use_datadir = False
@@ -208,5 +154,4 @@
     if use_datadir:
         get_rpc_cookie()
 
-    get_block_hashes(settings)
->>>>>>> eaca69b2
+    get_block_hashes(settings)