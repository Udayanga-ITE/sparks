Sample configuration files for:
<<<<<<< HEAD

SystemD: sparksd.service
Upstart: sparksd.conf
OpenRC:  sparksd.openrc
         sparksd.openrcconf
CentOS:  sparksd.init
OS X:    org.sparks.sparksd.plist

=======
```
SystemD: dashd.service
Upstart: dashd.conf
OpenRC:  dashd.openrc
         dashd.openrcconf
CentOS:  dashd.init
OS X:    org.dash.dashd.plist
```
>>>>>>> 351fbf65
have been made available to assist packagers in creating node packages here.

See doc/init.md for more information.<|MERGE_RESOLUTION|>--- conflicted
+++ resolved
@@ -1,23 +1,12 @@
 Sample configuration files for:
-<<<<<<< HEAD
-
+```
 SystemD: sparksd.service
 Upstart: sparksd.conf
 OpenRC:  sparksd.openrc
          sparksd.openrcconf
 CentOS:  sparksd.init
 OS X:    org.sparks.sparksd.plist
-
-=======
 ```
-SystemD: dashd.service
-Upstart: dashd.conf
-OpenRC:  dashd.openrc
-         dashd.openrcconf
-CentOS:  dashd.init
-OS X:    org.dash.dashd.plist
-```
->>>>>>> 351fbf65
 have been made available to assist packagers in creating node packages here.
 
 See doc/init.md for more information.