--- conflicted
+++ resolved
@@ -1,9 +1,5 @@
 ---
-<<<<<<< HEAD
-name: "sparks-win-18"
-=======
-name: "dash-win-19"
->>>>>>> a884f0c5
+name: "sparks-win-19"
 enable_cache: true
 distro: "ubuntu"
 suites:
