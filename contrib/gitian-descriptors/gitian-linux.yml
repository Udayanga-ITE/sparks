--- conflicted
+++ resolved
@@ -1,9 +1,5 @@
 ---
-<<<<<<< HEAD
-name: "sparks-linux-0.16"
-=======
-name: "dash-linux-0.17"
->>>>>>> eaca69b2
+name: "sparks-linux-0.17"
 enable_cache: true
 suites:
 - "bionic"
