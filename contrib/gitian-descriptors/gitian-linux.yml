--- conflicted
+++ resolved
@@ -1,9 +1,5 @@
 ---
-<<<<<<< HEAD
-name: "sparks-linux-18"
-=======
-name: "dash-linux-19"
->>>>>>> a884f0c5
+name: "sparks-linux-19"
 enable_cache: true
 distro: "ubuntu"
 suites:
