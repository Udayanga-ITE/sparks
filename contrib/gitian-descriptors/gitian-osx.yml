--- conflicted
+++ resolved
@@ -1,9 +1,5 @@
 ---
-<<<<<<< HEAD
-name: "sparks-osx-0.13"
-=======
-name: "dash-osx-0.14"
->>>>>>> 2ae1ce48
+name: "sparks-osx-0.14"
 enable_cache: true
 suites:
 - "bionic"
