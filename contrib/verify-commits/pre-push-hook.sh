#!/usr/bin/env bash
# Copyright (c) 2014-2015 The Bitcoin Core developers
# Distributed under the MIT software license, see the accompanying
# file COPYING or http://www.opensource.org/licenses/mit-license.php.

<<<<<<< HEAD
if ! [[ "$2" =~ ^(git@)?(www.)?github.com(:|/)sparkspay/sparks(.git)?$ ]]; then
=======
export LC_ALL=C
if ! [[ "$2" =~ ^(git@)?(www.)?github.com(:|/)dashpay/dash(.git)?$ ]]; then
>>>>>>> eaca69b2
    exit 0
fi

while read LINE; do
    set -- A $LINE
    if [ "$4" != "refs/heads/master" ]; then
        continue
    fi
    if ! ./contrib/verify-commits/verify-commits.sh $3 > /dev/null 2>&1; then
        echo "ERROR: A commit is not signed, can't push"
        ./contrib/verify-commits/verify-commits.sh
        exit 1
    fi
done < /dev/stdin<|MERGE_RESOLUTION|>--- conflicted
+++ resolved
@@ -3,12 +3,8 @@
 # Distributed under the MIT software license, see the accompanying
 # file COPYING or http://www.opensource.org/licenses/mit-license.php.
 
-<<<<<<< HEAD
+export LC_ALL=C
 if ! [[ "$2" =~ ^(git@)?(www.)?github.com(:|/)sparkspay/sparks(.git)?$ ]]; then
-=======
-export LC_ALL=C
-if ! [[ "$2" =~ ^(git@)?(www.)?github.com(:|/)dashpay/dash(.git)?$ ]]; then
->>>>>>> eaca69b2
     exit 0
 fi
 
