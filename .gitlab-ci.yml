--- conflicted
+++ resolved
@@ -91,30 +91,9 @@
     - echo PULL_REQUEST=$PULL_REQUEST COMMIT_RANGE=$COMMIT_RANGE HOST_SRC_DIR=$HOST_SRC_DIR CACHE_DIR=$CACHE_DIR
     - echo "Commit log:" && git log --format=fuller -1
 
-<<<<<<< HEAD
-    # Build sparks_hash
-    - git clone https://github.com/sparkspay/sparks_hash
-    - cd sparks_hash && python3 setup.py install
-
-    # Install build target specific packages
-    - echo PACKAGES=$PACKAGES
-    - if [ -n "$DPKG_ADD_ARCH" ]; then dpkg --add-architecture "$DPKG_ADD_ARCH" ; fi
-    - if [ -n "$PACKAGES" ]; then apt-get update && apt-get install -y --no-install-recommends --no-upgrade $PACKAGES; fi
-
-    # Move apt packages into cache
-    - mv /var/cache/apt/archives/* $CACHE_DIR/apt/ || true
-
-    # Make mingw use correct threading libraries
-    - update-alternatives --set i686-w64-mingw32-gcc /usr/bin/i686-w64-mingw32-gcc-posix || true
-    - update-alternatives --set i686-w64-mingw32-g++  /usr/bin/i686-w64-mingw32-g++-posix || true
-    - update-alternatives --set x86_64-w64-mingw32-gcc  /usr/bin/x86_64-w64-mingw32-gcc-posix || true
-    - update-alternatives --set x86_64-w64-mingw32-g++  /usr/bin/x86_64-w64-mingw32-g++-posix || true
-
-=======
 .build-template:
   stage: build
   extends: .base-template
->>>>>>> 43d2973a
   script:
     - ./ci/build_src.sh
     - ./ci/test_unittests.sh # Run unit tests in build stage to avoid creating too many parallel jobs
