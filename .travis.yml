# errata:
# - sudo/dist/group are set so as to get Blue Box VMs, necessary for [loopback]
#   IPv6 support

sudo: required
dist: bionic

os: linux
language: minimal

services:
  - docker

cache:
  ccache: true
  directories:
    - $HOME/cache

env:
  global:
    # DOCKER_HUB_USER
    - secure: "J0T+zrRBBzBnxoioCD378cRSJUF8Vms32QMmrENVVfuJl03oBQv0QxSatLEiD4PtRPrN00mJ8/k/HdqFQ0SN1yg6a00duOZ6C9jk6t/fExBO1LNhp3Z7lcaMUrNEyRN6sgfVeznDVTGj9jBQU2HNlwHk0UD9BNp/k+Bjhrtw7Njp9JTLZKBgxrXk0WZmfk0d75Q+9DajA1j2tSfWVpwzv6HMGfqIH1wsVEakBY+tnaE6EO3IdzdWHhf/iV+Tx0tL0Qz/6mejgSuoGLTJLmeTrceTTmsDlN3B95y+XfcYDs6EP7gpzN8Ffg/mLV8xJ2Myj7+b1o+smMJZE5tLuPIeAu0YsfkPNa/tNLotOlDxF72per0kXyNYbRf+JrpxiOu9pLCtdtd40V2SsiNhpQqHVy+b+wkkqo2syTHT+9UNkqEi3WFm6TqFuOeQNtDm6R0hRl/Talw/ZEeKs68z1Cf6VyBrZG5LqtOurtWlKwXCe/Tr1i2g4BEAcbywphtCCcfgMK9YSGQnjKkGk6k9gVEa2bneYLZz1RSh2OpXnIsIJOX7X0hNd5xtQDLgbpSUlKwVcEriWeGe12GCszKNX9gdEo2bHeq4xAJ6BE+ot745z9dc+nC2BJ6Su+I5L6zBg4m2FWn0TWhPvz/6JR26t6ls/E7m+hkwJTCHnIUiFmmzpEw="
    # DOCKER_HUB_PASSWORD
    - secure: "RLzlMhfLqwSBrZqJOVOd61suXBn+HtUR3vOZfuFYF/Qmjjj5TE41+rObZmzc54hP/ZL+OH6blnibpvfDXlX+eN38ivFQfuxkJIGL68SJsEwNBRwW39Yw6Hl5RdI41MLCH7ByN15wifLp1JKBilHJ7XGMOUjI7P0yl7JjX8GBXUCtJbVLRugo80/yn+XQ1NdnlpbpYHNjMEQFWSODPa3pSK5McWvyQjDZDgS+IkdrZmIYJPMa7bmKH5I/edUPSmXQT905FgEwq9u8XR0SyBopli21EK9l6GkXIIvmDTYz5vT26Apvi2B4Aoazlklg+KNRUJuLGerpt6kbnU0gMSUChVkFfFhOk6GRSN3a/AUfD2FOudvMhet2QvlPHx+GYdEUr5XVo5HW42pHsqfD6eDtHd8VLTsHP0q4C8V85fNMv21lkkehy2ry8fx/RRy6x4O2wg2mua+79UkGKXp75gMKzWEcth34PCFCOu37l2F8R/ANnrQ52K/8vIQ88TtU2OpYX89fHjLojBxu+WKEBGZH2LRPsZBOUHeeO5C/xKDrhZU24ORnMW8wg66Qg5GIX1KI4a8yp73Mpues5hzpJ6wkMuRrQt40ymKndLCjv8KSd+5BfP6Or/KIrzDNYdZaasjk7JNi6rcZmm9d3fTAo+Ja/mjpUCIOo3SX14luzVCJIig="
    - DOCKER_BUILD=false

stages:
  - build depends
  - build src
  - run tests
  - build docker

builddepends: &builddepends
  stage: build depends
  script:
    - $DOCKER_RUN_IN_BUILDER ./ci/build_depends.sh

buildsrc: &buildsrc
  stage: build src
  script:
    - $DOCKER_RUN_IN_BUILDER ./ci/build_depends.sh
    - $DOCKER_RUN_IN_BUILDER ./ci/build_src.sh

runtests: &runtests
  stage: run tests
  script:
    - $DOCKER_RUN_IN_BUILDER ./ci/build_depends.sh
    - $DOCKER_RUN_IN_BUILDER ./ci/build_src.sh
    - $DOCKER_RUN_IN_BUILDER ./ci/test_unittests.sh
    - if [ "$TRAVIS_EVENT_TYPE" = "cron" ]; then extended="--extended --exclude feature_pruning,feature_dbcrash"; fi
    - $DOCKER_RUN_IN_BUILDER ./ci/test_integrationtests.sh --quiet --jobs=3 ${extended}

builddocker: &builddocker
  stage: build docker
  script:
    # no need to run tests again here
    - if [ "$DOCKER_BUILD" = "true" ]; then $DOCKER_RUN_IN_BUILDER ./ci/build_depends.sh && $DOCKER_RUN_IN_BUILDER ./ci/build_src.sh && BUILD_DIR=build-ci/sparkscore-$BUILD_TARGET ./docker/build-docker.sh; fi

jobs:
  include:
    # build depends
    - <<: *builddepends
      name: depends-arm-linux
      env: BUILD_TARGET=arm-linux
    - <<: *builddepends
      name: depends-win32
      env: BUILD_TARGET=win32
    - <<: *builddepends
      name: depends-win64
      env: BUILD_TARGET=win64
    - <<: *builddepends
      name: depends-linux32
      env: BUILD_TARGET=linux32
    - <<: *builddepends
      name: depends-linux64
      env: BUILD_TARGET=linux64
    - <<: *builddepends
      name: depends-linux64_nowallet
      env: BUILD_TARGET=linux64_nowallet
    - <<: *builddepends
      name: depends-linux64_release
      env:
        - BUILD_TARGET=linux64_release
        - DOCKER_BUILD=true
    - <<: *builddepends
      name: depends-mac
      env: BUILD_TARGET=mac
    # build source
    - <<: *buildsrc
      name: src-arm-linux
      env: BUILD_TARGET=arm-linux
    - <<: *buildsrc
      name: src-win32
      env: BUILD_TARGET=win32
    - <<: *buildsrc
      name: src-win64
      env: BUILD_TARGET=win64
    - <<: *buildsrc
      name: src-linux32
      env: BUILD_TARGET=linux32
    - <<: *buildsrc
      name: src-linux64
      env: BUILD_TARGET=linux64
    - <<: *buildsrc
      name: src-linux64_nowallet
      env: BUILD_TARGET=linux64_nowallet
    - <<: *buildsrc
      name: src-linux64_release
      env:
        - BUILD_TARGET=linux64_release
        - DOCKER_BUILD=true
    - <<: *buildsrc
      name: src-mac
      env: BUILD_TARGET=mac
    # run tests (no tests for arm-linux and mac)
    - <<: *runtests
      name: tests-win32
      env: BUILD_TARGET=win32
    - <<: *runtests
      name: tests-win64
      env: BUILD_TARGET=win64
    - <<: *runtests
      name: tests-linux32
      env: BUILD_TARGET=linux32
    - <<: *runtests
      name: tests-linux64
      env: BUILD_TARGET=linux64
    - <<: *runtests
      name: tests-linux64_nowallet
      env: BUILD_TARGET=linux64_nowallet
    - <<: *runtests
      name: tests-linux64_release
      env:
        - BUILD_TARGET=linux64_release
        - DOCKER_BUILD=true
    # build docker
    - <<: *builddocker
      name: docker-linux64_release
      env:
        - BUILD_TARGET=linux64_release
        - DOCKER_BUILD=true

before_cache:
  # Save builder image
  - docker save sparks-builder-$BUILD_TARGET-$TRAVIS_JOB_NUMBER $(docker history -q sparks-builder-$BUILD_TARGET-$TRAVIS_JOB_NUMBER | grep -v \<missing\>) | gzip -2 > $HOME/cache/docker/sparks-builder-$BUILD_TARGET.tar.gz

install:
    # Fix annoying Travis bug: a branch with a single commit has an empty TRAVIS_COMMIT_RANGE sometimes
    - if [ -z "$TRAVIS_COMMIT_RANGE" ]; then export TRAVIS_COMMIT_RANGE="HEAD~..HEAD"; fi
    # Our scripts try to be Travis agnostic
    - export PULL_REQUEST="$TRAVIS_PULL_REQUEST"
    - export COMMIT_RANGE="$TRAVIS_COMMIT_RANGE"
    - export JOB_NUMBER="$TRAVIS_JOB_NUMBER"
    - export HOST_SRC_DIR=$TRAVIS_BUILD_DIR
    - export HOST_CACHE_DIR=$HOME/cache
    - export TRAVIS_COMMIT_LOG=`git log --format=fuller -1`
    - source ./ci/matrix.sh
    - mkdir -p $HOST_CACHE_DIR/docker && mkdir -p $HOST_CACHE_DIR/ccache && mkdir -p $HOST_CACHE_DIR/depends && mkdir -p $HOST_CACHE_DIR/sdk-sources
    # Keep this as it makes caching related debugging easier
    - ls -lah $HOST_CACHE_DIR && ls -lah $HOST_CACHE_DIR/depends && ls -lah $HOST_CACHE_DIR/ccache && ls -lah $HOST_CACHE_DIR/docker
    # Load cached builder image
    - if [ -f $HOST_CACHE_DIR/docker/sparks-builder-$BUILD_TARGET.tar.gz ]; then zcat $HOST_CACHE_DIR/docker/sparks-builder-$BUILD_TARGET.tar.gz | docker load || true; fi
    - travis_retry docker pull ubuntu:bionic
    - travis_retry docker build -t $BUILDER_IMAGE_NAME --build-arg=USER_ID=$UID --build-arg=GROUP_ID=$UID --build-arg=BUILD_TARGET=$BUILD_TARGET -f ci/Dockerfile.builder ci
before_script:
    # Make sure stdout is in blocking mode. Otherwise builds will fail due to large writes to stdout
    # See https://github.com/travis-ci/travis-ci/issues/4704. If this gets fixed, this line can also be removed.
    - python3 -c 'import os,sys,fcntl; flags = fcntl.fcntl(sys.stdout, fcntl.F_GETFL); fcntl.fcntl(sys.stdout, fcntl.F_SETFL, flags&~os.O_NONBLOCK);'
    # Build docker image only for develop branch of the main repo
<<<<<<< HEAD
    - if [ "$TRAVIS_REPO_SLUG" != "sparkspay/sparks" -o "$TRAVIS_BRANCH" != "develop" -o "$TRAVIS_PULL_REQUEST" != "false" ]; then export DOCKER_BUILD="false"; echo DOCKER_BUILD=$DOCKER_BUILD; fi
=======
    - if [ "$TRAVIS_REPO_SLUG" != "dashpay/dash" -o "$TRAVIS_BRANCH" != "develop" -o "$TRAVIS_PULL_REQUEST" != "false" ]; then export DOCKER_BUILD="false"; echo DOCKER_BUILD=$DOCKER_BUILD; fi
    # TODO: Check keys and signed commits
    #- if [ "$TRAVIS_REPO_SLUG" = "dashpay/dash" -a "$TRAVIS_PULL_REQUEST" = "false" ]; then while read LINE; do travis_retry gpg --keyserver hkp://subset.pool.sks-keyservers.net --recv-keys $LINE; done < contrib/verify-commits/trusted-keys; fi
    #- if [ "$TRAVIS_REPO_SLUG" = "dashpay/dash" -a "$TRAVIS_EVENT_TYPE" = "cron" ]; then travis_wait 30 contrib/verify-commits/verify-commits.sh; fi
>>>>>>> eaca69b2
after_script:
    - echo $TRAVIS_COMMIT_RANGE
    - echo $TRAVIS_COMMIT_LOG
after_success:
    - if [ "$DOCKER_BUILD" = "true" ]; then docker login -u $DOCKER_HUB_USER -p $DOCKER_HUB_PASSWORD && ./docker/push-docker.sh; fi<|MERGE_RESOLUTION|>--- conflicted
+++ resolved
@@ -167,14 +167,11 @@
     # See https://github.com/travis-ci/travis-ci/issues/4704. If this gets fixed, this line can also be removed.
     - python3 -c 'import os,sys,fcntl; flags = fcntl.fcntl(sys.stdout, fcntl.F_GETFL); fcntl.fcntl(sys.stdout, fcntl.F_SETFL, flags&~os.O_NONBLOCK);'
     # Build docker image only for develop branch of the main repo
-<<<<<<< HEAD
     - if [ "$TRAVIS_REPO_SLUG" != "sparkspay/sparks" -o "$TRAVIS_BRANCH" != "develop" -o "$TRAVIS_PULL_REQUEST" != "false" ]; then export DOCKER_BUILD="false"; echo DOCKER_BUILD=$DOCKER_BUILD; fi
-=======
-    - if [ "$TRAVIS_REPO_SLUG" != "dashpay/dash" -o "$TRAVIS_BRANCH" != "develop" -o "$TRAVIS_PULL_REQUEST" != "false" ]; then export DOCKER_BUILD="false"; echo DOCKER_BUILD=$DOCKER_BUILD; fi
+    - if [ "$TRAVIS_REPO_SLUG" != "sparkspay/sparks" -o "$TRAVIS_BRANCH" != "develop" -o "$TRAVIS_PULL_REQUEST" != "false" ]; then export DOCKER_BUILD="false"; echo DOCKER_BUILD=$DOCKER_BUILD; fi
     # TODO: Check keys and signed commits
-    #- if [ "$TRAVIS_REPO_SLUG" = "dashpay/dash" -a "$TRAVIS_PULL_REQUEST" = "false" ]; then while read LINE; do travis_retry gpg --keyserver hkp://subset.pool.sks-keyservers.net --recv-keys $LINE; done < contrib/verify-commits/trusted-keys; fi
-    #- if [ "$TRAVIS_REPO_SLUG" = "dashpay/dash" -a "$TRAVIS_EVENT_TYPE" = "cron" ]; then travis_wait 30 contrib/verify-commits/verify-commits.sh; fi
->>>>>>> eaca69b2
+    #- if [ "$TRAVIS_REPO_SLUG" = "sparkspay/sparks" -a "$TRAVIS_PULL_REQUEST" = "false" ]; then while read LINE; do travis_retry gpg --keyserver hkp://subset.pool.sks-keyservers.net --recv-keys $LINE; done < contrib/verify-commits/trusted-keys; fi
+    #- if [ "$TRAVIS_REPO_SLUG" = "sparkspay/sparks" -a "$TRAVIS_EVENT_TYPE" = "cron" ]; then travis_wait 30 contrib/verify-commits/verify-commits.sh; fi
 after_script:
     - echo $TRAVIS_COMMIT_RANGE
     - echo $TRAVIS_COMMIT_LOG
