# errata:
# - sudo/dist/group are set so as to get Blue Box VMs, necessary for [loopback]
#   IPv6 support

sudo: required
dist: trusty

os: linux
language: generic

addons:
  apt:
    packages:
      # Use more recent docker version
      - docker-ce
      # Can be removed if Travis ever upgrades to Bionic
      - realpath

services:
  - docker

cache:
  apt: true
  ccache: true
  directories:
    - $HOME/cache

env:
  global:
    # DOCKER_HUB_USER
    - secure: "J0T+zrRBBzBnxoioCD378cRSJUF8Vms32QMmrENVVfuJl03oBQv0QxSatLEiD4PtRPrN00mJ8/k/HdqFQ0SN1yg6a00duOZ6C9jk6t/fExBO1LNhp3Z7lcaMUrNEyRN6sgfVeznDVTGj9jBQU2HNlwHk0UD9BNp/k+Bjhrtw7Njp9JTLZKBgxrXk0WZmfk0d75Q+9DajA1j2tSfWVpwzv6HMGfqIH1wsVEakBY+tnaE6EO3IdzdWHhf/iV+Tx0tL0Qz/6mejgSuoGLTJLmeTrceTTmsDlN3B95y+XfcYDs6EP7gpzN8Ffg/mLV8xJ2Myj7+b1o+smMJZE5tLuPIeAu0YsfkPNa/tNLotOlDxF72per0kXyNYbRf+JrpxiOu9pLCtdtd40V2SsiNhpQqHVy+b+wkkqo2syTHT+9UNkqEi3WFm6TqFuOeQNtDm6R0hRl/Talw/ZEeKs68z1Cf6VyBrZG5LqtOurtWlKwXCe/Tr1i2g4BEAcbywphtCCcfgMK9YSGQnjKkGk6k9gVEa2bneYLZz1RSh2OpXnIsIJOX7X0hNd5xtQDLgbpSUlKwVcEriWeGe12GCszKNX9gdEo2bHeq4xAJ6BE+ot745z9dc+nC2BJ6Su+I5L6zBg4m2FWn0TWhPvz/6JR26t6ls/E7m+hkwJTCHnIUiFmmzpEw="
    # DOCKER_HUB_PASSWORD
    - secure: "RLzlMhfLqwSBrZqJOVOd61suXBn+HtUR3vOZfuFYF/Qmjjj5TE41+rObZmzc54hP/ZL+OH6blnibpvfDXlX+eN38ivFQfuxkJIGL68SJsEwNBRwW39Yw6Hl5RdI41MLCH7ByN15wifLp1JKBilHJ7XGMOUjI7P0yl7JjX8GBXUCtJbVLRugo80/yn+XQ1NdnlpbpYHNjMEQFWSODPa3pSK5McWvyQjDZDgS+IkdrZmIYJPMa7bmKH5I/edUPSmXQT905FgEwq9u8XR0SyBopli21EK9l6GkXIIvmDTYz5vT26Apvi2B4Aoazlklg+KNRUJuLGerpt6kbnU0gMSUChVkFfFhOk6GRSN3a/AUfD2FOudvMhet2QvlPHx+GYdEUr5XVo5HW42pHsqfD6eDtHd8VLTsHP0q4C8V85fNMv21lkkehy2ry8fx/RRy6x4O2wg2mua+79UkGKXp75gMKzWEcth34PCFCOu37l2F8R/ANnrQ52K/8vIQ88TtU2OpYX89fHjLojBxu+WKEBGZH2LRPsZBOUHeeO5C/xKDrhZU24ORnMW8wg66Qg5GIX1KI4a8yp73Mpues5hzpJ6wkMuRrQt40ymKndLCjv8KSd+5BfP6Or/KIrzDNYdZaasjk7JNi6rcZmm9d3fTAo+Ja/mjpUCIOo3SX14luzVCJIig="
    - DOCKER_BUILD=false

  matrix:
<<<<<<< HEAD
    - BUILD_TARGET=arm-linux
    - BUILD_TARGET=win32
    - BUILD_TARGET=win64
    - BUILD_TARGET=linux32
    - BUILD_TARGET=linux64
    - BUILD_TARGET=linux64_nowallet
    - BUILD_TARGET=linux64_release DOCKER_BUILD=true
    - BUILD_TARGET=mac

before_cache:
  # Save builder image
  - docker save dash-builder-$BUILD_TARGET-$TRAVIS_JOB_NUMBER $(docker history -q dash-builder-$BUILD_TARGET-$TRAVIS_JOB_NUMBER | grep -v \<missing\>) | gzip -2 > $HOME/cache/docker/dash-builder-$BUILD_TARGET.tar.gz

install:
    # Our scripts try to be Travis agnostic
    - export PULL_REQUEST="$TRAVIS_PULL_REQUEST"
    - export JOB_NUMBER="$TRAVIS_JOB_NUMBER"
    - export HOST_SRC_DIR=$TRAVIS_BUILD_DIR
    - export HOST_CACHE_DIR=$HOME/cache
    - source ./ci/matrix.sh
    - mkdir -p $HOST_CACHE_DIR/docker && mkdir -p $HOST_CACHE_DIR/ccache && mkdir -p $HOST_CACHE_DIR/depends && mkdir -p $HOST_CACHE_DIR/sdk-sources
    # Keep this as it makes caching related debugging easier
    - ls -lah $HOST_CACHE_DIR && ls -lah $HOST_CACHE_DIR/depends && ls -lah $HOST_CACHE_DIR/ccache && ls -lah $HOST_CACHE_DIR/docker
    # Load cached builder image
    - if [ -f $HOST_CACHE_DIR/docker/dash-builder-$BUILD_TARGET.tar.gz ]; then zcat $HOST_CACHE_DIR/docker/dash-builder-$BUILD_TARGET.tar.gz | docker load || true; fi
    - docker build --pull -t $BUILDER_IMAGE_NAME --build-arg=USER_ID=$UID --build-arg=GROUP_ID=$UID --build-arg=BUILD_TARGET=$BUILD_TARGET -f ci/Dockerfile.builder ci
=======
# ARM
    - HOST=arm-linux-gnueabihf PPA="ppa:bitcoin/bitcoin" PACKAGES="g++-arm-linux-gnueabihf" DEP_OPTS="NO_QT=1" CHECK_DOC=1 GOAL="install" BITCOIN_CONFIG="--enable-glibc-back-compat --enable-reduce-exports"
# Win32
    - HOST=i686-w64-mingw32 DPKG_ADD_ARCH="i386" DEP_OPTS="NO_QT=1" PPA="ppa:bitcoin/bitcoin" PACKAGES="python3 nsis g++-mingw-w64-i686 wine1.7 bc" RUN_TESTS=true GOAL="install" BITCOIN_CONFIG="--enable-gui --enable-reduce-exports" MAKEJOBS="-j4"
# 32-bit + sparks
    - HOST=i686-pc-linux-gnu PPA="ppa:bitcoin/bitcoin" PACKAGES="g++-multilib bc python3-zmq" DEP_OPTS="NO_QT=1" RUN_TESTS=true GOAL="install" BITCOIN_CONFIG="--enable-zmq --enable-glibc-back-compat --enable-reduce-exports LDFLAGS=-static-libstdc++" USE_SHELL="/bin/sparks" PYZMQ=true
# Win64
    - HOST=x86_64-w64-mingw32 DPKG_ADD_ARCH="i386" DEP_OPTS="NO_QT=1" PPA="ppa:bitcoin/bitcoin" PACKAGES="python3 nsis g++-mingw-w64-x86-64 wine1.7 bc" RUN_TESTS=true GOAL="install" BITCOIN_CONFIG="--enable-gui --enable-reduce-exports" MAKEJOBS="-j4"
# sparksd
    - HOST=x86_64-unknown-linux-gnu PPA="ppa:bitcoin/bitcoin" PACKAGES="bc python3-zmq" DEP_OPTS="NO_QT=1 NO_UPNP=1 DEBUG=1" RUN_TESTS=true GOAL="install" BITCOIN_CONFIG="--enable-zmq --enable-glibc-back-compat --enable-reduce-exports" CPPFLAGS="-DDEBUG_LOCKORDER -DENABLE_SPARKS_DEBUG" PYZMQ=true
# No wallet
    - HOST=x86_64-unknown-linux-gnu PPA="ppa:bitcoin/bitcoin" PACKAGES="python3" DEP_OPTS="NO_WALLET=1" RUN_TESTS=true GOAL="install" BITCOIN_CONFIG="--enable-glibc-back-compat --enable-reduce-exports"
# Cross-Mac
    - HOST=x86_64-apple-darwin11 PPA="ppa:bitcoin/bitcoin" PACKAGES="cmake imagemagick libcap-dev librsvg2-bin libz-dev libbz2-dev libtiff-tools python3-dev" BITCOIN_CONFIG="--enable-gui --enable-reduce-exports" OSX_SDK=10.11 GOAL="deploy"
# sparksd release build (for docker)
    - HOST=x86_64-unknown-linux-gnu PPA="ppa:bitcoin/bitcoin" PACKAGES="bc python3-zmq" DEP_OPTS="NO_QT=1 NO_UPNP=1" GOAL="install" BITCOIN_CONFIG="--enable-zmq --enable-glibc-back-compat --enable-reduce-exports" PYZMQ=true DOCKER_BUILD=true

before_install:
    - git clone https://github.com/sparkspay/sparks_hash
    - travis_retry sudo apt-get install python3-pip python3-dev
    - travis_retry sudo add-apt-repository ppa:ubuntu-wine/ppa -y
    - export PATH=$(echo $PATH | tr ':' "\n" | sed '/\/opt\/python/d' | tr "\n" ":" | sed "s|::|:|g")
install:
    - if [ "$PYZMQ" = "true" ]; then pip3 install pyzmq --user ; fi
    - if [ -n "$PPA" ]; then travis_retry sudo add-apt-repository "$PPA" -y; fi
    - if [ -n "$DPKG_ADD_ARCH" ]; then sudo dpkg --add-architecture "$DPKG_ADD_ARCH" ; fi
    - if [ -n "$PACKAGES" ]; then travis_retry sudo apt-get update; fi
    - if [ -n "$PACKAGES" ]; then travis_retry sudo apt-get install --no-install-recommends --no-upgrade -qq $PACKAGES; fi
    - cd sparks_hash && python3 setup.py install --user && cd ..
>>>>>>> cce03666
before_script:
    # Make sure stdout is in blocking mode. Otherwise builds will fail due to large writes to stdout
    # See https://github.com/travis-ci/travis-ci/issues/4704. If this gets fixed, this line can also be removed.
    - python3 -c 'import os,sys,fcntl; flags = fcntl.fcntl(sys.stdout, fcntl.F_GETFL); fcntl.fcntl(sys.stdout, fcntl.F_SETFL, flags&~os.O_NONBLOCK);'
script:
    - export TRAVIS_COMMIT_LOG=`git log --format=fuller -1`
<<<<<<< HEAD
    # Our scripts try to be Travis agnostic
    - $DOCKER_RUN_IN_BUILDER ./ci/build_depends.sh;
    # Gracefully stop build without running into timeouts (which won't update caches) when building depends took too long
    # Next build should fix this situation as it will start with a populated depends cache
    - if [ $SECONDS -gt 1200 ]; then export DEPENDS_TIMEOUT="true"; false; fi # The "false" here ensures that the build is marked as failed even though the whole script returns 0
    - test "$DEPENDS_TIMEOUT" != "true" && $DOCKER_RUN_IN_BUILDER ./ci/build_src.sh
    - test "$DEPENDS_TIMEOUT" != "true" && $DOCKER_RUN_IN_BUILDER ./ci/test_unittests.sh
    - test "$DEPENDS_TIMEOUT" != "true" && $DOCKER_RUN_IN_BUILDER ./ci/test_integrationtests.sh -parallel=3
    - test "$DEPENDS_TIMEOUT" != "true" && if [ "$DOCKER_BUILD" = "true" ]; then BUILD_DIR=build-ci/dashcore-$BUILD_TARGET ./docker/build-docker.sh; fi
=======
    - if [ -n "$USE_SHELL" ]; then export CONFIG_SHELL="$USE_SHELL"; fi
    - OUTDIR=$BASE_OUTDIR/$TRAVIS_PULL_REQUEST/$TRAVIS_JOB_NUMBER-$HOST
    - BITCOIN_CONFIG_ALL="--disable-dependency-tracking --prefix=$TRAVIS_BUILD_DIR/depends/$HOST --bindir=$OUTDIR/bin --libdir=$OUTDIR/lib"
    - depends/$HOST/native/bin/ccache --max-size=$CCACHE_SIZE
    - test -n "$USE_SHELL" && eval '"$USE_SHELL" -c "./autogen.sh"' || ./autogen.sh
    - mkdir build && cd build
    - ../configure --cache-file=config.cache $BITCOIN_CONFIG_ALL $BITCOIN_CONFIG || ( cat config.log && false)
    - make distdir VERSION=$HOST
    - cd sparkscore-$HOST
    - ./configure --cache-file=../config.cache $BITCOIN_CONFIG_ALL $BITCOIN_CONFIG || ( cat config.log && false)
    - make $MAKEJOBS $GOAL || ( echo "Build failure. Verbose build follows." && make $GOAL V=1 ; false )
    - export LD_LIBRARY_PATH=$TRAVIS_BUILD_DIR/depends/$HOST/lib
    - if [ "$RUN_TESTS" = "true" ]; then travis_wait 30 make $MAKEJOBS check VERBOSE=1; fi
    - if [ "$RUN_TESTS" = "true" ]; then qa/pull-tester/rpc-tests.py --coverage; fi
    - cd ../..
    - if [ "$DOCKER_BUILD" = "true" ]; then BUILD_DIR=build/sparkscore-$HOST ./docker/build-docker.sh; fi
>>>>>>> cce03666
after_script:
    - echo $TRAVIS_COMMIT_RANGE
    - echo $TRAVIS_COMMIT_LOG
after_success:
    - if [ "$TRAVIS_PULL_REQUEST" = "false" -a "$TRAVIS_BRANCH" = "develop" -a "$DOCKER_BUILD" = "true" ]; then docker login -u $DOCKER_HUB_USER -p $DOCKER_HUB_PASSWORD && ./docker/push-docker.sh; fi<|MERGE_RESOLUTION|>--- conflicted
+++ resolved
@@ -34,7 +34,6 @@
     - DOCKER_BUILD=false
 
   matrix:
-<<<<<<< HEAD
     - BUILD_TARGET=arm-linux
     - BUILD_TARGET=win32
     - BUILD_TARGET=win64
@@ -46,7 +45,7 @@
 
 before_cache:
   # Save builder image
-  - docker save dash-builder-$BUILD_TARGET-$TRAVIS_JOB_NUMBER $(docker history -q dash-builder-$BUILD_TARGET-$TRAVIS_JOB_NUMBER | grep -v \<missing\>) | gzip -2 > $HOME/cache/docker/dash-builder-$BUILD_TARGET.tar.gz
+  - docker save sparks-builder-$BUILD_TARGET-$TRAVIS_JOB_NUMBER $(docker history -q sparks-builder-$BUILD_TARGET-$TRAVIS_JOB_NUMBER | grep -v \<missing\>) | gzip -2 > $HOME/cache/docker/sparks-builder-$BUILD_TARGET.tar.gz
 
 install:
     # Our scripts try to be Travis agnostic
@@ -59,46 +58,14 @@
     # Keep this as it makes caching related debugging easier
     - ls -lah $HOST_CACHE_DIR && ls -lah $HOST_CACHE_DIR/depends && ls -lah $HOST_CACHE_DIR/ccache && ls -lah $HOST_CACHE_DIR/docker
     # Load cached builder image
-    - if [ -f $HOST_CACHE_DIR/docker/dash-builder-$BUILD_TARGET.tar.gz ]; then zcat $HOST_CACHE_DIR/docker/dash-builder-$BUILD_TARGET.tar.gz | docker load || true; fi
+    - if [ -f $HOST_CACHE_DIR/docker/sparks-builder-$BUILD_TARGET.tar.gz ]; then zcat $HOST_CACHE_DIR/docker/sparks-builder-$BUILD_TARGET.tar.gz | docker load || true; fi
     - docker build --pull -t $BUILDER_IMAGE_NAME --build-arg=USER_ID=$UID --build-arg=GROUP_ID=$UID --build-arg=BUILD_TARGET=$BUILD_TARGET -f ci/Dockerfile.builder ci
-=======
-# ARM
-    - HOST=arm-linux-gnueabihf PPA="ppa:bitcoin/bitcoin" PACKAGES="g++-arm-linux-gnueabihf" DEP_OPTS="NO_QT=1" CHECK_DOC=1 GOAL="install" BITCOIN_CONFIG="--enable-glibc-back-compat --enable-reduce-exports"
-# Win32
-    - HOST=i686-w64-mingw32 DPKG_ADD_ARCH="i386" DEP_OPTS="NO_QT=1" PPA="ppa:bitcoin/bitcoin" PACKAGES="python3 nsis g++-mingw-w64-i686 wine1.7 bc" RUN_TESTS=true GOAL="install" BITCOIN_CONFIG="--enable-gui --enable-reduce-exports" MAKEJOBS="-j4"
-# 32-bit + sparks
-    - HOST=i686-pc-linux-gnu PPA="ppa:bitcoin/bitcoin" PACKAGES="g++-multilib bc python3-zmq" DEP_OPTS="NO_QT=1" RUN_TESTS=true GOAL="install" BITCOIN_CONFIG="--enable-zmq --enable-glibc-back-compat --enable-reduce-exports LDFLAGS=-static-libstdc++" USE_SHELL="/bin/sparks" PYZMQ=true
-# Win64
-    - HOST=x86_64-w64-mingw32 DPKG_ADD_ARCH="i386" DEP_OPTS="NO_QT=1" PPA="ppa:bitcoin/bitcoin" PACKAGES="python3 nsis g++-mingw-w64-x86-64 wine1.7 bc" RUN_TESTS=true GOAL="install" BITCOIN_CONFIG="--enable-gui --enable-reduce-exports" MAKEJOBS="-j4"
-# sparksd
-    - HOST=x86_64-unknown-linux-gnu PPA="ppa:bitcoin/bitcoin" PACKAGES="bc python3-zmq" DEP_OPTS="NO_QT=1 NO_UPNP=1 DEBUG=1" RUN_TESTS=true GOAL="install" BITCOIN_CONFIG="--enable-zmq --enable-glibc-back-compat --enable-reduce-exports" CPPFLAGS="-DDEBUG_LOCKORDER -DENABLE_SPARKS_DEBUG" PYZMQ=true
-# No wallet
-    - HOST=x86_64-unknown-linux-gnu PPA="ppa:bitcoin/bitcoin" PACKAGES="python3" DEP_OPTS="NO_WALLET=1" RUN_TESTS=true GOAL="install" BITCOIN_CONFIG="--enable-glibc-back-compat --enable-reduce-exports"
-# Cross-Mac
-    - HOST=x86_64-apple-darwin11 PPA="ppa:bitcoin/bitcoin" PACKAGES="cmake imagemagick libcap-dev librsvg2-bin libz-dev libbz2-dev libtiff-tools python3-dev" BITCOIN_CONFIG="--enable-gui --enable-reduce-exports" OSX_SDK=10.11 GOAL="deploy"
-# sparksd release build (for docker)
-    - HOST=x86_64-unknown-linux-gnu PPA="ppa:bitcoin/bitcoin" PACKAGES="bc python3-zmq" DEP_OPTS="NO_QT=1 NO_UPNP=1" GOAL="install" BITCOIN_CONFIG="--enable-zmq --enable-glibc-back-compat --enable-reduce-exports" PYZMQ=true DOCKER_BUILD=true
-
-before_install:
-    - git clone https://github.com/sparkspay/sparks_hash
-    - travis_retry sudo apt-get install python3-pip python3-dev
-    - travis_retry sudo add-apt-repository ppa:ubuntu-wine/ppa -y
-    - export PATH=$(echo $PATH | tr ':' "\n" | sed '/\/opt\/python/d' | tr "\n" ":" | sed "s|::|:|g")
-install:
-    - if [ "$PYZMQ" = "true" ]; then pip3 install pyzmq --user ; fi
-    - if [ -n "$PPA" ]; then travis_retry sudo add-apt-repository "$PPA" -y; fi
-    - if [ -n "$DPKG_ADD_ARCH" ]; then sudo dpkg --add-architecture "$DPKG_ADD_ARCH" ; fi
-    - if [ -n "$PACKAGES" ]; then travis_retry sudo apt-get update; fi
-    - if [ -n "$PACKAGES" ]; then travis_retry sudo apt-get install --no-install-recommends --no-upgrade -qq $PACKAGES; fi
-    - cd sparks_hash && python3 setup.py install --user && cd ..
->>>>>>> cce03666
 before_script:
     # Make sure stdout is in blocking mode. Otherwise builds will fail due to large writes to stdout
     # See https://github.com/travis-ci/travis-ci/issues/4704. If this gets fixed, this line can also be removed.
     - python3 -c 'import os,sys,fcntl; flags = fcntl.fcntl(sys.stdout, fcntl.F_GETFL); fcntl.fcntl(sys.stdout, fcntl.F_SETFL, flags&~os.O_NONBLOCK);'
 script:
     - export TRAVIS_COMMIT_LOG=`git log --format=fuller -1`
-<<<<<<< HEAD
     # Our scripts try to be Travis agnostic
     - $DOCKER_RUN_IN_BUILDER ./ci/build_depends.sh;
     # Gracefully stop build without running into timeouts (which won't update caches) when building depends took too long
@@ -107,25 +74,7 @@
     - test "$DEPENDS_TIMEOUT" != "true" && $DOCKER_RUN_IN_BUILDER ./ci/build_src.sh
     - test "$DEPENDS_TIMEOUT" != "true" && $DOCKER_RUN_IN_BUILDER ./ci/test_unittests.sh
     - test "$DEPENDS_TIMEOUT" != "true" && $DOCKER_RUN_IN_BUILDER ./ci/test_integrationtests.sh -parallel=3
-    - test "$DEPENDS_TIMEOUT" != "true" && if [ "$DOCKER_BUILD" = "true" ]; then BUILD_DIR=build-ci/dashcore-$BUILD_TARGET ./docker/build-docker.sh; fi
-=======
-    - if [ -n "$USE_SHELL" ]; then export CONFIG_SHELL="$USE_SHELL"; fi
-    - OUTDIR=$BASE_OUTDIR/$TRAVIS_PULL_REQUEST/$TRAVIS_JOB_NUMBER-$HOST
-    - BITCOIN_CONFIG_ALL="--disable-dependency-tracking --prefix=$TRAVIS_BUILD_DIR/depends/$HOST --bindir=$OUTDIR/bin --libdir=$OUTDIR/lib"
-    - depends/$HOST/native/bin/ccache --max-size=$CCACHE_SIZE
-    - test -n "$USE_SHELL" && eval '"$USE_SHELL" -c "./autogen.sh"' || ./autogen.sh
-    - mkdir build && cd build
-    - ../configure --cache-file=config.cache $BITCOIN_CONFIG_ALL $BITCOIN_CONFIG || ( cat config.log && false)
-    - make distdir VERSION=$HOST
-    - cd sparkscore-$HOST
-    - ./configure --cache-file=../config.cache $BITCOIN_CONFIG_ALL $BITCOIN_CONFIG || ( cat config.log && false)
-    - make $MAKEJOBS $GOAL || ( echo "Build failure. Verbose build follows." && make $GOAL V=1 ; false )
-    - export LD_LIBRARY_PATH=$TRAVIS_BUILD_DIR/depends/$HOST/lib
-    - if [ "$RUN_TESTS" = "true" ]; then travis_wait 30 make $MAKEJOBS check VERBOSE=1; fi
-    - if [ "$RUN_TESTS" = "true" ]; then qa/pull-tester/rpc-tests.py --coverage; fi
-    - cd ../..
-    - if [ "$DOCKER_BUILD" = "true" ]; then BUILD_DIR=build/sparkscore-$HOST ./docker/build-docker.sh; fi
->>>>>>> cce03666
+    - test "$DEPENDS_TIMEOUT" != "true" && if [ "$DOCKER_BUILD" = "true" ]; then BUILD_DIR=build-ci/sparkscore-$BUILD_TARGET ./docker/build-docker.sh; fi
 after_script:
     - echo $TRAVIS_COMMIT_RANGE
     - echo $TRAVIS_COMMIT_LOG
