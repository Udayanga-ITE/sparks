#!/usr/bin/env bash

# This script is executed inside the builder image

set -e

source ./ci/matrix.sh

if [ "$RUN_UNITTESTS" != "true" ]; then
  echo "Skipping unit tests"
  exit 0
fi

# TODO this is not Travis agnostic
export BOOST_TEST_RANDOM=1$TRAVIS_BUILD_ID
export LD_LIBRARY_PATH=$BUILD_DIR/depends/$HOST/lib

export WINEDEBUG=fixme-all
export BOOST_TEST_LOG_LEVEL=test_suite

<<<<<<< HEAD
cd build-ci/sparkscore-$BUILD_TARGET
=======
cd build-ci/dashcore-$BUILD_TARGET

>>>>>>> 351fbf65
if [ "$DIRECT_WINE_EXEC_TESTS" = "true" ]; then
  # Inside Docker, binfmt isn't working so we can't trust in make invoking windows binaries correctly
  wine ./src/test/test_sparks.exe
else
  make $MAKEJOBS check VERBOSE=1
fi<|MERGE_RESOLUTION|>--- conflicted
+++ resolved
@@ -18,12 +18,8 @@
 export WINEDEBUG=fixme-all
 export BOOST_TEST_LOG_LEVEL=test_suite
 
-<<<<<<< HEAD
 cd build-ci/sparkscore-$BUILD_TARGET
-=======
-cd build-ci/dashcore-$BUILD_TARGET
 
->>>>>>> 351fbf65
 if [ "$DIRECT_WINE_EXEC_TESTS" = "true" ]; then
   # Inside Docker, binfmt isn't working so we can't trust in make invoking windows binaries correctly
   wine ./src/test/test_sparks.exe
