---
name: Good first issue
about: '(Regular devs only): Suggest a new good first issue'
title: ''
labels: ''
assignees: ''

---

<!-- Needs the label "good first issue" assigned manually before or after opening -->

<!-- A good first issue is an uncontroversial issue, that has a relatively unique and obvious solution -->

<!-- Motivate the issue and explain the solution briefly -->

#### Useful skills:

<!-- (For example, “C++11 std::thread”, “Qt5 GUI and async GUI design” or “basic understanding of Bitcoin mining and the Bitcoin Core RPC interface”.) -->

#### Want to work on this issue?

<<<<<<< HEAD
The purpose of the `good first issue` label is to highlight which issues are suitable for a new contributor without a deep understanding of the codebase.

You do not need to request permission to start working on this. You are encouraged to comment on the issue if you are planning to work on it. This will help other contributors monitor which issues are actively being addressed and is also an effective way to request assistance if and when you need it.

For guidance on contributing, please read [CONTRIBUTING.md](https://github.com/sparkspay/sparks/blob/master/CONTRIBUTING.md) before opening your pull request.
=======
For guidance on contributing, please read [CONTRIBUTING.md](https://github.com/dashpay/dash/blob/master/CONTRIBUTING.md) before opening your pull request.
>>>>>>> 19512988
<|MERGE_RESOLUTION|>--- conflicted
+++ resolved
@@ -19,12 +19,4 @@
 
 #### Want to work on this issue?
 
-<<<<<<< HEAD
-The purpose of the `good first issue` label is to highlight which issues are suitable for a new contributor without a deep understanding of the codebase.
-
-You do not need to request permission to start working on this. You are encouraged to comment on the issue if you are planning to work on it. This will help other contributors monitor which issues are actively being addressed and is also an effective way to request assistance if and when you need it.
-
-For guidance on contributing, please read [CONTRIBUTING.md](https://github.com/sparkspay/sparks/blob/master/CONTRIBUTING.md) before opening your pull request.
-=======
-For guidance on contributing, please read [CONTRIBUTING.md](https://github.com/dashpay/dash/blob/master/CONTRIBUTING.md) before opening your pull request.
->>>>>>> 19512988
+For guidance on contributing, please read [CONTRIBUTING.md](https://github.com/sparkspay/sparks/blob/master/CONTRIBUTING.md) before opening your pull request.