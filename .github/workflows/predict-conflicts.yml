--- conflicted
+++ resolved
@@ -27,8 +27,4 @@
       - name: Checkout
         uses: actions/checkout@v3
       - name: validate potential conflicts
-<<<<<<< HEAD
-        run: wget https://raw.githubusercontent.com/sparkspay/sparks/develop/.github/workflows/handle_potential_conflicts.py && pip3 install hjson && python3 handle_potential_conflicts.py "$conflicts"
-=======
-        run: pip3 install hjson && .github/workflows/handle_potential_conflicts.py "$conflicts"
->>>>>>> 3b7deea3
+        run: pip3 install hjson && .github/workflows/handle_potential_conflicts.py "$conflicts"