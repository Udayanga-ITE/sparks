--- conflicted
+++ resolved
@@ -25,7 +25,7 @@
 import hjson
 
 def get_label(pr_num):
-    return requests.get(f'https://api.github.com/repos/dashpay/dash/pulls/{pr_num}').json()['head']['label']
+    return requests.get(f'https://api.github.com/repos/sparkspay/sparks/pulls/{pr_num}').json()['head']['label']
 
 def main():
     if len(sys.argv) != 2:
@@ -72,13 +72,5 @@
         sys.exit(1)
 
 
-<<<<<<< HEAD
-
-def get_label(pr_num):
-    return requests.get(f'https://api.github.com/repos/sparkspay/sparks/pulls/{pr_num}').json()['head']['label']
-
-
-=======
->>>>>>> 3b7deea3
 if __name__ == "__main__":
     main()