--- conflicted
+++ resolved
@@ -15,12 +15,8 @@
         uses: actions/checkout@v4
         with:
           ref: ${{ github.event.pull_request.head.sha }}
-<<<<<<< HEAD
           path: sparks
-=======
-          path: dash
           fetch-depth: 0
->>>>>>> 19512988
 
       - name: Set up Docker Buildx
         uses: docker/setup-buildx-action@v3
