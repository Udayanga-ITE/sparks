// Copyright (c) 2014-2021 The Dash Core developers
// Distributed under the MIT/X11 software license, see the accompanying
// file COPYING or http://www.opensource.org/licenses/mit-license.php.

#include <masternode/activemasternode.h>
#include <governance/governance-classes.h>
#include <masternode/masternode-payments.h>
#include <masternode/masternode-sync.h>
#include <netfulfilledman.h>
#include <netmessagemaker.h>
#include <validation.h>

#include <string>

CMasternodePayments mnpayments;

bool IsOldBudgetBlockValueValid(const CBlock& block, int nBlockHeight, CAmount blockReward, std::string& strErrorRet) {
    const Consensus::Params& consensusParams = Params().GetConsensus();
    bool isBlockRewardValueMet = (block.vtx[0]->GetValueOut() <= blockReward);

    if (nBlockHeight < consensusParams.nSuperblockStartBlock) {
        strErrorRet = strprintf("Incorrect block %d, old budgets are not activated yet", nBlockHeight);
        return false;
    }

    if (nBlockHeight >= consensusParams.nSuperblockStartBlock) {
        strErrorRet = strprintf("Incorrect block %d, old budgets are no longer active", nBlockHeight);
        return false;
    }

    if(nBlockHeight < consensusParams.nSuperblockStartBlock || (nBlockHeight >= consensusParams.nSuperblockStartBlock && !sporkManager.IsSporkActive(SPORK_9_SUPERBLOCKS_ENABLED))) {
        if(!isBlockRewardValueMet) {
            strErrorRet = strprintf("coinbase pays too much at height %d (actual=%d vs limit=%d), exceeded block reward, block is not in old budget cycle window",
                                    nBlockHeight, block.vtx[0]->GetValueOut(), blockReward);
        }
        return isBlockRewardValueMet;
    }
}

/**
* IsBlockValueValid
*
*   Determine if coinbase outgoing created money is the correct value
*
*   Why is this needed?
<<<<<<< HEAD
*   - In Sparks some blocks are superblocks, which output much higher amounts of coins
*   - Otherblocks are 10% lower in outgoing value, so in total, no extra coins are created
=======
*   - In Dash some blocks are superblocks, which output much higher amounts of coins
*   - Other blocks are 10% lower in outgoing value, so in total, no extra coins are created
>>>>>>> eaca69b2
*   - When non-superblocks are detected, the normal schedule should be maintained
*/

bool IsBlockValueValid(const CBlock& block, int nBlockHeight, CAmount blockReward, std::string& strErrorRet)
{
    const Consensus::Params& consensusParams = Params().GetConsensus();
    bool isBlockRewardValueMet = (block.vtx[0]->GetValueOut() <= blockReward);

    strErrorRet = "";

    if(nBlockHeight < consensusParams.nSuperblockStartBlock || (nBlockHeight >= consensusParams.nSuperblockStartBlock && !sporkManager.IsSporkActive(SPORK_9_SUPERBLOCKS_ENABLED))) {
        // old budget system is not activated yet, just make sure we do not exceed the regular block reward
        if(!isBlockRewardValueMet) {
            strErrorRet = strprintf("coinbase pays too much at height %d (actual=%d vs limit=%d), exceeded block reward, old budgets are not activated yet",
                                    nBlockHeight, block.vtx[0]->GetValueOut(), blockReward);
        }
        return isBlockRewardValueMet;
    } else if (nBlockHeight < consensusParams.nSuperblockStartBlock) {
        // superblocks are not enabled yet, check if we can pass old budget rules
        return IsOldBudgetBlockValueValid(block, nBlockHeight, blockReward, strErrorRet);
    }

    LogPrint(BCLog::MNPAYMENTS, "block.vtx[0]->GetValueOut() %lld <= blockReward %lld\n", block.vtx[0]->GetValueOut(), blockReward);

    CAmount nSuperblockMaxValue =  blockReward + CSuperblock::GetPaymentsLimit(nBlockHeight);
    bool isSuperblockMaxValueMet = (block.vtx[0]->GetValueOut() <= nSuperblockMaxValue);

    LogPrint(BCLog::GOBJECT, "block.vtx[0]->GetValueOut() %lld <= nSuperblockMaxValue %lld\n", block.vtx[0]->GetValueOut(), nSuperblockMaxValue);

    if (!CSuperblock::IsValidBlockHeight(nBlockHeight)) {
        // can't possibly be a superblock, so lets just check for block reward limits
        if (!isBlockRewardValueMet) {
            strErrorRet = strprintf("coinbase pays too much at height %d (actual=%d vs limit=%d), exceeded block reward, only regular blocks are allowed at this height",
                                    nBlockHeight, block.vtx[0]->GetValueOut(), blockReward);
        }
        return isBlockRewardValueMet;
    }

    // bail out in case superblock limits were exceeded
    if (!isSuperblockMaxValueMet) {
        strErrorRet = strprintf("coinbase pays too much at height %d (actual=%d vs limit=%d), exceeded superblock max value",
                                nBlockHeight, block.vtx[0]->GetValueOut(), nSuperblockMaxValue);
        return false;
    }

    if(!masternodeSync.IsSynced() || fDisableGovernance) {
        LogPrint(BCLog::MNPAYMENTS, "%s -- WARNING: Not enough data, checked superblock max bounds only\n", __func__);
        // not enough data for full checks but at least we know that the superblock limits were honored.
        // We rely on the network to have followed the correct chain in this case
        return true;
    }

    // we are synced and possibly on a superblock now

    if (!AreSuperblocksEnabled()) {
        // should NOT allow superblocks at all, when superblocks are disabled
        // revert to block reward limits in this case
        LogPrint(BCLog::GOBJECT, "%s -- Superblocks are disabled, no superblocks allowed\n", __func__);
        if(!isBlockRewardValueMet) {
            strErrorRet = strprintf("coinbase pays too much at height %d (actual=%d vs limit=%d), exceeded block reward, superblocks are disabled",
                                    nBlockHeight, block.vtx[0]->GetValueOut(), blockReward);
        }
        return isBlockRewardValueMet;
    }

    if (!CSuperblockManager::IsSuperblockTriggered(nBlockHeight)) {
        // we are on a valid superblock height but a superblock was not triggered
        // revert to block reward limits in this case
        if(!isBlockRewardValueMet) {
            strErrorRet = strprintf("coinbase pays too much at height %d (actual=%d vs limit=%d), exceeded block reward, no triggered superblock detected",
                                    nBlockHeight, block.vtx[0]->GetValueOut(), blockReward);
        }
        return isBlockRewardValueMet;
    }

    // this actually also checks for correct payees and not only amount
    if (!CSuperblockManager::IsValid(*block.vtx[0], nBlockHeight, blockReward)) {
        // triggered but invalid? that's weird
        LogPrintf("%s -- ERROR: Invalid superblock detected at height %d: %s", __func__, nBlockHeight, block.vtx[0]->ToString()); /* Continued */
        // should NOT allow invalid superblocks, when superblocks are enabled
        strErrorRet = strprintf("invalid superblock detected at height %d", nBlockHeight);
        return false;
    }

    // we got a valid superblock
    return true;
}

bool IsBlockPayeeValid(const CTransaction& txNew, int nBlockHeight, CAmount blockReward)
{
    if(fDisableGovernance) {
        //there is no budget data to use to check anything, let's just accept the longest chain
        LogPrint(BCLog::MNPAYMENTS, "%s -- WARNING: Not enough data, skipping block payee checks\n", __func__);
        return true;
    }

    // we are still using budgets, but we have no data about them anymore,
    // we can only check masternode payments

    const Consensus::Params& consensusParams = Params().GetConsensus();

    if(nBlockHeight < 299000) { //wsp: superblocks
        // NOTE: old budget system is disabled since 12.1 and we should never enter this branch
        // anymore when sync is finished (on mainnet). We have no old budget data but these blocks
        // have tons of confirmations and can be safely accepted without payee verification
        LogPrint(BCLog::GOBJECT, "%s -- WARNING: Client synced but old budget system is disabled, accepting any payee\n", __func__);
        return true;
    }

    // superblocks started
    // SEE IF THIS IS A VALID SUPERBLOCK

    if(AreSuperblocksEnabled()) {
        if(CSuperblockManager::IsSuperblockTriggered(nBlockHeight)) {
            if(CSuperblockManager::IsValid(txNew, nBlockHeight, blockReward)) {
                LogPrint(BCLog::GOBJECT, "%s -- Valid superblock at height %d: %s", __func__, nBlockHeight, txNew.ToString()); /* Continued */
                // continue validation, should also pay MN
            } else {
                LogPrintf("%s -- ERROR: Invalid superblock detected at height %d: %s", __func__, nBlockHeight, txNew.ToString()); /* Continued */
                // should NOT allow such superblocks, when superblocks are enabled
                return false;
            }
        } else {
            LogPrint(BCLog::GOBJECT, "%s -- No triggered superblock detected at height %d\n", __func__, nBlockHeight);
        }
    } else {
        // should NOT allow superblocks at all, when superblocks are disabled
        LogPrint(BCLog::GOBJECT, "%s -- Superblocks are disabled, no superblocks allowed\n", __func__);
    }

    // Check for correct masternode payment
    if(CMasternodePayments::IsTransactionValid(txNew, nBlockHeight, blockReward)) {
        LogPrint(BCLog::MNPAYMENTS, "%s -- Valid masternode payment at height %d: %s", __func__, nBlockHeight, txNew.ToString()); /* Continued */
        return true;
    }

    LogPrintf("%s -- ERROR: Invalid masternode payment detected at height %d: %s", __func__, nBlockHeight, txNew.ToString()); /* Continued */
    return false;
}

void FillBlockPayments(CMutableTransaction& txNew, int nBlockHeight, CAmount blockReward, std::vector<CTxOut>& voutMasternodePaymentsRet, std::vector<CTxOut>& voutSuperblockPaymentsRet)
{
    // only create superblocks if spork is enabled AND if superblock is actually triggered
    // (height should be validated inside)
    if(AreSuperblocksEnabled() && CSuperblockManager::IsSuperblockTriggered(nBlockHeight)) {
        LogPrint(BCLog::GOBJECT, "%s -- triggered superblock creation at height %d\n", __func__, nBlockHeight);
        CSuperblockManager::GetSuperblockPayments(nBlockHeight, voutSuperblockPaymentsRet);
    }

    if (!CMasternodePayments::GetMasternodeTxOuts(nBlockHeight, blockReward, voutMasternodePaymentsRet)) {
        LogPrint(BCLog::MNPAYMENTS, "%s -- no masternode to pay (MN list probably empty)\n", __func__);
    }

    txNew.vout.insert(txNew.vout.end(), voutMasternodePaymentsRet.begin(), voutMasternodePaymentsRet.end());
    txNew.vout.insert(txNew.vout.end(), voutSuperblockPaymentsRet.begin(), voutSuperblockPaymentsRet.end());

    std::string voutMasternodeStr;
    for (const auto& txout : voutMasternodePaymentsRet) {
        // subtract MN payment from miner reward
        txNew.vout[0].nValue -= txout.nValue;
        if (!voutMasternodeStr.empty())
            voutMasternodeStr += ",";
        voutMasternodeStr += txout.ToString();
    }

    LogPrint(BCLog::MNPAYMENTS, "%s -- nBlockHeight %d blockReward %lld voutMasternodePaymentsRet \"%s\" txNew %s", __func__, /* Continued */
                            nBlockHeight, blockReward, voutMasternodeStr, txNew.ToString());
}

/**
*   GetMasternodeTxOuts
*
*   Get masternode payment tx outputs
*/

bool CMasternodePayments::GetMasternodeTxOuts(int nBlockHeight, CAmount blockReward, std::vector<CTxOut>& voutMasternodePaymentsRet)
{
    // make sure it's not filled yet
    voutMasternodePaymentsRet.clear();

    if(!GetBlockTxOuts(nBlockHeight, blockReward, voutMasternodePaymentsRet)) {
        LogPrintf("CMasternodePayments::%s -- no payee (deterministic masternode list empty)\n", __func__);
        return false;
    }

    for (const auto& txout : voutMasternodePaymentsRet) {
        CTxDestination dest;
        ExtractDestination(txout.scriptPubKey, dest);

        LogPrintf("CMasternodePayments::%s -- Masternode payment %lld to %s\n", __func__, txout.nValue, EncodeDestination(dest));
    }

    return true;
}

bool CMasternodePayments::GetBlockTxOuts(int nBlockHeight, CAmount blockReward, std::vector<CTxOut>& voutMasternodePaymentsRet)
{
    voutMasternodePaymentsRet.clear();

    const CBlockIndex* pindex;
    int nReallocActivationHeight{std::numeric_limits<int>::max()};

    {
        LOCK(cs_main);
        pindex = chainActive[nBlockHeight - 1];

        const Consensus::Params& consensusParams = Params().GetConsensus();
        if (VersionBitsState(pindex, consensusParams, Consensus::DEPLOYMENT_REALLOC, versionbitscache) == ThresholdState::ACTIVE) {
            nReallocActivationHeight = VersionBitsStateSinceHeight(pindex, consensusParams, Consensus::DEPLOYMENT_REALLOC, versionbitscache);
        }
    }

    CAmount masternodeReward = GetMasternodePayment(nBlockHeight, blockReward, nReallocActivationHeight);

    auto dmnPayee = deterministicMNManager->GetListForBlock(pindex).GetMNPayee();
    if (!dmnPayee) {
        return false;
    }

    CAmount operatorReward = 0;
    if (dmnPayee->nOperatorReward != 0 && dmnPayee->pdmnState->scriptOperatorPayout != CScript()) {
        // This calculation might eventually turn out to result in 0 even if an operator reward percentage is given.
        // This will however only happen in a few years when the block rewards drops very low.
        operatorReward = (masternodeReward * dmnPayee->nOperatorReward) / 10000;
        masternodeReward -= operatorReward;
    }

    if (masternodeReward > 0) {
        voutMasternodePaymentsRet.emplace_back(masternodeReward, dmnPayee->pdmnState->scriptPayout);
    }
    if (operatorReward > 0) {
        voutMasternodePaymentsRet.emplace_back(operatorReward, dmnPayee->pdmnState->scriptOperatorPayout);
    }

    return true;
}

bool CMasternodePayments::IsTransactionValid(const CTransaction& txNew, int nBlockHeight, CAmount blockReward)
{
    if (!deterministicMNManager->IsDIP3Enforced(nBlockHeight)) {
        // can't verify historical blocks here
        return true;
    }

    std::vector<CTxOut> voutMasternodePayments;
    if (!GetBlockTxOuts(nBlockHeight, blockReward, voutMasternodePayments)) {
        LogPrintf("CMasternodePayments::%s -- ERROR failed to get payees for block at height %s\n", __func__, nBlockHeight);
        return true;
    }

    for (const auto& txout : voutMasternodePayments) {
        bool found = false;
        for (const auto& txout2 : txNew.vout) {
            if (txout == txout2) {
                found = true;
                break;
            }
        }
        if (!found) {
            CTxDestination dest;
            if (!ExtractDestination(txout.scriptPubKey, dest))
                assert(false);
            LogPrintf("CMasternodePayments::%s -- ERROR failed to find expected payee %s in block at height %s\n", __func__, EncodeDestination(dest), nBlockHeight);
            return false;
        }
    }
    return true;
}<|MERGE_RESOLUTION|>--- conflicted
+++ resolved
@@ -43,13 +43,8 @@
 *   Determine if coinbase outgoing created money is the correct value
 *
 *   Why is this needed?
-<<<<<<< HEAD
 *   - In Sparks some blocks are superblocks, which output much higher amounts of coins
-*   - Otherblocks are 10% lower in outgoing value, so in total, no extra coins are created
-=======
-*   - In Dash some blocks are superblocks, which output much higher amounts of coins
 *   - Other blocks are 10% lower in outgoing value, so in total, no extra coins are created
->>>>>>> eaca69b2
 *   - When non-superblocks are detected, the normal schedule should be maintained
 */
 
