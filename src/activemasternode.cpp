--- conflicted
+++ resolved
@@ -238,23 +238,6 @@
     }
 }
 
-<<<<<<< HEAD
-std::string CActiveLegacyMasternodeManager::GetStatus() const
-{
-    switch (nState) {
-    case ACTIVE_MASTERNODE_INITIAL:
-        return "Node just started, not yet activated";
-    case ACTIVE_MASTERNODE_SYNC_IN_PROCESS:
-        return "Sync in progress. Must wait until sync is complete to start Masternode";
-    case ACTIVE_MASTERNODE_INPUT_TOO_NEW:
-        return strprintf("Masternode input must have at least %d confirmations", Params().GetConsensus().nMasternodeMinimumConfirmations);
-    case ACTIVE_MASTERNODE_NOT_CAPABLE:
-        return "Not capable masternode: " + strNotCapableReason;
-    case ACTIVE_MASTERNODE_STARTED:
-        return "Masternode successfully started";
-    default:
-        return "Unknown";
-=======
 std::string CActiveMasternode::GetStatus(bool isGuardian) const
 {
     switch (nState) {
@@ -264,7 +247,6 @@
         case ACTIVE_MASTERNODE_NOT_CAPABLE:     return strprintf("Not capable %s: %s", isGuardian ? "Guardian node": "masternode", strNotCapableReason);
         case ACTIVE_MASTERNODE_STARTED:         return strprintf("%s successfully started", isGuardian ? "Guardian node" : "Masternode");
         default:                                return "Unknown";
->>>>>>> cce03666
     }
 }
 
