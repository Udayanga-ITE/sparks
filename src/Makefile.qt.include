# Copyright (c) 2013-2016 The Bitcoin Core developers
# Copyright (c) 2014-2018 The Dash Core developers
# Copyright (c) 2016-2022 The Sparks Core developers
# Distributed under the MIT software license, see the accompanying
# file COPYING or http://www.opensource.org/licenses/mit-license.php.

bin_PROGRAMS += qt/sparks-qt
EXTRA_LIBRARIES += qt/libsparksqt.a

# sparks qt core #
QT_TS = \
<<<<<<< HEAD
  qt/locale/sparks_ar.ts \
  qt/locale/sparks_bg.ts \
  qt/locale/sparks_de.ts \
  qt/locale/sparks_en.ts \
  qt/locale/sparks_es.ts \
  qt/locale/sparks_fi.ts \
  qt/locale/sparks_fr.ts \
  qt/locale/sparks_it.ts \
  qt/locale/sparks_ja.ts \
  qt/locale/sparks_ko.qm \
  qt/locale/sparks_nl.ts \
  qt/locale/sparks_pl.ts \
  qt/locale/sparks_pt.ts \
  qt/locale/sparks_pt_BR.ts \
  qt/locale/sparks_ru.ts \
  qt/locale/sparks_sk.ts \
  qt/locale/sparks_sv.ts \
  qt/locale/sparks_th.qm \
  qt/locale/sparks_tr.qm \
  qt/locale/sparks_th.ts \
  qt/locale/sparks_tr.ts \
  qt/locale/sparks_vi.ts \
  qt/locale/sparks_zh_CN.ts \
  qt/locale/sparks_zh_TW.ts
=======
  qt/locale/dash_ar.ts \
  qt/locale/dash_bg.ts \
  qt/locale/dash_de.ts \
  qt/locale/dash_en.ts \
  qt/locale/dash_es.ts \
  qt/locale/dash_fi.ts \
  qt/locale/dash_fr.ts \
  qt/locale/dash_it.ts \
  qt/locale/dash_ja.ts \
  qt/locale/dash_ko.ts \
  qt/locale/dash_nl.ts \
  qt/locale/dash_pl.ts \
  qt/locale/dash_pt.ts \
  qt/locale/dash_ro.ts \
  qt/locale/dash_ru.ts \
  qt/locale/dash_sk.ts \
  qt/locale/dash_th.ts \
  qt/locale/dash_tr.ts \
  qt/locale/dash_vi.ts \
  qt/locale/dash_zh_CN.ts \
  qt/locale/dash_zh_TW.ts
>>>>>>> 351fbf65

QT_FORMS_UI = \
  qt/forms/addressbookpage.ui \
  qt/forms/askpassphrasedialog.ui \
  qt/forms/coincontroldialog.ui \
  qt/forms/editaddressdialog.ui \
  qt/forms/helpmessagedialog.ui \
  qt/forms/intro.ui \
  qt/forms/modaloverlay.ui \
  qt/forms/masternodelist.ui \
  qt/forms/qrdialog.ui \
  qt/forms/openuridialog.ui \
  qt/forms/optionsdialog.ui \
  qt/forms/overviewpage.ui \
  qt/forms/receivecoinsdialog.ui \
  qt/forms/receiverequestdialog.ui \
  qt/forms/debugwindow.ui \
  qt/forms/sendcoinsdialog.ui \
  qt/forms/sendcoinsentry.ui \
  qt/forms/signverifymessagedialog.ui \
  qt/forms/transactiondescdialog.ui

QT_MOC_CPP = \
  qt/moc_addressbookpage.cpp \
  qt/moc_addresstablemodel.cpp \
  qt/moc_askpassphrasedialog.cpp \
  qt/moc_bantablemodel.cpp \
  qt/moc_bitcoinaddressvalidator.cpp \
  qt/moc_bitcoinamountfield.cpp \
  qt/moc_bitcoingui.cpp \
  qt/moc_bitcoinunits.cpp \
  qt/moc_callback.cpp \
  qt/moc_clientmodel.cpp \
  qt/moc_coincontroldialog.cpp \
  qt/moc_coincontroltreewidget.cpp \
  qt/moc_csvmodelwriter.cpp \
  qt/moc_editaddressdialog.cpp \
  qt/moc_guiutil.cpp \
  qt/moc_intro.cpp \
  qt/moc_macdockiconhandler.cpp \
  qt/moc_macnotificationhandler.cpp \
  qt/moc_modaloverlay.cpp \
  qt/moc_masternodelist.cpp \
  qt/moc_notificator.cpp \
  qt/moc_openuridialog.cpp \
  qt/moc_optionsdialog.cpp \
  qt/moc_optionsmodel.cpp \
  qt/moc_overviewpage.cpp \
  qt/moc_peertablemodel.cpp \
  qt/moc_paymentserver.cpp \
  qt/moc_qrdialog.cpp \
  qt/moc_qvalidatedlineedit.cpp \
  qt/moc_qvaluecombobox.cpp \
  qt/moc_receivecoinsdialog.cpp \
  qt/moc_receiverequestdialog.cpp \
  qt/moc_recentrequeststablemodel.cpp \
  qt/moc_rpcconsole.cpp \
  qt/moc_sendcoinsdialog.cpp \
  qt/moc_sendcoinsentry.cpp \
  qt/moc_signverifymessagedialog.cpp \
  qt/moc_splashscreen.cpp \
  qt/moc_trafficgraphwidget.cpp \
  qt/moc_transactiondesc.cpp \
  qt/moc_transactiondescdialog.cpp \
  qt/moc_transactionfilterproxy.cpp \
  qt/moc_transactiontablemodel.cpp \
  qt/moc_transactionview.cpp \
  qt/moc_utilitydialog.cpp \
  qt/moc_walletframe.cpp \
  qt/moc_walletmodel.cpp \
  qt/moc_walletview.cpp

BITCOIN_MM = \
  qt/macdockiconhandler.mm \
  qt/macnotificationhandler.mm \
  qt/macos_appnap.mm

QT_MOC = \
  qt/sparks.moc \
  qt/bitcoinamountfield.moc \
  qt/callback.moc \
  qt/intro.moc \
  qt/overviewpage.moc \
  qt/rpcconsole.moc

QT_QRC_CPP = qt/qrc_sparks.cpp
QT_QRC = qt/sparks.qrc
QT_QRC_LOCALE_CPP = qt/qrc_sparks_locale.cpp
QT_QRC_LOCALE = qt/sparks_locale.qrc

PROTOBUF_CC = qt/paymentrequest.pb.cc
PROTOBUF_H = qt/paymentrequest.pb.h
PROTOBUF_PROTO = qt/paymentrequest.proto

BITCOIN_QT_H = \
  qt/addressbookpage.h \
  qt/addresstablemodel.h \
  qt/askpassphrasedialog.h \
  qt/bantablemodel.h \
  qt/bitcoinaddressvalidator.h \
  qt/bitcoinamountfield.h \
  qt/bitcoingui.h \
  qt/bitcoinunits.h \
  qt/callback.h \
  qt/clientmodel.h \
  qt/coincontroldialog.h \
  qt/coincontroltreewidget.h \
  qt/csvmodelwriter.h \
  qt/editaddressdialog.h \
  qt/guiconstants.h \
  qt/guiutil.h \
  qt/intro.h \
  qt/macdockiconhandler.h \
  qt/macnotificationhandler.h \
  qt/macos_appnap.h \
  qt/modaloverlay.h \
  qt/masternodelist.h \
  qt/networkstyle.h \
  qt/notificator.h \
  qt/openuridialog.h \
  qt/optionsdialog.h \
  qt/optionsmodel.h \
  qt/overviewpage.h \
  qt/paymentrequestplus.h \
  qt/paymentserver.h \
  qt/peertablemodel.h \
  qt/platformstyle.h \
  qt/qrdialog.h \
  qt/qvalidatedlineedit.h \
  qt/qvaluecombobox.h \
  qt/receivecoinsdialog.h \
  qt/receiverequestdialog.h \
  qt/recentrequeststablemodel.h \
  qt/rpcconsole.h \
  qt/sendcoinsdialog.h \
  qt/sendcoinsentry.h \
  qt/signverifymessagedialog.h \
  qt/splashscreen.h \
  qt/trafficgraphdata.h \
  qt/trafficgraphwidget.h \
  qt/transactiondesc.h \
  qt/transactiondescdialog.h \
  qt/transactionfilterproxy.h \
  qt/transactionrecord.h \
  qt/transactiontablemodel.h \
  qt/transactionview.h \
  qt/utilitydialog.h \
  qt/walletframe.h \
  qt/walletmodel.h \
  qt/walletmodeltransaction.h \
  qt/walletview.h \
  qt/winshutdownmonitor.h

RES_ICONS = \
  qt/res/icons/bitcoin.ico \
  qt/res/icons/bitcoin_testnet.ico \
  qt/res/icons/bitcoin.png \
  qt/res/icons/chevron.png \
  qt/res/icons/warning.png \
<<<<<<< HEAD
  qt/res/icons/drkblue/add.png \
  qt/res/icons/drkblue/address-book.png \
  qt/res/icons/drkblue/browse.png \
  qt/res/icons/drkblue/clock1.png \
  qt/res/icons/drkblue/clock2.png \
  qt/res/icons/drkblue/clock3.png \
  qt/res/icons/drkblue/clock4.png \
  qt/res/icons/drkblue/clock5.png \
  qt/res/icons/drkblue/configure.png \
  qt/res/icons/drkblue/connect0_16.png \
  qt/res/icons/drkblue/connect1_16.png \
  qt/res/icons/drkblue/connect2_16.png \
  qt/res/icons/drkblue/connect3_16.png \
  qt/res/icons/drkblue/connect4_16.png \
  qt/res/icons/drkblue/debugwindow.png \
  qt/res/icons/drkblue/drkblue_editpaste.png \
  qt/res/icons/drkblue/drkblue_address-book.png \
  qt/res/icons/drkblue/drkblue_editcopy.png \
  qt/res/icons/drkblue/drkblue_remove.png \
  qt/res/icons/drkblue/edit.png \
  qt/res/icons/drkblue/editcopy.png \
  qt/res/icons/drkblue/editpaste.png \
  qt/res/icons/drkblue/export.png \
  qt/res/icons/drkblue/eye.png \
  qt/res/icons/drkblue/eye_minus.png \
  qt/res/icons/drkblue/eye_plus.png \
  qt/res/icons/drkblue/filesave.png \
  qt/res/icons/drkblue/hd_disabled.png \
  qt/res/icons/drkblue/hd_enabled.png \
  qt/res/icons/drkblue/history.png \
  qt/res/icons/drkblue/key.png \
  qt/res/icons/drkblue/lock_closed.png \
  qt/res/icons/drkblue/lock_open.png \
  qt/res/icons/drkblue/masternodes.png \
  qt/res/icons/drkblue/overview.png \
  qt/res/icons/drkblue/quit.png \
  qt/res/icons/drkblue/receive.png \
  qt/res/icons/drkblue/remove.png \
  qt/res/icons/drkblue/send.png \
  qt/res/icons/drkblue/synced.png \
  qt/res/icons/drkblue/transaction0.png \
  qt/res/icons/drkblue/transaction2.png \
  qt/res/icons/drkblue/transaction_abandoned.png \
  qt/res/icons/drkblue/transaction_conflicted.png \
  qt/res/icons/drkblue/tx_inout.png \
  qt/res/icons/drkblue/tx_input.png \
  qt/res/icons/drkblue/tx_output.png \
  qt/res/icons/drkblue/tx_mined.png \
  qt/res/icons/drkblue/about.png \
  qt/res/icons/drkblue/about_qt.png \
  qt/res/icons/drkblue/verify.png \
  qt/res/icons/drkblue/fontbigger.png \
  qt/res/icons/drkblue/fontsmaller.png \
  qt/res/icons/drkblue/network_disabled.png \
  qt/res/icons/crownium/add.png \
  qt/res/icons/crownium/address-book.png \
  qt/res/icons/crownium/browse.png \
  qt/res/icons/crownium/clock1.png \
  qt/res/icons/crownium/clock2.png \
  qt/res/icons/crownium/clock3.png \
  qt/res/icons/crownium/clock4.png \
  qt/res/icons/crownium/clock5.png \
  qt/res/icons/crownium/configure.png \
  qt/res/icons/crownium/connect0_16.png \
  qt/res/icons/crownium/connect1_16.png \
  qt/res/icons/crownium/connect2_16.png \
  qt/res/icons/crownium/connect3_16.png \
  qt/res/icons/crownium/connect4_16.png \
  qt/res/icons/crownium/debugwindow.png \
  qt/res/icons/crownium/drkblue_editpaste.png \
  qt/res/icons/crownium/drkblue_address-book.png \
  qt/res/icons/crownium/drkblue_editcopy.png \
  qt/res/icons/crownium/drkblue_remove.png \
  qt/res/icons/crownium/edit.png \
  qt/res/icons/crownium/editcopy.png \
  qt/res/icons/crownium/editpaste.png \
  qt/res/icons/crownium/export.png \
  qt/res/icons/crownium/eye.png \
  qt/res/icons/crownium/eye_minus.png \
  qt/res/icons/crownium/eye_plus.png \
  qt/res/icons/crownium/filesave.png \
  qt/res/icons/crownium/hd_disabled.png \
  qt/res/icons/crownium/hd_enabled.png \
  qt/res/icons/crownium/history.png \
  qt/res/icons/crownium/key.png \
  qt/res/icons/crownium/lock_closed.png \
  qt/res/icons/crownium/lock_open.png \
  qt/res/icons/crownium/masternodes.png \
  qt/res/icons/crownium/overview.png \
  qt/res/icons/crownium/quit.png \
  qt/res/icons/crownium/receive.png \
  qt/res/icons/crownium/remove.png \
  qt/res/icons/crownium/send.png \
  qt/res/icons/crownium/synced.png \
  qt/res/icons/crownium/transaction0.png \
  qt/res/icons/crownium/transaction2.png \
  qt/res/icons/crownium/transaction_abandoned.png \
  qt/res/icons/crownium/transaction_conflicted.png \
  qt/res/icons/crownium/tx_inout.png \
  qt/res/icons/crownium/tx_input.png \
  qt/res/icons/crownium/tx_output.png \
  qt/res/icons/crownium/tx_mined.png \
  qt/res/icons/crownium/about.png \
  qt/res/icons/crownium/about_qt.png \
  qt/res/icons/crownium/verify.png \
  qt/res/icons/crownium/fontbigger.png \
  qt/res/icons/crownium/fontsmaller.png \
  qt/res/icons/crownium/network_disabled.png \
  qt/res/icons/light/add.png \
  qt/res/icons/light/address-book.png \
  qt/res/icons/light/browse.png \
  qt/res/icons/light/clock1.png \
  qt/res/icons/light/clock2.png \
  qt/res/icons/light/clock3.png \
  qt/res/icons/light/clock4.png \
  qt/res/icons/light/clock5.png \
  qt/res/icons/light/configure.png \
  qt/res/icons/light/connect0_16.png \
  qt/res/icons/light/connect1_16.png \
  qt/res/icons/light/connect2_16.png \
  qt/res/icons/light/connect3_16.png \
  qt/res/icons/light/connect4_16.png \
  qt/res/icons/light/debugwindow.png \
  qt/res/icons/light/drkblue_editpaste.png \
  qt/res/icons/light/drkblue_address-book.png \
  qt/res/icons/light/drkblue_editcopy.png \
  qt/res/icons/light/drkblue_remove.png \
  qt/res/icons/light/edit.png \
  qt/res/icons/light/editcopy.png \
  qt/res/icons/light/editpaste.png \
  qt/res/icons/light/export.png \
  qt/res/icons/light/eye.png \
  qt/res/icons/light/eye_minus.png \
  qt/res/icons/light/eye_plus.png \
  qt/res/icons/light/filesave.png \
  qt/res/icons/light/hd_disabled.png \
  qt/res/icons/light/hd_enabled.png \
  qt/res/icons/light/history.png \
  qt/res/icons/light/key.png \
  qt/res/icons/light/lock_closed.png \
  qt/res/icons/light/lock_open.png \
  qt/res/icons/light/masternodes.png \
  qt/res/icons/light/overview.png \
  qt/res/icons/light/quit.png \
  qt/res/icons/light/receive.png \
  qt/res/icons/light/remove.png \
  qt/res/icons/light/send.png \
  qt/res/icons/light/synced.png \
  qt/res/icons/light/transaction0.png \
  qt/res/icons/light/transaction2.png \
  qt/res/icons/light/transaction_conflicted.png \
  qt/res/icons/light/tx_inout.png \
  qt/res/icons/light/tx_input.png \
  qt/res/icons/light/tx_output.png \
  qt/res/icons/light/tx_mined.png \
  qt/res/icons/light/about.png \
  qt/res/icons/light/about_qt.png \
  qt/res/icons/light/verify.png \
  qt/res/icons/light/fontbigger.png \
  qt/res/icons/light/fontsmaller.png \
  qt/res/icons/light/transaction_abandoned.png \
  qt/res/icons/light/network_disabled.png \
  qt/res/icons/sparkspay2020/add.png \
  qt/res/icons/sparkspay2020/address-book.png \
  qt/res/icons/sparkspay2020/browse.png \
  qt/res/icons/sparkspay2020/clock1.png \
  qt/res/icons/sparkspay2020/clock2.png \
  qt/res/icons/sparkspay2020/clock3.png \
  qt/res/icons/sparkspay2020/clock4.png \
  qt/res/icons/sparkspay2020/clock5.png \
  qt/res/icons/sparkspay2020/configure.png \
  qt/res/icons/sparkspay2020/connect0_16.png \
  qt/res/icons/sparkspay2020/connect1_16.png \
  qt/res/icons/sparkspay2020/connect2_16.png \
  qt/res/icons/sparkspay2020/connect3_16.png \
  qt/res/icons/sparkspay2020/connect4_16.png \
  qt/res/icons/sparkspay2020/debugwindow.png \
  qt/res/icons/sparkspay2020/drkblue_editpaste.png \
  qt/res/icons/sparkspay2020/drkblue_address-book.png \
  qt/res/icons/sparkspay2020/drkblue_editcopy.png \
  qt/res/icons/sparkspay2020/drkblue_remove.png \
  qt/res/icons/sparkspay2020/edit.png \
  qt/res/icons/sparkspay2020/editcopy.png \
  qt/res/icons/sparkspay2020/editpaste.png \
  qt/res/icons/sparkspay2020/export.png \
  qt/res/icons/sparkspay2020/eye.png \
  qt/res/icons/sparkspay2020/eye_minus.png \
  qt/res/icons/sparkspay2020/eye_plus.png \
  qt/res/icons/sparkspay2020/filesave.png \
  qt/res/icons/sparkspay2020/hd_disabled.png \
  qt/res/icons/sparkspay2020/hd_enabled.png \
  qt/res/icons/sparkspay2020/history.png \
  qt/res/icons/sparkspay2020/key.png \
  qt/res/icons/sparkspay2020/lock_closed.png \
  qt/res/icons/sparkspay2020/lock_open.png \
  qt/res/icons/sparkspay2020/masternodes.png \
  qt/res/icons/sparkspay2020/overview.png \
  qt/res/icons/sparkspay2020/quit.png \
  qt/res/icons/sparkspay2020/receive.png \
  qt/res/icons/sparkspay2020/remove.png \
  qt/res/icons/sparkspay2020/send.png \
  qt/res/icons/sparkspay2020/synced.png \
  qt/res/icons/sparkspay2020/transaction0.png \
  qt/res/icons/sparkspay2020/transaction2.png \
  qt/res/icons/sparkspay2020/transaction_conflicted.png \
  qt/res/icons/sparkspay2020/tx_inout.png \
  qt/res/icons/sparkspay2020/tx_input.png \
  qt/res/icons/sparkspay2020/tx_output.png \
  qt/res/icons/sparkspay2020/tx_mined.png \
  qt/res/icons/sparkspay2020/about.png \
  qt/res/icons/sparkspay2020/about_qt.png \
  qt/res/icons/sparkspay2020/verify.png \
  qt/res/icons/sparkspay2020/fontbigger.png \
  qt/res/icons/sparkspay2020/fontsmaller.png \
  qt/res/icons/sparkspay2020/transaction_abandoned.png \
  qt/res/icons/sparkspay2020/network_disabled.png \
  qt/res/icons/light-retro/add.png \
  qt/res/icons/light-retro/address-book.png \
  qt/res/icons/light-retro/browse.png \
  qt/res/icons/light-retro/clock1.png \
  qt/res/icons/light-retro/clock2.png \
  qt/res/icons/light-retro/clock3.png \
  qt/res/icons/light-retro/clock4.png \
  qt/res/icons/light-retro/clock5.png \
  qt/res/icons/light-retro/configure.png \
  qt/res/icons/light-retro/connect0_16.png \
  qt/res/icons/light-retro/connect1_16.png \
  qt/res/icons/light-retro/connect2_16.png \
  qt/res/icons/light-retro/connect3_16.png \
  qt/res/icons/light-retro/connect4_16.png \
  qt/res/icons/light-retro/debugwindow.png \
  qt/res/icons/light-retro/drkblue_editpaste.png \
  qt/res/icons/light-retro/drkblue_address-book.png \
  qt/res/icons/light-retro/drkblue_editcopy.png \
  qt/res/icons/light-retro/drkblue_remove.png \
  qt/res/icons/light-retro/edit.png \
  qt/res/icons/light-retro/editcopy.png \
  qt/res/icons/light-retro/editpaste.png \
  qt/res/icons/light-retro/export.png \
  qt/res/icons/light-retro/eye.png \
  qt/res/icons/light-retro/eye_minus.png \
  qt/res/icons/light-retro/eye_plus.png \
  qt/res/icons/light-retro/filesave.png \
  qt/res/icons/light-retro/hd_disabled.png \
  qt/res/icons/light-retro/hd_enabled.png \
  qt/res/icons/light-retro/history.png \
  qt/res/icons/light-retro/key.png \
  qt/res/icons/light-retro/lock_closed.png \
  qt/res/icons/light-retro/lock_open.png \
  qt/res/icons/light-retro/masternodes.png \
  qt/res/icons/light-retro/overview.png \
  qt/res/icons/light-retro/quit.png \
  qt/res/icons/light-retro/receive.png \
  qt/res/icons/light-retro/remove.png \
  qt/res/icons/light-retro/send.png \
  qt/res/icons/light-retro/synced.png \
  qt/res/icons/light-retro/transaction0.png \
  qt/res/icons/light-retro/transaction2.png \
  qt/res/icons/light-retro/transaction_conflicted.png \
  qt/res/icons/light-retro/tx_inout.png \
  qt/res/icons/light-retro/tx_input.png \
  qt/res/icons/light-retro/tx_output.png \
  qt/res/icons/light-retro/tx_mined.png \
  qt/res/icons/light-retro/about.png \
  qt/res/icons/light-retro/about_qt.png \
  qt/res/icons/light-retro/verify.png \
  qt/res/icons/light-retro/fontbigger.png \
  qt/res/icons/light-retro/fontsmaller.png \
  qt/res/icons/light-retro/transaction_abandoned.png \
  qt/res/icons/light-retro/network_disabled.png \
  qt/res/icons/trad/add.png \
  qt/res/icons/trad/address-book.png \
  qt/res/icons/trad/browse.png \
  qt/res/icons/trad/clock1.png \
  qt/res/icons/trad/clock2.png \
  qt/res/icons/trad/clock3.png \
  qt/res/icons/trad/clock4.png \
  qt/res/icons/trad/clock5.png \
  qt/res/icons/trad/configure.png \
  qt/res/icons/trad/connect0_16.png \
  qt/res/icons/trad/connect1_16.png \
  qt/res/icons/trad/connect2_16.png \
  qt/res/icons/trad/connect3_16.png \
  qt/res/icons/trad/connect4_16.png \
  qt/res/icons/trad/debugwindow.png \
  qt/res/icons/trad/drkblue_editpaste.png \
  qt/res/icons/trad/drkblue_address-book.png \
  qt/res/icons/trad/drkblue_editcopy.png \
  qt/res/icons/trad/drkblue_remove.png \
  qt/res/icons/trad/edit.png \
  qt/res/icons/trad/editcopy.png \
  qt/res/icons/trad/editpaste.png \
  qt/res/icons/trad/export.png \
  qt/res/icons/trad/eye.png \
  qt/res/icons/trad/eye_minus.png \
  qt/res/icons/trad/eye_plus.png \
  qt/res/icons/trad/filesave.png \
  qt/res/icons/trad/hd_disabled.png \
  qt/res/icons/trad/hd_enabled.png \
  qt/res/icons/trad/history.png \
  qt/res/icons/trad/key.png \
  qt/res/icons/trad/lock_closed.png \
  qt/res/icons/trad/lock_open.png \
  qt/res/icons/trad/masternodes.png \
  qt/res/icons/trad/overview.png \
  qt/res/icons/trad/quit.png \
  qt/res/icons/trad/receive.png \
  qt/res/icons/trad/remove.png \
  qt/res/icons/trad/send.png \
  qt/res/icons/trad/synced.png \
  qt/res/icons/trad/transaction0.png \
  qt/res/icons/trad/transaction2.png \
  qt/res/icons/trad/transaction_abandoned.png \
  qt/res/icons/trad/transaction_conflicted.png \
  qt/res/icons/trad/tx_inout.png \
  qt/res/icons/trad/tx_input.png \
  qt/res/icons/trad/tx_output.png \
  qt/res/icons/trad/tx_mined.png \
  qt/res/icons/trad/about.png \
  qt/res/icons/trad/about_qt.png \
  qt/res/icons/trad/verify.png \
  qt/res/icons/trad/fontbigger.png \
  qt/res/icons/trad/fontsmaller.png \
  qt/res/icons/trad/network_disabled.png
=======
  qt/res/icons/add.png \
  qt/res/icons/address-book.png \
  qt/res/icons/browse.png \
  qt/res/icons/clock1.png \
  qt/res/icons/clock2.png \
  qt/res/icons/clock3.png \
  qt/res/icons/clock4.png \
  qt/res/icons/clock5.png \
  qt/res/icons/configure.png \
  qt/res/icons/connect0_16.png \
  qt/res/icons/connect1_16.png \
  qt/res/icons/connect2_16.png \
  qt/res/icons/connect3_16.png \
  qt/res/icons/connect4_16.png \
  qt/res/icons/console_remove.png \
  qt/res/icons/debugwindow.png \
  qt/res/icons/edit.png \
  qt/res/icons/editcopy.png \
  qt/res/icons/editpaste.png \
  qt/res/icons/export.png \
  qt/res/icons/eye.png \
  qt/res/icons/eye_minus.png \
  qt/res/icons/eye_plus.png \
  qt/res/icons/filesave.png \
  qt/res/icons/hd_disabled.png \
  qt/res/icons/hd_enabled.png \
  qt/res/icons/key.png \
  qt/res/icons/lock_closed.png \
  qt/res/icons/lock_open.png \
  qt/res/icons/quit.png \
  qt/res/icons/receive.png \
  qt/res/icons/remove.png \
  qt/res/icons/send.png \
  qt/res/icons/synced.png \
  qt/res/icons/transaction0.png \
  qt/res/icons/transaction2.png \
  qt/res/icons/transaction_conflicted.png \
  qt/res/icons/tx_inout.png \
  qt/res/icons/tx_input.png \
  qt/res/icons/tx_output.png \
  qt/res/icons/tx_mined.png \
  qt/res/icons/about.png \
  qt/res/icons/about_qt.png \
  qt/res/icons/verify.png \
  qt/res/icons/fontbigger.png \
  qt/res/icons/fontsmaller.png \
  qt/res/icons/transaction_abandoned.png \
  qt/res/icons/network_disabled.png
>>>>>>> 351fbf65

BITCOIN_QT_BASE_CPP = \
  qt/bantablemodel.cpp \
  qt/bitcoinaddressvalidator.cpp \
  qt/bitcoinamountfield.cpp \
  qt/bitcoingui.cpp \
  qt/bitcoinunits.cpp \
  qt/clientmodel.cpp \
  qt/csvmodelwriter.cpp \
  qt/guiutil.cpp \
  qt/intro.cpp \
  qt/modaloverlay.cpp \
  qt/networkstyle.cpp \
  qt/notificator.cpp \
  qt/optionsdialog.cpp \
  qt/optionsmodel.cpp \
  qt/peertablemodel.cpp \
  qt/platformstyle.cpp \
  qt/qvalidatedlineedit.cpp \
  qt/qvaluecombobox.cpp \
  qt/rpcconsole.cpp \
  qt/splashscreen.cpp \
  qt/trafficgraphdata.cpp \
  qt/trafficgraphwidget.cpp \
  qt/utilitydialog.cpp

BITCOIN_QT_WINDOWS_CPP = qt/winshutdownmonitor.cpp

BITCOIN_QT_WALLET_CPP = \
  qt/addressbookpage.cpp \
  qt/addresstablemodel.cpp \
  qt/askpassphrasedialog.cpp \
  qt/coincontroldialog.cpp \
  qt/coincontroltreewidget.cpp \
  qt/editaddressdialog.cpp \
  qt/masternodelist.cpp \
  qt/openuridialog.cpp \
  qt/overviewpage.cpp \
  qt/paymentrequestplus.cpp \
  qt/paymentserver.cpp \
  qt/qrdialog.cpp \
  qt/receivecoinsdialog.cpp \
  qt/receiverequestdialog.cpp \
  qt/recentrequeststablemodel.cpp \
  qt/sendcoinsdialog.cpp \
  qt/sendcoinsentry.cpp \
  qt/signverifymessagedialog.cpp \
  qt/transactiondesc.cpp \
  qt/transactiondescdialog.cpp \
  qt/transactionfilterproxy.cpp \
  qt/transactionrecord.cpp \
  qt/transactiontablemodel.cpp \
  qt/transactionview.cpp \
  qt/walletframe.cpp \
  qt/walletmodel.cpp \
  qt/walletmodeltransaction.cpp \
  qt/walletview.cpp

BITCOIN_QT_CPP = $(BITCOIN_QT_BASE_CPP)
if TARGET_WINDOWS
BITCOIN_QT_CPP += $(BITCOIN_QT_WINDOWS_CPP)
endif
if ENABLE_WALLET
BITCOIN_QT_CPP += $(BITCOIN_QT_WALLET_CPP)
endif

RES_IMAGES = \
<<<<<<< HEAD
  qt/res/images/drkblue/about.png \
  qt/res/images/drkblue/splash.png \
  qt/res/images/drkblue/splash_testnet.png \
  qt/res/images/drkblue/sparks_logo_horizontal.png \
  qt/res/images/drkblue/unchecked.png \
  qt/res/images/drkblue/checked.png \
  qt/res/images/drkblue/drkblue_downArrow.png \
  qt/res/images/drkblue/drkblue_downArrow_small.png \
  qt/res/images/drkblue/drkblue_upArrow_small.png \
  qt/res/images/drkblue/drkblue_leftArrow_small.png \
  qt/res/images/drkblue/drkblue_rightArrow_small.png \
  qt/res/images/drkblue/drkblue_qtreeview_selected.png \
  qt/res/images/drkblue/drkblue_walletFrame_bg.png \
  qt/res/images/crownium/about.png \
  qt/res/images/crownium/splash.png \
  qt/res/images/crownium/splash_testnet.png \
  qt/res/images/crownium/sparks_logo_horizontal.png \
  qt/res/images/crownium/unchecked.png \
  qt/res/images/crownium/checked.png \
  qt/res/images/crownium/drkblue_downArrow.png \
  qt/res/images/crownium/drkblue_downArrow_small.png \
  qt/res/images/crownium/drkblue_upArrow_small.png \
  qt/res/images/crownium/drkblue_leftArrow_small.png \
  qt/res/images/crownium/drkblue_rightArrow_small.png \
  qt/res/images/crownium/drkblue_qtreeview_selected.png \
  qt/res/images/crownium/drkblue_walletFrame_bg.png \
  qt/res/images/light/about.png \
  qt/res/images/light/splash.png \
  qt/res/images/light/splash_testnet.png \
  qt/res/images/light/sparks_logo_horizontal.png \
  qt/res/images/light/unchecked.png \
  qt/res/images/light/checked.png \
  qt/res/images/light/drkblue_downArrow.png \
  qt/res/images/light/drkblue_downArrow_small.png \
  qt/res/images/light/drkblue_upArrow_small.png \
  qt/res/images/light/drkblue_leftArrow_small.png \
  qt/res/images/light/drkblue_rightArrow_small.png \
  qt/res/images/light/drkblue_qtreeview_selected.png \
  qt/res/images/light/drkblue_walletFrame_bg.png \
  qt/res/images/sparkspay2020/about.png \
  qt/res/images/sparkspay2020/splash.png \
  qt/res/images/sparkspay2020/splash_testnet.png \
  qt/res/images/sparkspay2020/sparks_logo_horizontal.png \
  qt/res/images/sparkspay2020/unchecked.png \
  qt/res/images/sparkspay2020/checked.png \
  qt/res/images/sparkspay2020/drkblue_downArrow.png \
  qt/res/images/sparkspay2020/drkblue_downArrow_small.png \
  qt/res/images/sparkspay2020/drkblue_upArrow_small.png \
  qt/res/images/sparkspay2020/drkblue_leftArrow_small.png \
  qt/res/images/sparkspay2020/drkblue_rightArrow_small.png \
  qt/res/images/sparkspay2020/drkblue_qtreeview_selected.png \
  qt/res/images/sparkspay2020/drkblue_walletFrame_bg.png \
  qt/res/images/light-retro/about.png \
  qt/res/images/light-retro/splash.png \
  qt/res/images/light-retro/splash_testnet.png \
  qt/res/images/light-retro/sparks_logo_horizontal.png \
  qt/res/images/light-retro/unchecked.png \
  qt/res/images/light-retro/checked.png \
  qt/res/images/light-retro/drkblue_downArrow.png \
  qt/res/images/light-retro/drkblue_downArrow_small.png \
  qt/res/images/light-retro/drkblue_upArrow_small.png \
  qt/res/images/light-retro/drkblue_leftArrow_small.png \
  qt/res/images/light-retro/drkblue_rightArrow_small.png \
  qt/res/images/light-retro/drkblue_qtreeview_selected.png \
  qt/res/images/light-retro/drkblue_walletFrame_bg.png \
  qt/res/images/trad/about.png \
  qt/res/images/trad/splash.png \
  qt/res/images/trad/splash_testnet.png \
  qt/res/images/trad/sparks_logo_horizontal.png \
  qt/res/images/trad/drkblue_downArrow.png \
  qt/res/images/trad/drkblue_downArrow_small.png \
  qt/res/images/trad/drkblue_upArrow_small.png \
  qt/res/images/trad/drkblue_leftArrow_small.png \
  qt/res/images/trad/drkblue_rightArrow_small.png \
  qt/res/images/trad/drkblue_qtreeview_selected.png \
  qt/res/images/trad/drkblue_walletFrame_bg.png
=======
  qt/res/images/arrow_down.png \
  qt/res/images/arrow_down_small.png \
  qt/res/images/arrow_left_small.png \
  qt/res/images/arrow_right_small.png \
  qt/res/images/arrow_up_small.png \
  qt/res/images/checked.png \
  qt/res/images/dash_logo_horizontal.png \
  qt/res/images/dash_logo_toolbar.png \
  qt/res/images/qtreeview_selected.png \
  qt/res/images/splash.png \
  qt/res/images/unchecked.png
>>>>>>> 351fbf65

RES_CSS = \
  qt/res/css/dark.css \
  qt/res/css/light.css \
<<<<<<< HEAD
  qt/res/css/sparkspay2020.css \
  qt/res/css/light-hires.css \
  qt/res/css/light-retro.css \
  qt/res/css/light-hires-retro.css \
=======
  qt/res/css/scrollbars.css \
>>>>>>> 351fbf65
  qt/res/css/trad.css

RES_MOVIES = $(wildcard $(srcdir)/qt/res/movies/spinner-*.png)

BITCOIN_RC = qt/res/sparks-qt-res.rc

BITCOIN_QT_INCLUDES = -I$(builddir)/qt -I$(srcdir)/qt -I$(srcdir)/qt/forms \
  -I$(builddir)/qt/forms -DQT_NO_KEYWORDS

qt_libsparksqt_a_CPPFLAGS = $(AM_CPPFLAGS) $(BITCOIN_INCLUDES) $(BITCOIN_QT_INCLUDES) \
  $(QT_INCLUDES) $(QT_DBUS_INCLUDES) $(PROTOBUF_CFLAGS) $(QR_CFLAGS)
qt_libsparksqt_a_CXXFLAGS = $(AM_CXXFLAGS) $(QT_PIE_FLAGS)

qt_libsparksqt_a_SOURCES = $(BITCOIN_QT_CPP) $(BITCOIN_QT_H) $(QT_FORMS_UI) \
  $(QT_QRC) $(QT_QRC_LOCALE) $(QT_TS) $(PROTOBUF_PROTO) $(RES_ICONS) $(RES_IMAGES) $(RES_CSS) $(RES_MOVIES)

nodist_qt_libsparksqt_a_SOURCES = $(QT_MOC_CPP) $(QT_MOC) $(PROTOBUF_CC) \
  $(PROTOBUF_H) $(QT_QRC_CPP) $(QT_QRC_LOCALE_CPP)

# forms/foo.h -> forms/ui_foo.h
QT_FORMS_H=$(join $(dir $(QT_FORMS_UI)),$(addprefix ui_, $(notdir $(QT_FORMS_UI:.ui=.h))))

# Most files will depend on the forms and moc files as includes. Generate them
# before anything else.
$(QT_MOC): $(QT_FORMS_H)
$(qt_libsparksqt_a_OBJECTS) $(qt_sparks_qt_OBJECTS) : | $(QT_MOC)

#Generating these with a half-written protobuf header leads to wacky results.
#This makes sure it's done.
$(QT_MOC): $(PROTOBUF_H)
$(QT_MOC_CPP): $(PROTOBUF_H)

# sparks-qt binary #
qt_sparks_qt_CPPFLAGS = $(AM_CPPFLAGS) $(BITCOIN_INCLUDES) $(BITCOIN_QT_INCLUDES) \
  $(QT_INCLUDES) $(PROTOBUF_CFLAGS) $(QR_CFLAGS)
qt_sparks_qt_CXXFLAGS = $(AM_CXXFLAGS) $(QT_PIE_FLAGS)

qt_sparks_qt_SOURCES = qt/sparks.cpp
if TARGET_DARWIN
  qt_sparks_qt_SOURCES += $(BITCOIN_MM)
endif
if TARGET_WINDOWS
  qt_sparks_qt_SOURCES += $(BITCOIN_RC)
endif
qt_sparks_qt_LDADD = qt/libsparksqt.a $(LIBBITCOIN_SERVER)
if ENABLE_WALLET
qt_sparks_qt_LDADD += $(LIBBITCOIN_WALLET)
endif
if ENABLE_ZMQ
qt_sparks_qt_LDADD += $(LIBBITCOIN_ZMQ) $(ZMQ_LIBS)
endif
<<<<<<< HEAD
qt_sparks_qt_LDADD += $(LIBBITCOIN_CLI) $(LIBBITCOIN_COMMON) $(LIBBITCOIN_UTIL) $(LIBBITCOIN_CONSENSUS) $(LIBBITCOIN_CRYPTO) $(LIBUNIVALUE) $(LIBLEVELDB) $(LIBMEMENV) \
=======
qt_dash_qt_LDADD += $(LIBBITCOIN_CLI) $(LIBBITCOIN_COMMON) $(LIBBITCOIN_UTIL) $(LIBBITCOIN_CONSENSUS) $(LIBBITCOIN_CRYPTO) $(LIBUNIVALUE) $(LIBLEVELDB) $(LIBLEVELDB_SSE42) $(LIBMEMENV) \
>>>>>>> 351fbf65
  $(BACKTRACE_LIB) $(BOOST_LIBS) $(QT_LIBS) $(QT_DBUS_LIBS) $(QR_LIBS) $(PROTOBUF_LIBS) $(BDB_LIBS) $(SSL_LIBS) $(CRYPTO_LIBS) $(MINIUPNPC_LIBS) $(LIBSECP256K1) \
  $(EVENT_PTHREADS_LIBS) $(EVENT_LIBS) $(BLS_LIBS)
qt_sparks_qt_LDFLAGS = $(LDFLAGS_WRAP_EXCEPTIONS) $(RELDFLAGS) $(AM_LDFLAGS) $(QT_LDFLAGS) $(LIBTOOL_APP_LDFLAGS)
qt_sparks_qt_LIBTOOLFLAGS = --tag CXX

#locale/foo.ts -> locale/foo.qm
QT_QM=$(QT_TS:.ts=.qm)

SECONDARY: $(QT_QM)

$(srcdir)/qt/sparksstrings.cpp: $(libsparks_server_a_SOURCES) $(libsparks_wallet_a_SOURCES) $(libsparks_common_a_SOURCES) $(libsparks_zmq_a_SOURCES) $(libsparks_consensus_a_SOURCES) $(libsparks_util_a_SOURCES)
	@test -n $(XGETTEXT) || echo "xgettext is required for updating translations"
	$(AM_V_GEN) cd $(srcdir); XGETTEXT=$(XGETTEXT) PACKAGE_NAME="$(PACKAGE_NAME)" COPYRIGHT_HOLDERS="$(COPYRIGHT_HOLDERS)" COPYRIGHT_HOLDERS_SUBSTITUTION="$(COPYRIGHT_HOLDERS_SUBSTITUTION)" $(PYTHON) ../share/qt/extract_strings_qt.py $^

translate: $(srcdir)/qt/sparksstrings.cpp $(QT_FORMS_UI) $(QT_FORMS_UI) $(BITCOIN_QT_BASE_CPP) qt/sparks.cpp $(BITCOIN_QT_WINDOWS_CPP) $(BITCOIN_QT_WALLET_CPP) $(BITCOIN_QT_H) $(BITCOIN_MM)
	@test -n $(LUPDATE) || echo "lupdate is required for updating translations"
	$(AM_V_GEN) QT_SELECT=$(QT_SELECT) $(LUPDATE) $^ -locations relative -no-obsolete -ts $(srcdir)/qt/locale/sparks_en.ts

$(QT_QRC_LOCALE_CPP): $(QT_QRC_LOCALE) $(QT_QM)
	@test -f $(RCC)
	@cp -f $< $(@D)/temp_$(<F)
	$(AM_V_GEN) QT_SELECT=$(QT_SELECT) $(RCC) $(RCCFLAGS) -name sparks_locale $(@D)/temp_$(<F) | \
	  $(SED) -e '/^\*\*.*Created:/d' -e '/^\*\*.*by:/d' > $@
	@rm $(@D)/temp_$(<F)

$(QT_QRC_CPP): $(QT_QRC) $(QT_FORMS_H) $(RES_ICONS) $(RES_IMAGES) $(RES_CSS) $(RES_MOVIES) $(PROTOBUF_H)
	@test -f $(RCC)
	$(AM_V_GEN) QT_SELECT=$(QT_SELECT) $(RCC) $(RCCFLAGS) -name sparks $< | \
	  $(SED) -e '/^\*\*.*Created:/d' -e '/^\*\*.*by:/d' > $@

CLEAN_QT = $(nodist_qt_libsparksqt_a_SOURCES) $(QT_QM) $(QT_FORMS_H) qt/*.gcda qt/*.gcno

CLEANFILES += $(CLEAN_QT)

sparks_qt_clean: FORCE
	rm -f $(CLEAN_QT) $(qt_libsparksqt_a_OBJECTS) $(qt_sparks_qt_OBJECTS) qt/sparks-qt$(EXEEXT) $(LIBBITCOINQT)

sparks_qt : qt/sparks-qt$(EXEEXT)

ui_%.h: %.ui
	@test -f $(UIC)
	@$(MKDIR_P) $(@D)
	$(AM_V_GEN) QT_SELECT=$(QT_SELECT) $(UIC) -o $@ $< || (echo "Error creating $@"; false)

%.moc: %.cpp
	$(AM_V_GEN) QT_SELECT=$(QT_SELECT) $(MOC) $(DEFAULT_INCLUDES) $(QT_INCLUDES) $(MOC_DEFS) $< | \
	  $(SED) -e '/^\*\*.*Created:/d' -e '/^\*\*.*by:/d' > $@

moc_%.cpp: %.h
	$(AM_V_GEN) QT_SELECT=$(QT_SELECT) $(MOC) $(DEFAULT_INCLUDES) $(QT_INCLUDES) $(MOC_DEFS) $< | \
	  $(SED) -e '/^\*\*.*Created:/d' -e '/^\*\*.*by:/d' > $@

%.qm: %.ts
	@test -f $(LRELEASE)
	@$(MKDIR_P) $(@D)
	$(AM_V_GEN) QT_SELECT=$(QT_SELECT) $(LRELEASE) -silent $< -qm $@<|MERGE_RESOLUTION|>--- conflicted
+++ resolved
@@ -9,7 +9,6 @@
 
 # sparks qt core #
 QT_TS = \
-<<<<<<< HEAD
   qt/locale/sparks_ar.ts \
   qt/locale/sparks_bg.ts \
   qt/locale/sparks_de.ts \
@@ -19,44 +18,18 @@
   qt/locale/sparks_fr.ts \
   qt/locale/sparks_it.ts \
   qt/locale/sparks_ja.ts \
-  qt/locale/sparks_ko.qm \
+  qt/locale/sparks_ko.ts \
   qt/locale/sparks_nl.ts \
   qt/locale/sparks_pl.ts \
   qt/locale/sparks_pt.ts \
-  qt/locale/sparks_pt_BR.ts \
+  qt/locale/sparks_ro.ts \
   qt/locale/sparks_ru.ts \
   qt/locale/sparks_sk.ts \
-  qt/locale/sparks_sv.ts \
-  qt/locale/sparks_th.qm \
-  qt/locale/sparks_tr.qm \
   qt/locale/sparks_th.ts \
   qt/locale/sparks_tr.ts \
   qt/locale/sparks_vi.ts \
   qt/locale/sparks_zh_CN.ts \
   qt/locale/sparks_zh_TW.ts
-=======
-  qt/locale/dash_ar.ts \
-  qt/locale/dash_bg.ts \
-  qt/locale/dash_de.ts \
-  qt/locale/dash_en.ts \
-  qt/locale/dash_es.ts \
-  qt/locale/dash_fi.ts \
-  qt/locale/dash_fr.ts \
-  qt/locale/dash_it.ts \
-  qt/locale/dash_ja.ts \
-  qt/locale/dash_ko.ts \
-  qt/locale/dash_nl.ts \
-  qt/locale/dash_pl.ts \
-  qt/locale/dash_pt.ts \
-  qt/locale/dash_ro.ts \
-  qt/locale/dash_ru.ts \
-  qt/locale/dash_sk.ts \
-  qt/locale/dash_th.ts \
-  qt/locale/dash_tr.ts \
-  qt/locale/dash_vi.ts \
-  qt/locale/dash_zh_CN.ts \
-  qt/locale/dash_zh_TW.ts
->>>>>>> 351fbf65
 
 QT_FORMS_UI = \
   qt/forms/addressbookpage.ui \
@@ -216,7 +189,6 @@
   qt/res/icons/bitcoin.png \
   qt/res/icons/chevron.png \
   qt/res/icons/warning.png \
-<<<<<<< HEAD
   qt/res/icons/drkblue/add.png \
   qt/res/icons/drkblue/address-book.png \
   qt/res/icons/drkblue/browse.png \
@@ -541,7 +513,6 @@
   qt/res/icons/trad/fontbigger.png \
   qt/res/icons/trad/fontsmaller.png \
   qt/res/icons/trad/network_disabled.png
-=======
   qt/res/icons/add.png \
   qt/res/icons/address-book.png \
   qt/res/icons/browse.png \
@@ -590,7 +561,6 @@
   qt/res/icons/fontsmaller.png \
   qt/res/icons/transaction_abandoned.png \
   qt/res/icons/network_disabled.png
->>>>>>> 351fbf65
 
 BITCOIN_QT_BASE_CPP = \
   qt/bantablemodel.cpp \
@@ -658,7 +628,6 @@
 endif
 
 RES_IMAGES = \
-<<<<<<< HEAD
   qt/res/images/drkblue/about.png \
   qt/res/images/drkblue/splash.png \
   qt/res/images/drkblue/splash_testnet.png \
@@ -735,31 +704,26 @@
   qt/res/images/trad/drkblue_rightArrow_small.png \
   qt/res/images/trad/drkblue_qtreeview_selected.png \
   qt/res/images/trad/drkblue_walletFrame_bg.png
-=======
   qt/res/images/arrow_down.png \
   qt/res/images/arrow_down_small.png \
   qt/res/images/arrow_left_small.png \
   qt/res/images/arrow_right_small.png \
   qt/res/images/arrow_up_small.png \
   qt/res/images/checked.png \
-  qt/res/images/dash_logo_horizontal.png \
-  qt/res/images/dash_logo_toolbar.png \
+  qt/res/images/sparks_logo_horizontal.png \
+  qt/res/images/sparks_logo_toolbar.png \
   qt/res/images/qtreeview_selected.png \
   qt/res/images/splash.png \
   qt/res/images/unchecked.png
->>>>>>> 351fbf65
 
 RES_CSS = \
   qt/res/css/dark.css \
   qt/res/css/light.css \
-<<<<<<< HEAD
   qt/res/css/sparkspay2020.css \
   qt/res/css/light-hires.css \
   qt/res/css/light-retro.css \
   qt/res/css/light-hires-retro.css \
-=======
   qt/res/css/scrollbars.css \
->>>>>>> 351fbf65
   qt/res/css/trad.css
 
 RES_MOVIES = $(wildcard $(srcdir)/qt/res/movies/spinner-*.png)
@@ -811,11 +775,7 @@
 if ENABLE_ZMQ
 qt_sparks_qt_LDADD += $(LIBBITCOIN_ZMQ) $(ZMQ_LIBS)
 endif
-<<<<<<< HEAD
-qt_sparks_qt_LDADD += $(LIBBITCOIN_CLI) $(LIBBITCOIN_COMMON) $(LIBBITCOIN_UTIL) $(LIBBITCOIN_CONSENSUS) $(LIBBITCOIN_CRYPTO) $(LIBUNIVALUE) $(LIBLEVELDB) $(LIBMEMENV) \
-=======
-qt_dash_qt_LDADD += $(LIBBITCOIN_CLI) $(LIBBITCOIN_COMMON) $(LIBBITCOIN_UTIL) $(LIBBITCOIN_CONSENSUS) $(LIBBITCOIN_CRYPTO) $(LIBUNIVALUE) $(LIBLEVELDB) $(LIBLEVELDB_SSE42) $(LIBMEMENV) \
->>>>>>> 351fbf65
+qt_sparks_qt_LDADD += $(LIBBITCOIN_CLI) $(LIBBITCOIN_COMMON) $(LIBBITCOIN_UTIL) $(LIBBITCOIN_CONSENSUS) $(LIBBITCOIN_CRYPTO) $(LIBUNIVALUE) $(LIBLEVELDB) $(LIBLEVELDB_SSE42) $(LIBMEMENV) \
   $(BACKTRACE_LIB) $(BOOST_LIBS) $(QT_LIBS) $(QT_DBUS_LIBS) $(QR_LIBS) $(PROTOBUF_LIBS) $(BDB_LIBS) $(SSL_LIBS) $(CRYPTO_LIBS) $(MINIUPNPC_LIBS) $(LIBSECP256K1) \
   $(EVENT_PTHREADS_LIBS) $(EVENT_LIBS) $(BLS_LIBS)
 qt_sparks_qt_LDFLAGS = $(LDFLAGS_WRAP_EXCEPTIONS) $(RELDFLAGS) $(AM_LDFLAGS) $(QT_LDFLAGS) $(LIBTOOL_APP_LDFLAGS)
