// Copyright (c) 2009-2020 The Bitcoin Core developers
// Distributed under the MIT software license, see the accompanying
// file COPYING or http://www.opensource.org/licenses/mit-license.php.

#if defined(HAVE_CONFIG_H)
#include <config/bitcoin-config.h>
#endif

#include <chainparams.h>
#include <clientversion.h>
#include <coins.h>
#include <consensus/consensus.h>
#include <core_io.h>
#include <key_io.h>
#include <primitives/transaction.h>
#include <script/script.h>
#include <script/sign.h>
#include <script/signingprovider.h>
#include <univalue.h>
#include <util/moneystr.h>
#include <util/strencodings.h>
#include <util/string.h>
#include <util/system.h>
#include <util/translation.h>

#include <functional>
#include <memory>
#include <optional>
#include <stdio.h>

#include <stacktraces.h>

static bool fCreateBlank;
static std::map<std::string,UniValue> registers;
static const int CONTINUE_EXECUTION=-1;

const std::function<std::string(const char*)> G_TRANSLATION_FUN = nullptr;

static void SetupBitcoinTxArgs(ArgsManager &argsman)
{
    SetupHelpOptions(argsman);

    argsman.AddArg("-version", "Print version and exit", ArgsManager::ALLOW_ANY, OptionsCategory::OPTIONS);
    argsman.AddArg("-create", "Create new, empty TX.", ArgsManager::ALLOW_ANY, OptionsCategory::OPTIONS);
    argsman.AddArg("-json", "Select JSON output", ArgsManager::ALLOW_ANY, OptionsCategory::OPTIONS);
    argsman.AddArg("-txid", "Output only the hex-encoded transaction id of the resultant transaction.", ArgsManager::ALLOW_ANY, OptionsCategory::OPTIONS);
    SetupChainParamsBaseOptions(argsman);

    argsman.AddArg("delin=N", "Delete input N from TX", ArgsManager::ALLOW_ANY, OptionsCategory::COMMANDS);
    argsman.AddArg("delout=N", "Delete output N from TX", ArgsManager::ALLOW_ANY, OptionsCategory::COMMANDS);
    argsman.AddArg("in=TXID:VOUT(:SEQUENCE_NUMBER)", "Add input to TX", ArgsManager::ALLOW_ANY, OptionsCategory::COMMANDS);
    argsman.AddArg("locktime=N", "Set TX lock time to N", ArgsManager::ALLOW_ANY, OptionsCategory::COMMANDS);
    argsman.AddArg("nversion=N", "Set TX version to N", ArgsManager::ALLOW_ANY, OptionsCategory::COMMANDS);
    argsman.AddArg("outaddr=VALUE:ADDRESS", "Add address-based output to TX", ArgsManager::ALLOW_ANY, OptionsCategory::COMMANDS);
    argsman.AddArg("outdata=[VALUE:]DATA", "Add data-based output to TX", ArgsManager::ALLOW_ANY, OptionsCategory::COMMANDS);
    argsman.AddArg("outmultisig=VALUE:REQUIRED:PUBKEYS:PUBKEY1:PUBKEY2:....[:FLAGS]", "Add Pay To n-of-m Multi-sig output to TX. n = REQUIRED, m = PUBKEYS. "
        "Optionally add the \"S\" flag to wrap the output in a pay-to-script-hash.", ArgsManager::ALLOW_ANY, OptionsCategory::COMMANDS);
    argsman.AddArg("outpubkey=VALUE:PUBKEY[:FLAGS]", "Add pay-to-pubkey output to TX. "
        "Optionally add the \"S\" flag to wrap the output in a pay-to-script-hash.", ArgsManager::ALLOW_ANY, OptionsCategory::COMMANDS);
    argsman.AddArg("outscript=VALUE:SCRIPT[:FLAGS]", "Add raw script output to TX. "
        "Optionally add the \"S\" flag to wrap the output in a pay-to-script-hash.", ArgsManager::ALLOW_ANY, OptionsCategory::COMMANDS);
    argsman.AddArg("sign=SIGHASH-FLAGS", "Add zero or more signatures to transaction. "
        "This command requires JSON registers:"
        "prevtxs=JSON object, "
        "privatekeys=JSON object. "
        "See signrawtransactionwithkey docs for format of sighash flags, JSON objects.", ArgsManager::ALLOW_ANY, OptionsCategory::COMMANDS);

    argsman.AddArg("load=NAME:FILENAME", "Load JSON file FILENAME into register NAME", ArgsManager::ALLOW_ANY, OptionsCategory::REGISTER_COMMANDS);
    argsman.AddArg("set=NAME:JSON-STRING", "Set register NAME to given JSON-STRING", ArgsManager::ALLOW_ANY, OptionsCategory::REGISTER_COMMANDS);
}

//
// This function returns either one of EXIT_ codes when it's expected to stop the process or
// CONTINUE_EXECUTION when it's expected to continue further.
//
static int AppInitRawTx(int argc, char* argv[])
{
    //
    // Parameters
    //
    SetupBitcoinTxArgs(gArgs);
    std::string error;
    if (!gArgs.ParseParameters(argc, argv, error)) {
        tfm::format(std::cerr, "Error parsing command line arguments: %s\n", error);
        return EXIT_FAILURE;
    }

    if (gArgs.IsArgSet("-printcrashinfo")) {
        std::cout << GetCrashInfoStrFromSerializedStr(gArgs.GetArg("-printcrashinfo", "")) << std::endl;
        return true;
    }

    // Check for -chain, -testnet or -regtest parameter (Params() calls are only valid after this clause)
    try {
        SelectParams(gArgs.GetChainName());
    } catch (const std::exception& e) {
        tfm::format(std::cerr, "Error: %s\n", e.what());
        return EXIT_FAILURE;
    }

    fCreateBlank = gArgs.GetBoolArg("-create", false);

    if (argc < 2 || HelpRequested(gArgs) || gArgs.IsArgSet("-version")) {
        // First part of help message is specific to this utility
<<<<<<< HEAD
        std::string strUsage = PACKAGE_NAME " sparks-tx utility version " + FormatFullVersion() + "\n\n" +
            "Usage:  sparks-tx [options] <hex-tx> [commands]  Update hex-encoded sparks transaction\n" +
            "or:     sparks-tx [options] -create [commands]   Create hex-encoded sparks transaction\n" +
            "\n";
        strUsage += gArgs.GetHelpMessage();
=======
        std::string strUsage = PACKAGE_NAME " dash-tx utility version " + FormatFullVersion() + "\n";
        if (!gArgs.IsArgSet("-version")) {
            strUsage += "\n"
                "Usage:  dash-tx [options] <hex-tx> [commands]  Update hex-encoded dash transaction\n"
                "or:     dash-tx [options] -create [commands]   Create hex-encoded dash transaction\n"
                "\n";
            strUsage += gArgs.GetHelpMessage();
        }
>>>>>>> 3b7deea3

        tfm::format(std::cout, "%s", strUsage);

        if (argc < 2) {
            tfm::format(std::cerr, "Error: too few parameters\n");
            return EXIT_FAILURE;
        }
        return EXIT_SUCCESS;
    }
    return CONTINUE_EXECUTION;
}

static void RegisterSetJson(const std::string& key, const std::string& rawJson)
{
    UniValue val;
    if (!val.read(rawJson)) {
        std::string strErr = "Cannot parse JSON for key " + key;
        throw std::runtime_error(strErr);
    }

    registers[key] = val;
}

static void RegisterSet(const std::string& strInput)
{
    // separate NAME:VALUE in string
    size_t pos = strInput.find(':');
    if ((pos == std::string::npos) ||
        (pos == 0) ||
        (pos == (strInput.size() - 1)))
        throw std::runtime_error("Register input requires NAME:VALUE");

    std::string key = strInput.substr(0, pos);
    std::string valStr = strInput.substr(pos + 1, std::string::npos);

    RegisterSetJson(key, valStr);
}

static void RegisterLoad(const std::string& strInput)
{
    // separate NAME:FILENAME in string
    size_t pos = strInput.find(':');
    if ((pos == std::string::npos) ||
        (pos == 0) ||
        (pos == (strInput.size() - 1)))
        throw std::runtime_error("Register load requires NAME:FILENAME");

    std::string key = strInput.substr(0, pos);
    std::string filename = strInput.substr(pos + 1, std::string::npos);

    FILE *f = fopen(filename.c_str(), "r");
    if (!f) {
        std::string strErr = "Cannot open file " + filename;
        throw std::runtime_error(strErr);
    }

    // load file chunks into one big buffer
    std::string valStr;
    while ((!feof(f)) && (!ferror(f))) {
        char buf[4096];
        int bread = fread(buf, 1, sizeof(buf), f);
        if (bread <= 0)
            break;

        valStr.insert(valStr.size(), buf, bread);
    }

    int error = ferror(f);
    fclose(f);

    if (error) {
        std::string strErr = "Error reading file " + filename;
        throw std::runtime_error(strErr);
    }

    // evaluate as JSON buffer register
    RegisterSetJson(key, valStr);
}

static CAmount ExtractAndValidateValue(const std::string& strValue)
{
    if (std::optional<CAmount> parsed = ParseMoney(strValue)) {
        return parsed.value();
    } else {
        throw std::runtime_error("invalid TX output value");
    }
}

static void MutateTxVersion(CMutableTransaction& tx, const std::string& cmdVal)
{
    int64_t newVersion;
    if (!ParseInt64(cmdVal, &newVersion) || newVersion < 1 || newVersion > CTransaction::MAX_STANDARD_VERSION)
        throw std::runtime_error("Invalid TX version requested: '" + cmdVal + "'");

    tx.nVersion = (int) newVersion;
}

static void MutateTxLocktime(CMutableTransaction& tx, const std::string& cmdVal)
{
    int64_t newLocktime;
    if (!ParseInt64(cmdVal, &newLocktime) || newLocktime < 0LL || newLocktime > 0xffffffffLL)
        throw std::runtime_error("Invalid TX locktime requested: '" + cmdVal + "'");

    tx.nLockTime = (unsigned int) newLocktime;
}

static void MutateTxAddInput(CMutableTransaction& tx, const std::string& strInput)
{
    std::vector<std::string> vStrInputParts = SplitString(strInput, ':');

    // separate TXID:VOUT in string
    if (vStrInputParts.size()<2)
        throw std::runtime_error("TX input missing separator");

    // extract and validate TXID
    uint256 txid;
    if (!ParseHashStr(vStrInputParts[0], txid)) {
        throw std::runtime_error("invalid TX input txid");
    }

    static const unsigned int minTxOutSz = 9;
    static const unsigned int maxVout = MaxBlockSize() / minTxOutSz;

    // extract and validate vout
    const std::string& strVout = vStrInputParts[1];
    int64_t vout;
    if (!ParseInt64(strVout, &vout) || vout < 0 || vout > static_cast<int64_t>(maxVout))
        throw std::runtime_error("invalid TX input vout '" + strVout + "'");

    // extract the optional sequence number
    uint32_t nSequenceIn = CTxIn::SEQUENCE_FINAL;
    if (vStrInputParts.size() > 2)
        nSequenceIn = std::stoul(vStrInputParts[2]);

    // append to transaction input list
    CTxIn txin(txid, vout, CScript(), nSequenceIn);
    tx.vin.push_back(txin);
}

static void MutateTxAddOutAddr(CMutableTransaction& tx, const std::string& strInput)
{
    // Separate into VALUE:ADDRESS
    std::vector<std::string> vStrInputParts = SplitString(strInput, ':');

    if (vStrInputParts.size() != 2)
        throw std::runtime_error("TX output missing or too many separators");

    // Extract and validate VALUE
    CAmount value = ExtractAndValidateValue(vStrInputParts[0]);

    // extract and validate ADDRESS
    std::string strAddr = vStrInputParts[1];
    CTxDestination destination = DecodeDestination(strAddr);
    if (!IsValidDestination(destination)) {
        throw std::runtime_error("invalid TX output address");
    }
    CScript scriptPubKey = GetScriptForDestination(destination);

    // construct TxOut, append to transaction output list
    CTxOut txout(value, scriptPubKey);
    tx.vout.push_back(txout);
}

static void MutateTxAddOutPubKey(CMutableTransaction& tx, const std::string& strInput)
{
    // Separate into VALUE:PUBKEY[:FLAGS]
    std::vector<std::string> vStrInputParts = SplitString(strInput, ':');

    if (vStrInputParts.size() < 2 || vStrInputParts.size() > 3)
        throw std::runtime_error("TX output missing or too many separators");

    // Extract and validate VALUE
    CAmount value = ExtractAndValidateValue(vStrInputParts[0]);

    // Extract and validate PUBKEY
    CPubKey pubkey(ParseHex(vStrInputParts[1]));
    if (!pubkey.IsFullyValid())
        throw std::runtime_error("invalid TX output pubkey");
    CScript scriptPubKey = GetScriptForRawPubKey(pubkey);

    // Extract and validate FLAGS
    bool bScriptHash = false;
    if (vStrInputParts.size() == 3) {
        std::string flags = vStrInputParts[2];
        bScriptHash = (flags.find('S') != std::string::npos);
    }

    if (bScriptHash) {
        // Get the ID for the script, and then construct a P2SH destination for it.
        scriptPubKey = GetScriptForDestination(ScriptHash(scriptPubKey));
    }

    // construct TxOut, append to transaction output list
    CTxOut txout(value, scriptPubKey);
    tx.vout.push_back(txout);
}

static void MutateTxAddOutMultiSig(CMutableTransaction& tx, const std::string& strInput)
{
    // Separate into VALUE:REQUIRED:NUMKEYS:PUBKEY1:PUBKEY2:....[:FLAGS]
    std::vector<std::string> vStrInputParts = SplitString(strInput, ':');

    // Check that there are enough parameters
    if (vStrInputParts.size()<3)
        throw std::runtime_error("Not enough multisig parameters");

    // Extract and validate VALUE
    CAmount value = ExtractAndValidateValue(vStrInputParts[0]);

    // Extract REQUIRED
    uint32_t required = stoul(vStrInputParts[1]);

    // Extract NUMKEYS
    uint32_t numkeys = stoul(vStrInputParts[2]);

    // Validate there are the correct number of pubkeys
    if (vStrInputParts.size() < numkeys + 3)
        throw std::runtime_error("incorrect number of multisig pubkeys");

    if (required < 1 || required > MAX_PUBKEYS_PER_MULTISIG || numkeys < 1 || numkeys > MAX_PUBKEYS_PER_MULTISIG || numkeys < required)
        throw std::runtime_error("multisig parameter mismatch. Required " \
                            + ToString(required) + " of " + ToString(numkeys) + "signatures.");

    // extract and validate PUBKEYs
    std::vector<CPubKey> pubkeys;
    for(int pos = 1; pos <= int(numkeys); pos++) {
        CPubKey pubkey(ParseHex(vStrInputParts[pos + 2]));
        if (!pubkey.IsFullyValid())
            throw std::runtime_error("invalid TX output pubkey");
        pubkeys.push_back(pubkey);
    }

    // Extract FLAGS
    bool bScriptHash = false;
    if (vStrInputParts.size() == numkeys + 4) {
        std::string flags = vStrInputParts.back();
        bScriptHash = (flags.find('S') != std::string::npos);
    }
    else if (vStrInputParts.size() > numkeys + 4) {
        // Validate that there were no more parameters passed
        throw std::runtime_error("Too many parameters");
    }

    CScript scriptPubKey = GetScriptForMultisig(required, pubkeys);

    if (bScriptHash) {
        if (scriptPubKey.size() > MAX_SCRIPT_ELEMENT_SIZE) {
            throw std::runtime_error(strprintf(
                        "redeemScript exceeds size limit: %d > %d", scriptPubKey.size(), MAX_SCRIPT_ELEMENT_SIZE));
        }
        // Get the ID for the script, and then construct a P2SH destination for it.
        scriptPubKey = GetScriptForDestination(ScriptHash(scriptPubKey));
    }

    // construct TxOut, append to transaction output list
    CTxOut txout(value, scriptPubKey);
    tx.vout.push_back(txout);
}

static void MutateTxAddOutData(CMutableTransaction& tx, const std::string& strInput)
{
    CAmount value = 0;

    // separate [VALUE:]DATA in string
    size_t pos = strInput.find(':');

    if (pos==0)
        throw std::runtime_error("TX output value not specified");

    if (pos != std::string::npos) {
        // Extract and validate VALUE
        value = ExtractAndValidateValue(strInput.substr(0, pos));
    }

    // extract and validate DATA
    std::string strData = strInput.substr(pos + 1, std::string::npos);

    if (!IsHex(strData))
        throw std::runtime_error("invalid TX output data");

    std::vector<unsigned char> data = ParseHex(strData);

    CTxOut txout(value, CScript() << OP_RETURN << data);
    tx.vout.push_back(txout);
}

static void MutateTxAddOutScript(CMutableTransaction& tx, const std::string& strInput)
{
    // separate VALUE:SCRIPT[:FLAGS]
    std::vector<std::string> vStrInputParts = SplitString(strInput, ':');
    if (vStrInputParts.size() < 2)
        throw std::runtime_error("TX output missing separator");

    // Extract and validate VALUE
    CAmount value = ExtractAndValidateValue(vStrInputParts[0]);

    // extract and validate script
    std::string strScript = vStrInputParts[1];
    CScript scriptPubKey = ParseScript(strScript);

    // Extract FLAGS
    bool bScriptHash = false;
    if (vStrInputParts.size() == 3) {
        std::string flags = vStrInputParts.back();
        bScriptHash = (flags.find('S') != std::string::npos);
    }

    if (scriptPubKey.size() > MAX_SCRIPT_SIZE) {
        throw std::runtime_error(strprintf(
                    "script exceeds size limit: %d > %d", scriptPubKey.size(), MAX_SCRIPT_SIZE));
    }

    if (bScriptHash) {
        if (scriptPubKey.size() > MAX_SCRIPT_ELEMENT_SIZE) {
            throw std::runtime_error(strprintf(
                        "redeemScript exceeds size limit: %d > %d", scriptPubKey.size(), MAX_SCRIPT_ELEMENT_SIZE));
        }
        scriptPubKey = GetScriptForDestination(ScriptHash(scriptPubKey));
    }

    // construct TxOut, append to transaction output list
    CTxOut txout(value, scriptPubKey);
    tx.vout.push_back(txout);
}

static void MutateTxDelInput(CMutableTransaction& tx, const std::string& strInIdx)
{
    // parse requested deletion index
    int64_t inIdx;
    if (!ParseInt64(strInIdx, &inIdx) || inIdx < 0 || inIdx >= static_cast<int64_t>(tx.vin.size())) {
        throw std::runtime_error("Invalid TX input index '" + strInIdx + "'");
    }

    // delete input from transaction
    tx.vin.erase(tx.vin.begin() + inIdx);
}

static void MutateTxDelOutput(CMutableTransaction& tx, const std::string& strOutIdx)
{
    // parse requested deletion index
    int64_t outIdx;
    if (!ParseInt64(strOutIdx, &outIdx) || outIdx < 0 || outIdx >= static_cast<int64_t>(tx.vout.size())) {
        throw std::runtime_error("Invalid TX output index '" + strOutIdx + "'");
    }

    // delete output from transaction
    tx.vout.erase(tx.vout.begin() + outIdx);
}

static const unsigned int N_SIGHASH_OPTS = 6;
static const struct {
    const char *flagStr;
    int flags;
} sighashOptions[N_SIGHASH_OPTS] = {
    {"ALL", SIGHASH_ALL},
    {"NONE", SIGHASH_NONE},
    {"SINGLE", SIGHASH_SINGLE},
    {"ALL|ANYONECANPAY", SIGHASH_ALL|SIGHASH_ANYONECANPAY},
    {"NONE|ANYONECANPAY", SIGHASH_NONE|SIGHASH_ANYONECANPAY},
    {"SINGLE|ANYONECANPAY", SIGHASH_SINGLE|SIGHASH_ANYONECANPAY},
};

static bool findSighashFlags(int& flags, const std::string& flagStr)
{
    flags = 0;

    for (unsigned int i = 0; i < N_SIGHASH_OPTS; i++) {
        if (flagStr == sighashOptions[i].flagStr) {
            flags = sighashOptions[i].flags;
            return true;
        }
    }

    return false;
}

static CAmount AmountFromValue(const UniValue& value)
{
    if (!value.isNum() && !value.isStr())
        throw std::runtime_error("Amount is not a number or string");
    CAmount amount;
    if (!ParseFixedPoint(value.getValStr(), 8, &amount))
        throw std::runtime_error("Invalid amount");
    if (!MoneyRange(amount))
        throw std::runtime_error("Amount out of range");
    return amount;
}

static void MutateTxSign(CMutableTransaction& tx, const std::string& flagStr)
{
    int nHashType = SIGHASH_ALL;

    if (flagStr.size() > 0)
        if (!findSighashFlags(nHashType, flagStr))
            throw std::runtime_error("unknown sighash flag/sign option");

    // mergedTx will end up with all the signatures; it
    // starts as a clone of the raw tx:
    CMutableTransaction mergedTx{tx};
    const CMutableTransaction txv{tx};
    CCoinsView viewDummy;
    CCoinsViewCache view(&viewDummy);

    if (!registers.count("privatekeys"))
        throw std::runtime_error("privatekeys register variable must be set.");
    FillableSigningProvider tempKeystore;
    UniValue keysObj = registers["privatekeys"];

    for (unsigned int kidx = 0; kidx < keysObj.size(); kidx++) {
        if (!keysObj[kidx].isStr())
            throw std::runtime_error("privatekey not a std::string");
        CKey key = DecodeSecret(keysObj[kidx].getValStr());
        if (!key.IsValid()) {
            throw std::runtime_error("privatekey not valid");
        }
        tempKeystore.AddKey(key);
    }

    // Add previous txouts given in the RPC call:
    if (!registers.count("prevtxs"))
        throw std::runtime_error("prevtxs register variable must be set.");
    UniValue prevtxsObj = registers["prevtxs"];
    {
        for (unsigned int previdx = 0; previdx < prevtxsObj.size(); previdx++) {
            UniValue prevOut = prevtxsObj[previdx];
            if (!prevOut.isObject())
                throw std::runtime_error("expected prevtxs internal object");

            std::map<std::string, UniValue::VType> types = {
                {"txid", UniValue::VSTR},
                {"vout", UniValue::VNUM},
                {"scriptPubKey", UniValue::VSTR},
            };
            if (!prevOut.checkObject(types))
                throw std::runtime_error("prevtxs internal object typecheck fail");

            uint256 txid;
            if (!ParseHashStr(prevOut["txid"].get_str(), txid)) {
                throw std::runtime_error("txid must be hexadecimal string (not '" + prevOut["txid"].get_str() + "')");
            }

            const int nOut = prevOut["vout"].get_int();
            if (nOut < 0)
                throw std::runtime_error("vout cannot be negative");

            COutPoint out(txid, nOut);
            std::vector<unsigned char> pkData(ParseHexUV(prevOut["scriptPubKey"], "scriptPubKey"));
            CScript scriptPubKey(pkData.begin(), pkData.end());

            {
                const Coin& coin = view.AccessCoin(out);
                if (!coin.IsSpent() && coin.out.scriptPubKey != scriptPubKey) {
                    std::string err("Previous output scriptPubKey mismatch:\n");
                    err = err + ScriptToAsmStr(coin.out.scriptPubKey) + "\nvs:\n"+
                        ScriptToAsmStr(scriptPubKey);
                    throw std::runtime_error(err);
                }
                Coin newcoin;
                newcoin.out.scriptPubKey = scriptPubKey;
                newcoin.out.nValue = 0; // we don't know the actual output value
                if (prevOut.exists("amount")) {
                    newcoin.out.nValue = AmountFromValue(prevOut["amount"]);
                }
                newcoin.nHeight = 1;
                view.AddCoin(out, std::move(newcoin), true);
            }

            // if redeemScript given and private keys given,
            // add redeemScript to the tempKeystore so it can be signed:
            if (scriptPubKey.IsPayToScriptHash() &&
                prevOut.exists("redeemScript")) {
                UniValue v = prevOut["redeemScript"];
                std::vector<unsigned char> rsData(ParseHexUV(v, "redeemScript"));
                CScript redeemScript(rsData.begin(), rsData.end());
                tempKeystore.AddCScript(redeemScript);
            }
        }
    }

    const FillableSigningProvider& keystore = tempKeystore;

    bool fHashSingle = ((nHashType & ~SIGHASH_ANYONECANPAY) == SIGHASH_SINGLE);

    // Sign what we can:
    for (unsigned int i = 0; i < mergedTx.vin.size(); i++) {
        CTxIn& txin = mergedTx.vin[i];
        const Coin& coin = view.AccessCoin(txin.prevout);
        if (coin.IsSpent()) {
            continue;
        }
        const CScript& prevPubKey = coin.out.scriptPubKey;
        const CAmount& amount = coin.out.nValue;

        SignatureData sigdata = DataFromTransaction(mergedTx, i, coin.out);
        // Only sign SIGHASH_SINGLE if there's a corresponding output:
        if (!fHashSingle || (i < mergedTx.vout.size()))
            ProduceSignature(keystore, MutableTransactionSignatureCreator(&mergedTx, i, amount, nHashType), prevPubKey, sigdata);

        UpdateInput(txin, sigdata);
    }

    tx = mergedTx;
}

class Secp256k1Init
{
    ECCVerifyHandle globalVerifyHandle;

public:
    Secp256k1Init() {
        ECC_Start();
    }
    ~Secp256k1Init() {
        ECC_Stop();
    }
};

static void MutateTx(CMutableTransaction& tx, const std::string& command,
                     const std::string& commandVal)
{
    std::unique_ptr<Secp256k1Init> ecc;

    if (command == "nversion")
        MutateTxVersion(tx, commandVal);
    else if (command == "locktime")
        MutateTxLocktime(tx, commandVal);

    else if (command == "delin")
        MutateTxDelInput(tx, commandVal);
    else if (command == "in")
        MutateTxAddInput(tx, commandVal);

    else if (command == "delout")
        MutateTxDelOutput(tx, commandVal);
    else if (command == "outaddr")
        MutateTxAddOutAddr(tx, commandVal);
    else if (command == "outpubkey") {
        ecc.reset(new Secp256k1Init());
        MutateTxAddOutPubKey(tx, commandVal);
    } else if (command == "outmultisig") {
        ecc.reset(new Secp256k1Init());
        MutateTxAddOutMultiSig(tx, commandVal);
    } else if (command == "outscript")
        MutateTxAddOutScript(tx, commandVal);
    else if (command == "outdata")
        MutateTxAddOutData(tx, commandVal);

    else if (command == "sign") {
        ecc.reset(new Secp256k1Init());
        MutateTxSign(tx, commandVal);
    }

    else if (command == "load")
        RegisterLoad(commandVal);

    else if (command == "set")
        RegisterSet(commandVal);

    else
        throw std::runtime_error("unknown command");
}

static void OutputTxJSON(const CTransaction& tx)
{
    UniValue entry(UniValue::VOBJ);
    TxToUniv(tx, uint256(), entry);

    std::string jsonOutput = entry.write(4);
    tfm::format(std::cout, "%s\n", jsonOutput);
}

static void OutputTxHash(const CTransaction& tx)
{
    std::string strHexHash = tx.GetHash().GetHex(); // the hex-encoded transaction hash (aka the transaction id)

    tfm::format(std::cout, "%s\n", strHexHash);
}

static void OutputTxHex(const CTransaction& tx)
{
    std::string strHex = EncodeHexTx(tx);

    tfm::format(std::cout, "%s\n", strHex);
}

static void OutputTx(const CTransaction& tx)
{
    if (gArgs.GetBoolArg("-json", false))
        OutputTxJSON(tx);
    else if (gArgs.GetBoolArg("-txid", false))
        OutputTxHash(tx);
    else
        OutputTxHex(tx);
}

static std::string readStdin()
{
    char buf[4096];
    std::string ret;

    while (!feof(stdin)) {
        size_t bread = fread(buf, 1, sizeof(buf), stdin);
        ret.append(buf, bread);
        if (bread < sizeof(buf))
            break;
    }

    if (ferror(stdin))
        throw std::runtime_error("error reading stdin");

    return TrimString(ret);
}

static int CommandLineRawTx(int argc, char* argv[])
{
    std::string strPrint;
    int nRet = 0;
    try {
        // Skip switches; Permit common stdin convention "-"
        while (argc > 1 && IsSwitchChar(argv[1][0]) &&
               (argv[1][1] != 0)) {
            argc--;
            argv++;
        }

        CMutableTransaction tx;
        int startArg;

        if (!fCreateBlank) {
            // require at least one param
            if (argc < 2)
                throw std::runtime_error("too few parameters");

            // param: hex-encoded sparks transaction
            std::string strHexTx(argv[1]);
            if (strHexTx == "-")                 // "-" implies standard input
                strHexTx = readStdin();

            if (!DecodeHexTx(tx, strHexTx))
                throw std::runtime_error("invalid transaction encoding");

            startArg = 2;
        } else
            startArg = 1;

        for (int i = startArg; i < argc; i++) {
            std::string arg = argv[i];
            std::string key, value;
            size_t eqpos = arg.find('=');
            if (eqpos == std::string::npos)
                key = arg;
            else {
                key = arg.substr(0, eqpos);
                value = arg.substr(eqpos + 1);
            }

            MutateTx(tx, key, value);
        }

        OutputTx(CTransaction(tx));
    }
    catch (const std::exception& e) {
        strPrint = std::string("error: ") + e.what();
        nRet = EXIT_FAILURE;
    }
    catch (...) {
        PrintExceptionContinue(std::current_exception(), "CommandLineRawTx()");
        throw;
    }

    if (strPrint != "") {
        tfm::format(nRet == 0 ? std::cout : std::cerr, "%s\n", strPrint);
    }
    return nRet;
}

int main(int argc, char* argv[])
{
    RegisterPrettyTerminateHander();
    RegisterPrettySignalHandlers();

    SetupEnvironment();

    try {
        int ret = AppInitRawTx(argc, argv);
        if (ret != CONTINUE_EXECUTION)
            return ret;
    }
    catch (const std::exception& e) {
        PrintExceptionContinue(std::current_exception(), "AppInitRawTx()");
        return EXIT_FAILURE;
    }

    int ret = EXIT_FAILURE;
    try {
        ret = CommandLineRawTx(argc, argv);
    } catch (...) {
        PrintExceptionContinue(std::current_exception(), "CommandLineRawTx()");
    }
    return ret;
}<|MERGE_RESOLUTION|>--- conflicted
+++ resolved
@@ -102,22 +102,14 @@
 
     if (argc < 2 || HelpRequested(gArgs) || gArgs.IsArgSet("-version")) {
         // First part of help message is specific to this utility
-<<<<<<< HEAD
-        std::string strUsage = PACKAGE_NAME " sparks-tx utility version " + FormatFullVersion() + "\n\n" +
-            "Usage:  sparks-tx [options] <hex-tx> [commands]  Update hex-encoded sparks transaction\n" +
-            "or:     sparks-tx [options] -create [commands]   Create hex-encoded sparks transaction\n" +
-            "\n";
-        strUsage += gArgs.GetHelpMessage();
-=======
-        std::string strUsage = PACKAGE_NAME " dash-tx utility version " + FormatFullVersion() + "\n";
+        std::string strUsage = PACKAGE_NAME " sparks-tx utility version " + FormatFullVersion() + "\n";
         if (!gArgs.IsArgSet("-version")) {
             strUsage += "\n"
-                "Usage:  dash-tx [options] <hex-tx> [commands]  Update hex-encoded dash transaction\n"
-                "or:     dash-tx [options] -create [commands]   Create hex-encoded dash transaction\n"
+                "Usage:  sparks-tx [options] <hex-tx> [commands]  Update hex-encoded sparks transaction\n"
+                "or:     sparks-tx [options] -create [commands]   Create hex-encoded sparks transaction\n"
                 "\n";
             strUsage += gArgs.GetHelpMessage();
         }
->>>>>>> 3b7deea3
 
         tfm::format(std::cout, "%s", strUsage);
 
