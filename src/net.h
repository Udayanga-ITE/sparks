--- conflicted
+++ resolved
@@ -1200,13 +1200,8 @@
     };
 
     // in bitcoin: m_tx_relay == nullptr if we're not relaying transactions with this peer
-<<<<<<< HEAD
-    // in sparks: m_tx_relay should never be nullptr, use m_block_relay_only_peer == true instead
-    std::unique_ptr<TxRelay> m_tx_relay;
-=======
-    // in dash: m_tx_relay should never be nullptr, use `IsAddrRelayPeer() == false` instead
+    // in sparks: m_tx_relay should never be nullptr, use `IsAddrRelayPeer() == false` instead
     std::unique_ptr<TxRelay> m_tx_relay{std::make_unique<TxRelay>()};
->>>>>>> 3b7deea3
 
     // Used for headers announcements - unfiltered blocks to relay
     std::vector<uint256> vBlockHashesToAnnounce GUARDED_BY(cs_inventory);
