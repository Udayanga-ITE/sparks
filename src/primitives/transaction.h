--- conflicted
+++ resolved
@@ -22,10 +22,7 @@
     TRANSACTION_PROVIDER_UPDATE_REVOKE = 4,
     TRANSACTION_COINBASE = 5,
     TRANSACTION_QUORUM_COMMITMENT = 6,
-<<<<<<< HEAD
-=======
     TRANSACTION_MNHF_SIGNAL = 8,
->>>>>>> cd642a2d
     TRANSACTION_DATA = 7,
 };
 
