// Copyright (c) 2014-2023 The Dash Core developers
// Distributed under the MIT/X11 software license, see the accompanying
// file COPYING or http://www.opensource.org/licenses/mit-license.php.

#include <coinjoin/client.h>
#include <coinjoin/options.h>

#include <chainparams.h>
#include <consensus/validation.h>
#include <core_io.h>
#include <evo/deterministicmns.h>
#include <masternode/meta.h>
#include <masternode/sync.h>
#include <net_processing.h>
#include <netmessagemaker.h>
#include <script/sign.h>
#include <shutdown.h>
#include <util/irange.h>
#include <util/moneystr.h>
#include <util/ranges.h>
#include <util/system.h>
#include <util/translation.h>
#include <validation.h>
#include <version.h>
#include <wallet/coincontrol.h>
#include <wallet/fees.h>

#include <memory>
#include <univalue.h>

std::map<const std::string, std::shared_ptr<CCoinJoinClientManager>> coinJoinClientManagers;
std::unique_ptr<CCoinJoinClientQueueManager> coinJoinClientQueueManager;


void CCoinJoinClientQueueManager::ProcessMessage(const CNode& peer, std::string_view msg_type, CDataStream& vRecv)
{
    if (fMasternodeMode) return;
    if (!m_mn_sync->IsBlockchainSynced()) return;

    if (msg_type == NetMsgType::DSQUEUE) {
        CCoinJoinClientQueueManager::ProcessDSQueue(peer, vRecv);
    }
}

void CCoinJoinClientQueueManager::ProcessDSQueue(const CNode& peer, CDataStream& vRecv)
{
    CCoinJoinQueue dsq;
    vRecv >> dsq;

    if (dsq.masternodeOutpoint.IsNull() && dsq.m_protxHash.IsNull()) {
        LOCK(cs_main);
        Misbehaving(peer.GetId(), 100);
        return;
    }

    if (dsq.masternodeOutpoint.IsNull()) {
        auto mnList = deterministicMNManager->GetListAtChainTip();
        if (auto dmn = mnList.GetValidMN(dsq.m_protxHash)) {
            dsq.masternodeOutpoint = dmn->collateralOutpoint;
        } else {
            LOCK(cs_main);
            Misbehaving(peer.GetId(), 10);
            return;
        }
    }

    {
        TRY_LOCK(cs_vecqueue, lockRecv);
        if (!lockRecv) return;

        // process every dsq only once
        for (const auto& q : vecCoinJoinQueue) {
            if (q == dsq) {
                return;
            }
            if (q.fReady == dsq.fReady && q.masternodeOutpoint == dsq.masternodeOutpoint) {
                // no way the same mn can send another dsq with the same readiness this soon
                LogPrint(BCLog::COINJOIN, "DSQUEUE -- Peer %s is sending WAY too many dsq messages for a masternode with collateral %s\n", peer.GetLogString(), dsq.masternodeOutpoint.ToStringShort());
                return;
            }
        }
    } // cs_vecqueue

    LogPrint(BCLog::COINJOIN, "DSQUEUE -- %s new\n", dsq.ToString());

    if (dsq.IsTimeOutOfBounds()) return;

    auto mnList = deterministicMNManager->GetListAtChainTip();
    auto dmn = mnList.GetValidMNByCollateral(dsq.masternodeOutpoint);
    if (!dmn) return;

    if (dsq.m_protxHash.IsNull()) {
        dsq.m_protxHash = dmn->proTxHash;
    }

    if (!dsq.CheckSignature(dmn->pdmnState->pubKeyOperator.Get())) {
        LOCK(cs_main);
        Misbehaving(peer.GetId(), 10);
        return;
    }

    // if the queue is ready, submit if we can
    if (dsq.fReady && ranges::any_of(coinJoinClientManagers,
                                     [this, &dmn](const auto& pair){ return pair.second->TrySubmitDenominate(dmn->pdmnState->addr, this->connman); })) {
        LogPrint(BCLog::COINJOIN, "DSQUEUE -- CoinJoin queue (%s) is ready on masternode %s\n", dsq.ToString(), dmn->pdmnState->addr.ToString());
        return;
    } else {
        int64_t nLastDsq = mmetaman.GetMetaInfo(dmn->proTxHash)->GetLastDsq();
        int64_t nDsqThreshold = mmetaman.GetDsqThreshold(dmn->proTxHash, mnList.GetValidMNsCount());
        LogPrint(BCLog::COINJOIN, "DSQUEUE -- nLastDsq: %d  nDsqThreshold: %d  nDsqCount: %d\n", nLastDsq, nDsqThreshold, mmetaman.GetDsqCount());
        // don't allow a few nodes to dominate the queuing process
        if (nLastDsq != 0 && nDsqThreshold > mmetaman.GetDsqCount()) {
            LogPrint(BCLog::COINJOIN, "DSQUEUE -- Masternode %s is sending too many dsq messages\n", dmn->proTxHash.ToString());
            return;
        }

        mmetaman.AllowMixing(dmn->proTxHash);

        LogPrint(BCLog::COINJOIN, "DSQUEUE -- new CoinJoin queue (%s) from masternode %s\n", dsq.ToString(), dmn->pdmnState->addr.ToString());

        ranges::any_of(coinJoinClientManagers,
                       [&dsq](const auto& pair){ return pair.second->MarkAlreadyJoinedQueueAsTried(dsq); });

        {TRY_LOCK(cs_vecqueue, lockRecv);
        if (!lockRecv) return;
        vecCoinJoinQueue.push_back(dsq);}
        dsq.Relay(connman);
    }
}

void CCoinJoinClientManager::ProcessMessage(CNode& peer, CConnman& connman, const CTxMemPool& mempool, std::string_view msg_type, CDataStream& vRecv)
{
    if (fMasternodeMode) return;
    if (!CCoinJoinClientOptions::IsEnabled()) return;
    if (!m_mn_sync->IsBlockchainSynced()) return;

    if (!CheckDiskSpace(GetDataDir())) {
        ResetPool();
        StopMixing();
        LogPrint(BCLog::COINJOIN, "CCoinJoinClientManager::ProcessMessage -- Not enough disk space, disabling CoinJoin.\n");
        return;
    }

    if (msg_type == NetMsgType::DSSTATUSUPDATE ||
               msg_type == NetMsgType::DSFINALTX ||
               msg_type == NetMsgType::DSCOMPLETE) {
        AssertLockNotHeld(cs_deqsessions);
        LOCK(cs_deqsessions);
        for (auto& session : deqSessions) {
            session.ProcessMessage(peer, connman, mempool, msg_type, vRecv);
        }
    }
}

void CCoinJoinClientSession::ProcessMessage(CNode& peer, CConnman& connman, const CTxMemPool& mempool, std::string_view msg_type, CDataStream& vRecv)
{
    if (fMasternodeMode) return;
    if (!CCoinJoinClientOptions::IsEnabled()) return;
    if (!m_mn_sync->IsBlockchainSynced()) return;

    if (msg_type == NetMsgType::DSSTATUSUPDATE) {
        if (!mixingMasternode) return;
        if (mixingMasternode->pdmnState->addr != peer.addr) {
            return;
        }

        CCoinJoinStatusUpdate psssup;
        vRecv >> psssup;

        ProcessPoolStateUpdate(psssup);

    } else if (msg_type == NetMsgType::DSFINALTX) {
        if (!mixingMasternode) return;
        if (mixingMasternode->pdmnState->addr != peer.addr) {
            return;
        }

        int nMsgSessionID;
        vRecv >> nMsgSessionID;
        CTransaction txNew(deserialize, vRecv);

        if (nSessionID != nMsgSessionID) {
            LogPrint(BCLog::COINJOIN, "DSFINALTX -- message doesn't match current CoinJoin session: nSessionID: %d  nMsgSessionID: %d\n", nSessionID, nMsgSessionID);
            return;
        }

        LogPrint(BCLog::COINJOIN, "DSFINALTX -- txNew %s", txNew.ToString()); /* Continued */

        // check to see if input is spent already? (and probably not confirmed)
        SignFinalTransaction(mempool, txNew, peer, connman);

    } else if (msg_type == NetMsgType::DSCOMPLETE) {
        if (!mixingMasternode) return;
        if (mixingMasternode->pdmnState->addr != peer.addr) {
            LogPrint(BCLog::COINJOIN, "DSCOMPLETE -- message doesn't match current Masternode: infoMixingMasternode=%s  addr=%s\n", mixingMasternode->pdmnState->addr.ToString(), peer.addr.ToString());
            return;
        }

        int nMsgSessionID;
        PoolMessage nMsgMessageID;
        vRecv >> nMsgSessionID >> nMsgMessageID;

        if (nMsgMessageID < MSG_POOL_MIN || nMsgMessageID > MSG_POOL_MAX) {
            LogPrint(BCLog::COINJOIN, "DSCOMPLETE -- nMsgMessageID is out of bounds: %d\n", nMsgMessageID);
            return;
        }

        if (nSessionID != nMsgSessionID) {
            LogPrint(BCLog::COINJOIN, "DSCOMPLETE -- message doesn't match current CoinJoin session: nSessionID: %d  nMsgSessionID: %d\n", nSessionID, nMsgSessionID);
            return;
        }

        LogPrint(BCLog::COINJOIN, "DSCOMPLETE -- nMsgSessionID %d  nMsgMessageID %d (%s)\n", nMsgSessionID, nMsgMessageID, CCoinJoin::GetMessageByID(nMsgMessageID).translated);

        CompletedTransaction(nMsgMessageID);
    }
}

bool CCoinJoinClientManager::StartMixing() {
    bool expected{false};
    return fMixing.compare_exchange_strong(expected, true);
}

void CCoinJoinClientManager::StopMixing() {
    fMixing = false;
}

bool CCoinJoinClientManager::IsMixing() const
{
    return fMixing;
}

void CCoinJoinClientSession::ResetPool()
{
    txMyCollateral = CMutableTransaction();
    UnlockCoins();
    keyHolderStorage.ReturnAll();
    WITH_LOCK(cs_coinjoin, SetNull());
}

void CCoinJoinClientManager::ResetPool()
{
    nCachedLastSuccessBlock = 0;
    vecMasternodesUsed.clear();
    AssertLockNotHeld(cs_deqsessions);
    LOCK(cs_deqsessions);
    for (auto& session : deqSessions) {
        session.ResetPool();
    }
    deqSessions.clear();
}

void CCoinJoinClientSession::SetNull()
{
    AssertLockHeld(cs_coinjoin);
    // Client side
    mixingMasternode = nullptr;
    pendingDsaRequest = CPendingDsaRequest();

    CCoinJoinBaseSession::SetNull();
}

//
// Unlock coins after mixing fails or succeeds
//
void CCoinJoinClientSession::UnlockCoins()
{
    if (!CCoinJoinClientOptions::IsEnabled()) return;

    while (true) {
        TRY_LOCK(mixingWallet.cs_wallet, lockWallet);
        if (!lockWallet) {
            UninterruptibleSleep(std::chrono::milliseconds{50});
            continue;
        }
        for (const auto& outpoint : vecOutPointLocked)
            mixingWallet.UnlockCoin(outpoint);
        break;
    }

    vecOutPointLocked.clear();
}

bilingual_str CCoinJoinClientSession::GetStatus(bool fWaitForBlock) const
{
    static int nStatusMessageProgress = 0;
    nStatusMessageProgress += 10;
    std::string strSuffix;

    if (fWaitForBlock || !m_mn_sync->IsBlockchainSynced()) {
        return strAutoDenomResult;
    }

    switch (nState) {
    case POOL_STATE_IDLE:
        return strprintf(_("%s is idle."), gCoinJoinName);
    case POOL_STATE_QUEUE:
        if (nStatusMessageProgress % 70 <= 30)
            strSuffix = ".";
        else if (nStatusMessageProgress % 70 <= 50)
            strSuffix = "..";
        else
            strSuffix = "...";
        return strprintf(_("Submitted to masternode, waiting in queue %s"), strSuffix);
    case POOL_STATE_ACCEPTING_ENTRIES:
        return strAutoDenomResult;
    case POOL_STATE_SIGNING:
        if (nStatusMessageProgress % 70 <= 40)
            return _("Found enough users, signing ...");
        else if (nStatusMessageProgress % 70 <= 50)
            strSuffix = ".";
        else if (nStatusMessageProgress % 70 <= 60)
            strSuffix = "..";
        else
            strSuffix = "...";
        return strprintf(_("Found enough users, signing ( waiting %s )"), strSuffix);
    case POOL_STATE_ERROR:
        return strprintf(_("%s request incomplete:"), gCoinJoinName) + strLastMessage + Untranslated(" ") + _("Will retry...");
    default:
        return strprintf(_("Unknown state: id = %u"), nState);
    }
}

bilingual_str CCoinJoinClientManager::GetStatuses()
{
    bilingual_str strStatus;
    bool fWaitForBlock = WaitForAnotherBlock();

    AssertLockNotHeld(cs_deqsessions);
    LOCK(cs_deqsessions);
    for (const auto& session : deqSessions) {
        strStatus = strStatus + session.GetStatus(fWaitForBlock) + Untranslated("; ");
    }
    return strStatus;
}

std::string CCoinJoinClientManager::GetSessionDenoms()
{
    std::string strSessionDenoms;

    AssertLockNotHeld(cs_deqsessions);
    LOCK(cs_deqsessions);
    for (const auto& session : deqSessions) {
        strSessionDenoms += CCoinJoin::DenominationToString(session.nSessionDenom);
        strSessionDenoms += "; ";
    }
    return strSessionDenoms.empty() ? "N/A" : strSessionDenoms;
}

bool CCoinJoinClientSession::GetMixingMasternodeInfo(CDeterministicMNCPtr& ret) const
{
    ret = mixingMasternode;
    return ret != nullptr;
}

bool CCoinJoinClientManager::GetMixingMasternodesInfo(std::vector<CDeterministicMNCPtr>& vecDmnsRet) const
{
    AssertLockNotHeld(cs_deqsessions);
    LOCK(cs_deqsessions);
    for (const auto& session : deqSessions) {
        CDeterministicMNCPtr dmn;
        if (session.GetMixingMasternodeInfo(dmn)) {
            vecDmnsRet.push_back(dmn);
        }
    }
    return !vecDmnsRet.empty();
}

//
// Check session timeouts
//
bool CCoinJoinClientSession::CheckTimeout()
{
    if (fMasternodeMode) return false;

    if (nState == POOL_STATE_IDLE) return false;

    if (nState == POOL_STATE_ERROR) {
        if (GetTime() - nTimeLastSuccessfulStep >= 10) {
            // reset after being in POOL_STATE_ERROR for 10 or more seconds
            LogPrint(BCLog::COINJOIN, "CCoinJoinClientSession::%s -- resetting session %d\n", __func__, nSessionID);
            WITH_LOCK(cs_coinjoin, SetNull());
        }
        return false;
    }

    int nLagTime = 10; // give the server a few extra seconds before resetting.
    int nTimeout = (nState == POOL_STATE_SIGNING) ? COINJOIN_SIGNING_TIMEOUT : COINJOIN_QUEUE_TIMEOUT;
    bool fTimeout = GetTime() - nTimeLastSuccessfulStep >= nTimeout + nLagTime;

    if (!fTimeout) return false;

    LogPrint(BCLog::COINJOIN, "CCoinJoinClientSession::%s -- %s %d timed out (%ds)\n", __func__,
        (nState == POOL_STATE_SIGNING) ? "Signing at session" : "Session", nSessionID, nTimeout);

    SetState(POOL_STATE_ERROR);
    UnlockCoins();
    keyHolderStorage.ReturnAll();
    nTimeLastSuccessfulStep = GetTime();
    strLastMessage = CCoinJoin::GetMessageByID(ERR_SESSION);

    return true;
}

//
// Check all queues and sessions for timeouts
//
void CCoinJoinClientManager::CheckTimeout()
{
    AssertLockNotHeld(cs_deqsessions);
    if (fMasternodeMode) return;

    if (!CCoinJoinClientOptions::IsEnabled() || !IsMixing()) return;

    LOCK(cs_deqsessions);
    for (auto& session : deqSessions) {
        if (session.CheckTimeout()) {
            strAutoDenomResult = _("Session timed out.");
        }
    }
}

//
// Execute a mixing denomination via a Masternode.
// This is only ran from clients
//
bool CCoinJoinClientSession::SendDenominate(const std::vector<std::pair<CTxDSIn, CTxOut> >& vecPSInOutPairsIn, CConnman& connman)
{
    if (fMasternodeMode) {
        LogPrint(BCLog::COINJOIN, "CCoinJoinClientSession::SendDenominate -- CoinJoin from a Masternode is not supported currently.\n");
        return false;
    }

    if (CTransaction(txMyCollateral).IsNull()) {
        LogPrint(BCLog::COINJOIN, "CCoinJoinClient:SendDenominate -- CoinJoin collateral not set\n");
        return false;
    }

    // we should already be connected to a Masternode
    if (!nSessionID) {
        LogPrint(BCLog::COINJOIN, "CCoinJoinClientSession::SendDenominate -- No Masternode has been selected yet.\n");
        UnlockCoins();
        keyHolderStorage.ReturnAll();
        WITH_LOCK(cs_coinjoin, SetNull());
        return false;
    }

    if (!CheckDiskSpace(GetDataDir())) {
        UnlockCoins();
        keyHolderStorage.ReturnAll();
        WITH_LOCK(cs_coinjoin, SetNull());
        LogPrint(BCLog::COINJOIN, "CCoinJoinClientSession::SendDenominate -- Not enough disk space.\n");
        return false;
    }

    SetState(POOL_STATE_ACCEPTING_ENTRIES);
    strLastMessage = Untranslated("");

    LogPrint(BCLog::COINJOIN, "CCoinJoinClientSession::SendDenominate -- Added transaction to pool.\n");

    CMutableTransaction tx; // for debug purposes only
    std::vector<CTxDSIn> vecTxDSInTmp;
    std::vector<CTxOut> vecTxOutTmp;

    for (const auto& [txDsIn, txOut] : vecPSInOutPairsIn) {
        vecTxDSInTmp.emplace_back(txDsIn);
        vecTxOutTmp.emplace_back(txOut);
        tx.vin.emplace_back(txDsIn);
        tx.vout.emplace_back(txOut);
    }

    LogPrint(BCLog::COINJOIN, "CCoinJoinClientSession::SendDenominate -- Submitting partial tx %s", tx.ToString()); /* Continued */

    // store our entry for later use
    LOCK(cs_coinjoin);
    vecEntries.emplace_back(vecTxDSInTmp, vecTxOutTmp, CTransaction(txMyCollateral));
    RelayIn(vecEntries.back(), connman);
    nTimeLastSuccessfulStep = GetTime();

    return true;
}

// Process incoming messages from Masternode updating the progress of mixing
void CCoinJoinClientSession::ProcessPoolStateUpdate(CCoinJoinStatusUpdate psssup)
{
    if (fMasternodeMode) return;

    // do not update state when mixing client state is one of these
    if (nState == POOL_STATE_IDLE || nState == POOL_STATE_ERROR) return;

    if (psssup.nState < POOL_STATE_MIN || psssup.nState > POOL_STATE_MAX) {
        LogPrint(BCLog::COINJOIN, "CCoinJoinClientSession::%s -- psssup.nState is out of bounds: %d\n", __func__, psssup.nState);
        return;
    }

    if (psssup.nMessageID < MSG_POOL_MIN || psssup.nMessageID > MSG_POOL_MAX) {
        LogPrint(BCLog::COINJOIN, "CCoinJoinClientSession::%s -- psssup.nMessageID is out of bounds: %d\n", __func__, psssup.nMessageID);
        return;
    }

    bilingual_str strMessageTmp = CCoinJoin::GetMessageByID(psssup.nMessageID);
    strAutoDenomResult = _("Masternode:") + Untranslated(" ") + strMessageTmp;

    switch (psssup.nStatusUpdate) {
        case STATUS_REJECTED: {
            LogPrint(BCLog::COINJOIN, "CCoinJoinClientSession::%s -- rejected by Masternode: %s\n", __func__, strMessageTmp.translated);
            SetState(POOL_STATE_ERROR);
            UnlockCoins();
            keyHolderStorage.ReturnAll();
            nTimeLastSuccessfulStep = GetTime();
            strLastMessage = strMessageTmp;
            break;
        }
        case STATUS_ACCEPTED: {
            if (nState == psssup.nState && psssup.nState == POOL_STATE_QUEUE && nSessionID == 0 && psssup.nSessionID != 0) {
                // new session id should be set only in POOL_STATE_QUEUE state
                nSessionID = psssup.nSessionID;
                nTimeLastSuccessfulStep = GetTime();
                strMessageTmp = strMessageTmp + strprintf(Untranslated(" Set nSessionID to %d."), nSessionID);
            }
            LogPrint(BCLog::COINJOIN, "CCoinJoinClientSession::%s -- accepted by Masternode: %s\n", __func__, strMessageTmp.translated);
            break;
        }
        default: {
            LogPrint(BCLog::COINJOIN, "CCoinJoinClientSession::%s -- psssup.nStatusUpdate is out of bounds: %d\n", __func__, psssup.nStatusUpdate);
            break;
        }
    }
}

//
// After we receive the finalized transaction from the Masternode, we must
// check it to make sure it's what we want, then sign it if we agree.
// If we refuse to sign, it's possible we'll be charged collateral
//
bool CCoinJoinClientSession::SignFinalTransaction(const CTxMemPool& mempool, const CTransaction& finalTransactionNew, CNode& peer, CConnman& connman)
{
    if (!CCoinJoinClientOptions::IsEnabled()) return false;

    if (fMasternodeMode) return false;
    if (!mixingMasternode) return false;

    LOCK(mixingWallet.cs_wallet);
    LOCK(cs_coinjoin);

    finalMutableTransaction = CMutableTransaction{finalTransactionNew};
    LogPrint(BCLog::COINJOIN, "CCoinJoinClientSession::%s -- finalMutableTransaction=%s", __func__, finalMutableTransaction.ToString()); /* Continued */

    // STEP 1: check final transaction general rules

    // Make sure it's BIP69 compliant
    sort(finalMutableTransaction.vin.begin(), finalMutableTransaction.vin.end(), CompareInputBIP69());
    sort(finalMutableTransaction.vout.begin(), finalMutableTransaction.vout.end(), CompareOutputBIP69());

    if (finalMutableTransaction.GetHash() != finalTransactionNew.GetHash()) {
        LogPrint(BCLog::COINJOIN, "CCoinJoinClientSession::%s -- ERROR! Masternode %s is not BIP69 compliant!\n", __func__, mixingMasternode->proTxHash.ToString());
        UnlockCoins();
        keyHolderStorage.ReturnAll();
        SetNull();
        return false;
    }

    // Make sure all inputs/outputs are valid
    PoolMessage nMessageID{MSG_NOERR};
    if (!IsValidInOuts(mempool, finalMutableTransaction.vin, finalMutableTransaction.vout, nMessageID, nullptr)) {
        LogPrint(BCLog::COINJOIN, "CCoinJoinClientSession::%s -- ERROR! IsValidInOuts() failed: %s\n", __func__, CCoinJoin::GetMessageByID(nMessageID).translated);
        UnlockCoins();
        keyHolderStorage.ReturnAll();
        SetNull();
        return false;
    }

    // STEP 2: make sure our own inputs/outputs are present, otherwise refuse to sign

    std::vector<CTxIn> sigs;

    for (const auto &entry: vecEntries) {
        // Check that the final transaction has all our outputs
        for (const auto &txout: entry.vecTxOut) {
            bool fFound = ranges::any_of(finalMutableTransaction.vout, [&txout](const auto& txoutFinal){
                return txoutFinal == txout;
            });
            if (!fFound) {
                // Something went wrong and we'll refuse to sign. It's possible we'll be charged collateral. But that's
                // better than signing if the transaction doesn't look like what we wanted.
                LogPrint(BCLog::COINJOIN, "CCoinJoinClientSession::%s -- an output is missing, refusing to sign! txout=%s\n", __func__, txout.ToString());
                UnlockCoins();
                keyHolderStorage.ReturnAll();
                SetNull();
                return false;
            }
        }

        for (const auto& txdsin : entry.vecTxDSIn) {
            /* Sign my transaction and all outputs */
            int nMyInputIndex = -1;
            CScript prevPubKey = CScript();

            for (const auto i : irange::range(finalMutableTransaction.vin.size())) {
                // cppcheck-suppress useStlAlgorithm
                if (finalMutableTransaction.vin[i] == txdsin) {
                    nMyInputIndex = i;
                    prevPubKey = txdsin.prevPubKey;
                    break;
                }
            }

            if (nMyInputIndex == -1) {
                // Can't find one of my own inputs, refuse to sign. It's possible we'll be charged collateral. But that's
                // better than signing if the transaction doesn't look like what we wanted.
                LogPrint(BCLog::COINJOIN, "CCoinJoinClientSession::%s -- missing input! txdsin=%s\n", __func__, txdsin.ToString());
                UnlockCoins();
                keyHolderStorage.ReturnAll();
                SetNull();
                return false;
            }

            LogPrint(BCLog::COINJOIN, "CCoinJoinClientSession::%s -- Signing my input %i\n", __func__, nMyInputIndex);
<<<<<<< HEAD
            // TODO we're using amount=0 here but we should use the correct amount. This works because Sparks ignores the amount while signing/verifying (only used in Bitcoin/Segwit)
            if (!SignSignature(*mixingWallet.GetSigningProvider(), prevPubKey, finalMutableTransaction, nMyInputIndex, 0, int(SIGHASH_ALL | SIGHASH_ANYONECANPAY))) { // changes scriptSig
=======
            // TODO we're using amount=0 here but we should use the correct amount. This works because Dash ignores the amount while signing/verifying (only used in Bitcoin/Segwit)
            if (!SignSignature(*mixingWallet.GetSigningProvider(prevPubKey), prevPubKey, finalMutableTransaction, nMyInputIndex, 0, int(SIGHASH_ALL | SIGHASH_ANYONECANPAY))) { // changes scriptSig
>>>>>>> a884f0c5
                LogPrint(BCLog::COINJOIN, "CCoinJoinClientSession::%s -- Unable to sign my own transaction!\n", __func__);
                // not sure what to do here, it will time out...?
            }

            sigs.push_back(finalMutableTransaction.vin[nMyInputIndex]);
            LogPrint(BCLog::COINJOIN, "CCoinJoinClientSession::%s -- nMyInputIndex: %d, sigs.size(): %d, scriptSig=%s\n",
                     __func__, nMyInputIndex, (int) sigs.size(),ScriptToAsmStr(finalMutableTransaction.vin[nMyInputIndex].scriptSig));
        }
    }

    if (sigs.empty()) {
        LogPrint(BCLog::COINJOIN, "CCoinJoinClientSession::%s -- can't sign anything!\n", __func__);
        UnlockCoins();
        keyHolderStorage.ReturnAll();
        SetNull();

        return false;
    }

    // push all of our signatures to the Masternode
    LogPrint(BCLog::COINJOIN, "CCoinJoinClientSession::%s -- pushing sigs to the masternode, finalMutableTransaction=%s", __func__, finalMutableTransaction.ToString()); /* Continued */
    CNetMsgMaker msgMaker(peer.GetSendVersion());
    connman.PushMessage(&peer, msgMaker.Make(NetMsgType::DSSIGNFINALTX, sigs));
    SetState(POOL_STATE_SIGNING);
    nTimeLastSuccessfulStep = GetTime();

    return true;
}

// mixing transaction was completed (failed or successful)
void CCoinJoinClientSession::CompletedTransaction(PoolMessage nMessageID)
{
    if (fMasternodeMode) return;

    if (nMessageID == MSG_SUCCESS) {
        LogPrint(BCLog::COINJOIN, "CompletedTransaction -- success\n");
        coinJoinClientManagers.at(mixingWallet.GetName())->UpdatedSuccessBlock();
        keyHolderStorage.KeepAll();
    } else {
        LogPrint(BCLog::COINJOIN, "CompletedTransaction -- error\n");
        keyHolderStorage.ReturnAll();
    }
    UnlockCoins();
    WITH_LOCK(cs_coinjoin, SetNull());
    strLastMessage = CCoinJoin::GetMessageByID(nMessageID);
}

void CCoinJoinClientManager::UpdatedSuccessBlock()
{
    if (fMasternodeMode) return;
    nCachedLastSuccessBlock = nCachedBlockHeight;
}

bool CCoinJoinClientManager::WaitForAnotherBlock() const
{
    if (!m_mn_sync->IsBlockchainSynced()) return true;

    if (CCoinJoinClientOptions::IsMultiSessionEnabled()) return false;

    return nCachedBlockHeight - nCachedLastSuccessBlock < nMinBlocksToWait;
}

bool CCoinJoinClientManager::CheckAutomaticBackup()
{
    if (!CCoinJoinClientOptions::IsEnabled() || !IsMixing()) return false;

    switch (nWalletBackups) {
    case 0:
        strAutoDenomResult = _("Automatic backups disabled") + Untranslated(", ") + _("no mixing available.");
        LogPrint(BCLog::COINJOIN, "CCoinJoinClientManager::CheckAutomaticBackup -- %s\n", strAutoDenomResult.original);
        StopMixing();
        mixingWallet.nKeysLeftSinceAutoBackup = 0; // no backup, no "keys since last backup"
        return false;
    case -1:
        // Automatic backup failed, nothing else we can do until user fixes the issue manually.
        // There is no way to bring user attention in daemon mode, so we just update status and
        // keep spamming if debug is on.
        strAutoDenomResult = _("ERROR! Failed to create automatic backup") + Untranslated(", ") + _("see debug.log for details.");
        LogPrint(BCLog::COINJOIN, "CCoinJoinClientManager::CheckAutomaticBackup -- %s\n", strAutoDenomResult.original);
        return false;
    case -2:
        // We were able to create automatic backup but keypool was not replenished because wallet is locked.
        // There is no way to bring user attention in daemon mode, so we just update status and
        // keep spamming if debug is on.
        strAutoDenomResult = _("WARNING! Failed to replenish keypool, please unlock your wallet to do so.") + Untranslated(", ") + _("see debug.log for details.");
        LogPrint(BCLog::COINJOIN, "CCoinJoinClientManager::CheckAutomaticBackup -- %s\n", strAutoDenomResult.original);
        return false;
    }

    if (mixingWallet.nKeysLeftSinceAutoBackup < COINJOIN_KEYS_THRESHOLD_STOP) {
        // We should never get here via mixing itself but probably something else is still actively using keypool
        strAutoDenomResult = strprintf(_("Very low number of keys left: %d") + Untranslated(", ") + _("no mixing available."), mixingWallet.nKeysLeftSinceAutoBackup);
        LogPrint(BCLog::COINJOIN, "CCoinJoinClientManager::CheckAutomaticBackup -- %s\n", strAutoDenomResult.original);
        // It's getting really dangerous, stop mixing
        StopMixing();
        return false;
    } else if (mixingWallet.nKeysLeftSinceAutoBackup < COINJOIN_KEYS_THRESHOLD_WARNING) {
        // Low number of keys left, but it's still more or less safe to continue
        strAutoDenomResult = strprintf(_("Very low number of keys left: %d"), mixingWallet.nKeysLeftSinceAutoBackup);
        LogPrint(BCLog::COINJOIN, "CCoinJoinClientManager::CheckAutomaticBackup -- %s\n", strAutoDenomResult.original);

        if (fCreateAutoBackups) {
            LogPrint(BCLog::COINJOIN, "CCoinJoinClientManager::CheckAutomaticBackup -- Trying to create new backup.\n");
            bilingual_str errorString;
            std::vector<bilingual_str> warnings;

            if (!mixingWallet.AutoBackupWallet("", errorString, warnings)) {
                if (!warnings.empty()) {
                    // There were some issues saving backup but yet more or less safe to continue
                    LogPrint(BCLog::COINJOIN, "CCoinJoinClientManager::CheckAutomaticBackup -- WARNING! Something went wrong on automatic backup: %s\n", Join(warnings, Untranslated("\n")).translated);
                }
                if (!errorString.original.empty()) {
                    // Things are really broken
                    strAutoDenomResult = _("ERROR! Failed to create automatic backup") + Untranslated(": ") + errorString;
                    LogPrint(BCLog::COINJOIN, "CCoinJoinClientManager::CheckAutomaticBackup -- %s\n", strAutoDenomResult.original);
                    return false;
                }
            }
        } else {
            // Wait for something else (e.g. GUI action) to create automatic backup for us
            return false;
        }
    }

    LogPrint(BCLog::COINJOIN, "CCoinJoinClientManager::CheckAutomaticBackup -- Keys left since latest backup: %d\n", mixingWallet.nKeysLeftSinceAutoBackup);

    return true;
}

//
// Passively run mixing in the background to mix funds based on the given configuration.
//
bool CCoinJoinClientSession::DoAutomaticDenominating(CTxMemPool& mempool, CConnman& connman, bool fDryRun)
{
    if (fMasternodeMode) return false; // no client-side mixing on masternodes
    if (nState != POOL_STATE_IDLE) return false;

    if (!m_mn_sync->IsBlockchainSynced()) {
        strAutoDenomResult = _("Can't mix while sync in progress.");
        return false;
    }

    if (!CCoinJoinClientOptions::IsEnabled()) return false;

    CAmount nBalanceNeedsAnonymized;

    {
        LOCK(mixingWallet.cs_wallet);

        if (!fDryRun && mixingWallet.IsLocked(true)) {
            strAutoDenomResult = _("Wallet is locked.");
            return false;
        }

        if (GetEntriesCount() > 0) {
            strAutoDenomResult = _("Mixing in progress...");
            return false;
        }

        TRY_LOCK(cs_coinjoin, lockDS);
        if (!lockDS) {
            strAutoDenomResult = _("Lock is already in place.");
            return false;
        }

        if (deterministicMNManager->GetListAtChainTip().GetValidMNsCount() == 0 &&
            Params().NetworkIDString() != CBaseChainParams::REGTEST) {
            strAutoDenomResult = _("No Masternodes detected.");
            LogPrint(BCLog::COINJOIN, "CCoinJoinClientSession::DoAutomaticDenominating -- %s\n", strAutoDenomResult.original);
            return false;
        }

        const auto bal = mixingWallet.GetBalance();

        // check if there is anything left to do
        CAmount nBalanceAnonymized = bal.m_anonymized;
        nBalanceNeedsAnonymized = CCoinJoinClientOptions::GetAmount() * COIN - nBalanceAnonymized;

        if (nBalanceNeedsAnonymized < 0) {
            LogPrint(BCLog::COINJOIN, "CCoinJoinClientSession::DoAutomaticDenominating -- Nothing to do\n");
            // nothing to do, just keep it in idle mode
            return false;
        }

        CAmount nValueMin = CCoinJoin::GetSmallestDenomination();

        // if there are no confirmed DS collateral inputs yet
        if (!mixingWallet.HasCollateralInputs()) {
            // should have some additional amount for them
            nValueMin += CCoinJoin::GetMaxCollateralAmount();
        }

        // including denoms but applying some restrictions
        CAmount nBalanceAnonymizable = mixingWallet.GetAnonymizableBalance();

        // mixable balance is way too small
        if (nBalanceAnonymizable < nValueMin) {
            strAutoDenomResult = _("Not enough funds to mix.");
            LogPrint(BCLog::COINJOIN, "CCoinJoinClientSession::DoAutomaticDenominating -- %s\n", strAutoDenomResult.original);
            return false;
        }

        // excluding denoms
        CAmount nBalanceAnonimizableNonDenom = mixingWallet.GetAnonymizableBalance(true);
        // denoms
        CAmount nBalanceDenominatedConf = bal.m_denominated_trusted;
        CAmount nBalanceDenominatedUnconf = bal.m_denominated_untrusted_pending;
        CAmount nBalanceDenominated = nBalanceDenominatedConf + nBalanceDenominatedUnconf;
        CAmount nBalanceToDenominate = CCoinJoinClientOptions::GetAmount() * COIN - nBalanceDenominated;

        // adjust nBalanceNeedsAnonymized to consume final denom
        if (nBalanceDenominated - nBalanceAnonymized > nBalanceNeedsAnonymized) {
            auto denoms = CCoinJoin::GetStandardDenominations();
            CAmount nAdditionalDenom{0};
            for (const auto& denom : denoms) {
                if (nBalanceNeedsAnonymized < denom) {
                    nAdditionalDenom = denom;
                } else {
                    break;
                }
            }
            nBalanceNeedsAnonymized += nAdditionalDenom;
        }

        LogPrint(BCLog::COINJOIN, "CCoinJoinClientSession::DoAutomaticDenominating -- current stats:\n"
            "    nValueMin: %s\n"
            "    nBalanceAnonymizable: %s\n"
            "    nBalanceAnonymized: %s\n"
            "    nBalanceNeedsAnonymized: %s\n"
            "    nBalanceAnonimizableNonDenom: %s\n"
            "    nBalanceDenominatedConf: %s\n"
            "    nBalanceDenominatedUnconf: %s\n"
            "    nBalanceDenominated: %s\n"
            "    nBalanceToDenominate: %s\n",
            FormatMoney(nValueMin),
            FormatMoney(nBalanceAnonymizable),
            FormatMoney(nBalanceAnonymized),
            FormatMoney(nBalanceNeedsAnonymized),
            FormatMoney(nBalanceAnonimizableNonDenom),
            FormatMoney(nBalanceDenominatedConf),
            FormatMoney(nBalanceDenominatedUnconf),
            FormatMoney(nBalanceDenominated),
            FormatMoney(nBalanceToDenominate)
            );

        if (fDryRun) return true;

        // Check if we have should create more denominated inputs i.e.
        // there are funds to denominate and denominated balance does not exceed
        // max amount to mix yet.
        if (nBalanceAnonimizableNonDenom >= nValueMin + CCoinJoin::GetCollateralAmount() && nBalanceToDenominate > 0) {
            CreateDenominated(nBalanceToDenominate);
        }

        //check if we have the collateral sized inputs
        if (!mixingWallet.HasCollateralInputs()) {
            return !mixingWallet.HasCollateralInputs(false) && MakeCollateralAmounts();
        }

        if (nSessionID) {
            strAutoDenomResult = _("Mixing in progress...");
            return false;
        }

        // Initial phase, find a Masternode
        // Clean if there is anything left from previous session
        UnlockCoins();
        keyHolderStorage.ReturnAll();
        SetNull();

        // should be no unconfirmed denoms in non-multi-session mode
        if (!CCoinJoinClientOptions::IsMultiSessionEnabled() && nBalanceDenominatedUnconf > 0) {
            strAutoDenomResult = _("Found unconfirmed denominated outputs, will wait till they confirm to continue.");
            LogPrint(BCLog::COINJOIN, "CCoinJoinClientSession::DoAutomaticDenominating -- %s\n", strAutoDenomResult.original);
            return false;
        }

        //check our collateral and create new if needed
        std::string strReason;
        if (CTransaction(txMyCollateral).IsNull()) {
            if (!CreateCollateralTransaction(txMyCollateral, strReason)) {
                LogPrint(BCLog::COINJOIN, "CCoinJoinClientSession::DoAutomaticDenominating -- create collateral error:%s\n", strReason);
                return false;
            }
        } else {
            if (!CCoinJoin::IsCollateralValid(mempool, CTransaction(txMyCollateral))) {
                LogPrint(BCLog::COINJOIN, "CCoinJoinClientSession::DoAutomaticDenominating -- invalid collateral, recreating...\n");
                if (!CreateCollateralTransaction(txMyCollateral, strReason)) {
                    LogPrint(BCLog::COINJOIN, "CCoinJoinClientSession::DoAutomaticDenominating -- create collateral error: %s\n", strReason);
                    return false;
                }
            }
        }
        // lock the funds we're going to use for our collateral
        for (const auto& txin : txMyCollateral.vin) {
            mixingWallet.LockCoin(txin.prevout);
            vecOutPointLocked.push_back(txin.prevout);
        }
    } // LOCK(mixingWallet.cs_wallet);

    // Always attempt to join an existing queue
    if (JoinExistingQueue(nBalanceNeedsAnonymized, connman)) {
        return true;
    }

    // If we were unable to find/join an existing queue then start a new one.
    if (StartNewQueue(nBalanceNeedsAnonymized, connman)) return true;

    strAutoDenomResult = _("No compatible Masternode found.");
    return false;
}

bool CCoinJoinClientManager::DoAutomaticDenominating(CTxMemPool& mempool, CConnman& connman, bool fDryRun)
{
    if (fMasternodeMode) return false; // no client-side mixing on masternodes
    if (!CCoinJoinClientOptions::IsEnabled() || !IsMixing()) return false;

    if (!m_mn_sync->IsBlockchainSynced()) {
        strAutoDenomResult = _("Can't mix while sync in progress.");
        return false;
    }

    if (!fDryRun && mixingWallet.IsLocked(true)) {
        strAutoDenomResult = _("Wallet is locked.");
        return false;
    }

    int nMnCountEnabled = deterministicMNManager->GetListAtChainTip().GetValidMNsCount();

    // If we've used 90% of the Masternode list then drop the oldest first ~30%
    int nThreshold_high = nMnCountEnabled * 0.9;
    int nThreshold_low = nThreshold_high * 0.7;
    LogPrint(BCLog::COINJOIN, "Checking vecMasternodesUsed: size: %d, threshold: %d\n", (int)vecMasternodesUsed.size(), nThreshold_high);

    if ((int)vecMasternodesUsed.size() > nThreshold_high) {
        vecMasternodesUsed.erase(vecMasternodesUsed.begin(), vecMasternodesUsed.begin() + vecMasternodesUsed.size() - nThreshold_low);
        LogPrint(BCLog::COINJOIN, "  vecMasternodesUsed: new size: %d, threshold: %d\n", (int)vecMasternodesUsed.size(), nThreshold_high);
    }

    bool fResult = true;
    AssertLockNotHeld(cs_deqsessions);
    LOCK(cs_deqsessions);
    if (int(deqSessions.size()) < CCoinJoinClientOptions::GetSessions()) {
        deqSessions.emplace_back(mixingWallet, m_mn_sync);
    }
    for (auto& session : deqSessions) {
        if (!CheckAutomaticBackup()) return false;

        if (WaitForAnotherBlock()) {
            strAutoDenomResult = _("Last successful action was too recent.");
            LogPrint(BCLog::COINJOIN, "CCoinJoinClientManager::DoAutomaticDenominating -- %s\n", strAutoDenomResult.original);
            return false;
        }

        fResult &= session.DoAutomaticDenominating(mempool, connman, fDryRun);
    }

    return fResult;
}

void CCoinJoinClientManager::AddUsedMasternode(const COutPoint& outpointMn)
{
    vecMasternodesUsed.push_back(outpointMn);
}

CDeterministicMNCPtr CCoinJoinClientManager::GetRandomNotUsedMasternode()
{
    auto mnList = deterministicMNManager->GetListAtChainTip();

    size_t nCountEnabled = mnList.GetValidMNsCount();
    size_t nCountNotExcluded = nCountEnabled - vecMasternodesUsed.size();

    LogPrint(BCLog::COINJOIN, "CCoinJoinClientManager::%s -- %d enabled masternodes, %d masternodes to choose from\n", __func__, nCountEnabled, nCountNotExcluded);
    if (nCountNotExcluded < 1) {
        return nullptr;
    }

    // fill a vector
    std::vector<CDeterministicMNCPtr> vpMasternodesShuffled;
    vpMasternodesShuffled.reserve(nCountEnabled);
    mnList.ForEachMNShared(true, [&vpMasternodesShuffled](const CDeterministicMNCPtr& dmn) {
        vpMasternodesShuffled.emplace_back(dmn);
    });

    // shuffle pointers
    Shuffle(vpMasternodesShuffled.begin(), vpMasternodesShuffled.end(), FastRandomContext());

    std::set<COutPoint> excludeSet(vecMasternodesUsed.begin(), vecMasternodesUsed.end());

    // loop through
    for (const auto& dmn : vpMasternodesShuffled) {
        if (excludeSet.count(dmn->collateralOutpoint)) {
            continue;
        }

        LogPrint(BCLog::COINJOIN, "CCoinJoinClientManager::%s -- found, masternode=%s\n", __func__, dmn->collateralOutpoint.ToStringShort());
        return dmn;
    }

    LogPrint(BCLog::COINJOIN, "CCoinJoinClientManager::%s -- failed\n", __func__);
    return nullptr;
}

bool CCoinJoinClientSession::JoinExistingQueue(CAmount nBalanceNeedsAnonymized, CConnman& connman)
{
    if (!CCoinJoinClientOptions::IsEnabled()) return false;
    if (coinJoinClientQueueManager == nullptr) return false;

    auto mnList = deterministicMNManager->GetListAtChainTip();

    int winners_to_skip{8};

    if (Params().NetworkIDString() == CBaseChainParams::DEVNET || Params().NetworkIDString() == CBaseChainParams::REGTEST) {
        winners_to_skip = 0;
    }

    // Look through the queues and see if anything matches
    CCoinJoinQueue dsq;
    while (coinJoinClientQueueManager->GetQueueItemAndTry(dsq)) {
        auto dmn = mnList.GetValidMNByCollateral(dsq.masternodeOutpoint);

        if (!dmn) {
            LogPrint(BCLog::COINJOIN, "CCoinJoinClientSession::JoinExistingQueue -- dsq masternode is not in masternode list, masternode=%s\n", dsq.masternodeOutpoint.ToStringShort());
            continue;
        }

        // skip next mn payments winners
        if (dmn->pdmnState->nLastPaidHeight + int(mnList.GetValidMNsCount()) < mnList.GetHeight() + winners_to_skip) {
            LogPrint(BCLog::COINJOIN, "CCoinJoinClientSession::JoinExistingQueue -- skipping winner, masternode=%s\n", dmn->proTxHash.ToString());
            continue;
        }

        // mixing rate limit i.e. nLastDsq check should already pass in DSQUEUE ProcessMessage
        // in order for dsq to get into vecCoinJoinQueue, so we should be safe to mix already,
        // no need for additional verification here

        LogPrint(BCLog::COINJOIN, "CCoinJoinClientSession::JoinExistingQueue -- trying queue: %s\n", dsq.ToString());

        std::vector<CTxDSIn> vecTxDSInTmp;

        // Try to match their denominations if possible, select exact number of denominations
        if (!mixingWallet.SelectTxDSInsByDenomination(dsq.nDenom, nBalanceNeedsAnonymized, vecTxDSInTmp)) {
            LogPrint(BCLog::COINJOIN, "CCoinJoinClientSession::JoinExistingQueue -- Couldn't match denomination %d (%s)\n", dsq.nDenom, CCoinJoin::DenominationToString(dsq.nDenom));
            continue;
        }

        coinJoinClientManagers.at(mixingWallet.GetName())->AddUsedMasternode(dsq.masternodeOutpoint);

        if (connman.IsMasternodeOrDisconnectRequested(dmn->pdmnState->addr)) {
            LogPrint(BCLog::COINJOIN, "CCoinJoinClientSession::JoinExistingQueue -- skipping masternode connection, addr=%s\n", dmn->pdmnState->addr.ToString());
            continue;
        }

        nSessionDenom = dsq.nDenom;
        mixingMasternode = dmn;
        pendingDsaRequest = CPendingDsaRequest(dmn->pdmnState->addr, CCoinJoinAccept(nSessionDenom, txMyCollateral));
        connman.AddPendingMasternode(dmn->proTxHash);
        SetState(POOL_STATE_QUEUE);
        nTimeLastSuccessfulStep = GetTime();
        LogPrint(BCLog::COINJOIN, "CCoinJoinClientSession::JoinExistingQueue -- pending connection (from queue): nSessionDenom: %d (%s), addr=%s\n",
            nSessionDenom, CCoinJoin::DenominationToString(nSessionDenom), dmn->pdmnState->addr.ToString());
        strAutoDenomResult = _("Trying to connect...");
        return true;
    }
    strAutoDenomResult = _("Failed to find mixing queue to join");
    return false;
}

bool CCoinJoinClientSession::StartNewQueue(CAmount nBalanceNeedsAnonymized, CConnman& connman)
{
    if (!CCoinJoinClientOptions::IsEnabled()) return false;
    if (nBalanceNeedsAnonymized <= 0) return false;

    int nTries = 0;
    auto mnList = deterministicMNManager->GetListAtChainTip();
    int nMnCount = mnList.GetValidMNsCount();

    // find available denominated amounts
    std::set<CAmount> setAmounts;
    if (!mixingWallet.SelectDenominatedAmounts(nBalanceNeedsAnonymized, setAmounts)) {
        // this should never happen
        strAutoDenomResult = _("Can't mix: no compatible inputs found!");
        LogPrint(BCLog::COINJOIN, "CCoinJoinClientSession::StartNewQueue -- %s\n", strAutoDenomResult.original);
        return false;
    }

    // otherwise, try one randomly
    while (nTries < 10) {
        auto dmn = coinJoinClientManagers.at(mixingWallet.GetName())->GetRandomNotUsedMasternode();

        if (!dmn) {
            strAutoDenomResult = _("Can't find random Masternode.");
            LogPrint(BCLog::COINJOIN, "CCoinJoinClientSession::StartNewQueue -- %s\n", strAutoDenomResult.original);
            return false;
        }

        coinJoinClientManagers.at(mixingWallet.GetName())->AddUsedMasternode(dmn->collateralOutpoint);

        // skip next mn payments winners
        if (dmn->pdmnState->nLastPaidHeight + nMnCount < mnList.GetHeight() + 8) {
            LogPrint(BCLog::COINJOIN, "CCoinJoinClientSession::StartNewQueue -- skipping winner, masternode=%s\n", dmn->proTxHash.ToString());
            nTries++;
            continue;
        }

        int64_t nLastDsq = mmetaman.GetMetaInfo(dmn->proTxHash)->GetLastDsq();
        int64_t nDsqThreshold = mmetaman.GetDsqThreshold(dmn->proTxHash, nMnCount);
        if (nLastDsq != 0 && nDsqThreshold > mmetaman.GetDsqCount()) {
            LogPrint(BCLog::COINJOIN, "CCoinJoinClientSession::StartNewQueue -- Too early to mix on this masternode!" /* Continued */
                      " masternode=%s  addr=%s  nLastDsq=%d  nDsqThreshold=%d  nDsqCount=%d\n",
                dmn->proTxHash.ToString(), dmn->pdmnState->addr.ToString(), nLastDsq,
                nDsqThreshold, mmetaman.GetDsqCount());
            nTries++;
            continue;
        }

        if (connman.IsMasternodeOrDisconnectRequested(dmn->pdmnState->addr)) {
            LogPrint(BCLog::COINJOIN, "CCoinJoinClientSession::StartNewQueue -- skipping masternode connection, addr=%s\n", dmn->pdmnState->addr.ToString());
            nTries++;
            continue;
        }

        LogPrint(BCLog::COINJOIN, "CCoinJoinClientSession::StartNewQueue -- attempt %d connection to Masternode %s\n", nTries, dmn->pdmnState->addr.ToString());

        // try to get a single random denom out of setAmounts
        while (nSessionDenom == 0) {
            for (auto it = setAmounts.rbegin(); it != setAmounts.rend(); ++it) {
                if (setAmounts.size() > 1 && GetRandInt(2)) continue;
                nSessionDenom = CCoinJoin::AmountToDenomination(*it);
                break;
            }
        }

        mixingMasternode = dmn;
        connman.AddPendingMasternode(dmn->proTxHash);
        pendingDsaRequest = CPendingDsaRequest(dmn->pdmnState->addr, CCoinJoinAccept(nSessionDenom, txMyCollateral));
        SetState(POOL_STATE_QUEUE);
        nTimeLastSuccessfulStep = GetTime();
        LogPrint(BCLog::COINJOIN, "CCoinJoinClientSession::StartNewQueue -- pending connection, nSessionDenom: %d (%s), addr=%s\n",
            nSessionDenom, CCoinJoin::DenominationToString(nSessionDenom), dmn->pdmnState->addr.ToString());
        strAutoDenomResult = _("Trying to connect...");
        return true;
    }
    strAutoDenomResult = _("Failed to start a new mixing queue");
    return false;
}

bool CCoinJoinClientSession::ProcessPendingDsaRequest(CConnman& connman)
{
    if (!pendingDsaRequest) return false;

    bool fDone = connman.ForNode(pendingDsaRequest.GetAddr(), [this, &connman](CNode* pnode) {
        LogPrint(BCLog::COINJOIN, "-- processing dsa queue for addr=%s\n", pnode->addr.ToString());
        nTimeLastSuccessfulStep = GetTime();
        CNetMsgMaker msgMaker(pnode->GetSendVersion());
        connman.PushMessage(pnode, msgMaker.Make(NetMsgType::DSACCEPT, pendingDsaRequest.GetDSA()));
        return true;
    });

    if (fDone) {
        pendingDsaRequest = CPendingDsaRequest();
    } else if (pendingDsaRequest.IsExpired()) {
        LogPrint(BCLog::COINJOIN, "CCoinJoinClientSession::%s -- failed to connect to %s\n", __func__, pendingDsaRequest.GetAddr().ToString());
        WITH_LOCK(cs_coinjoin, SetNull());
    }

    return fDone;
}

void CCoinJoinClientManager::ProcessPendingDsaRequest(CConnman& connman)
{
    AssertLockNotHeld(cs_deqsessions);
    LOCK(cs_deqsessions);
    for (auto& session : deqSessions) {
        if (session.ProcessPendingDsaRequest(connman)) {
            strAutoDenomResult = _("Mixing in progress...");
        }
    }
}

bool CCoinJoinClientManager::TrySubmitDenominate(const CService& mnAddr, CConnman& connman)
{
    AssertLockNotHeld(cs_deqsessions);
    LOCK(cs_deqsessions);
    for (auto& session : deqSessions) {
        CDeterministicMNCPtr mnMixing;
        if (session.GetMixingMasternodeInfo(mnMixing) && mnMixing->pdmnState->addr == mnAddr && session.GetState() == POOL_STATE_QUEUE) {
            session.SubmitDenominate(connman);
            return true;
        }
    }
    return false;
}

bool CCoinJoinClientManager::MarkAlreadyJoinedQueueAsTried(CCoinJoinQueue& dsq) const
{
    AssertLockNotHeld(cs_deqsessions);
    LOCK(cs_deqsessions);
    for (const auto& session : deqSessions) {
        CDeterministicMNCPtr mnMixing;
        if (session.GetMixingMasternodeInfo(mnMixing) && mnMixing->collateralOutpoint == dsq.masternodeOutpoint) {
            dsq.fTried = true;
            return true;
        }
    }
    return false;
}

bool CCoinJoinClientSession::SubmitDenominate(CConnman& connman)
{
    LOCK(mixingWallet.cs_wallet);

    std::string strError;
    std::vector<CTxDSIn> vecTxDSIn;
    std::vector<std::pair<CTxDSIn, CTxOut> > vecPSInOutPairsTmp;

    if (!SelectDenominate(strError, vecTxDSIn)) {
        LogPrint(BCLog::COINJOIN, "CCoinJoinClientSession::SubmitDenominate -- SelectDenominate failed, error: %s\n", strError);
        return false;
    }

    std::vector<std::pair<int, size_t> > vecInputsByRounds;

    for (const auto i : irange::range(CCoinJoinClientOptions::GetRounds() + CCoinJoinClientOptions::GetRandomRounds())) {
        if (PrepareDenominate(i, i, strError, vecTxDSIn, vecPSInOutPairsTmp, true)) {
            LogPrint(BCLog::COINJOIN, "CCoinJoinClientSession::SubmitDenominate -- Running CoinJoin denominate for %d rounds, success\n", i);
            vecInputsByRounds.emplace_back(i, vecPSInOutPairsTmp.size());
        } else {
            LogPrint(BCLog::COINJOIN, "CCoinJoinClientSession::SubmitDenominate -- Running CoinJoin denominate for %d rounds, error: %s\n", i, strError);
        }
    }

    // more inputs first, for equal input count prefer the one with fewer rounds
    std::sort(vecInputsByRounds.begin(), vecInputsByRounds.end(), [](const auto& a, const auto& b) {
        return a.second > b.second || (a.second == b.second && a.first < b.first);
    });

    LogPrint(BCLog::COINJOIN, "vecInputsByRounds for denom %d\n", nSessionDenom);
    for (const auto& pair : vecInputsByRounds) {
        LogPrint(BCLog::COINJOIN, "vecInputsByRounds: rounds: %d, inputs: %d\n", pair.first, pair.second);
    }

    int nRounds = vecInputsByRounds.begin()->first;
    if (PrepareDenominate(nRounds, nRounds, strError, vecTxDSIn, vecPSInOutPairsTmp)) {
        LogPrint(BCLog::COINJOIN, "CCoinJoinClientSession::SubmitDenominate -- Running CoinJoin denominate for %d rounds, success\n", nRounds);
        return SendDenominate(vecPSInOutPairsTmp, connman);
    }

    // We failed? That's strange but let's just make final attempt and try to mix everything
    if (PrepareDenominate(0, CCoinJoinClientOptions::GetRounds() - 1, strError, vecTxDSIn, vecPSInOutPairsTmp)) {
        LogPrint(BCLog::COINJOIN, "CCoinJoinClientSession::SubmitDenominate -- Running CoinJoin denominate for all rounds, success\n");
        return SendDenominate(vecPSInOutPairsTmp, connman);
    }

    // Should never actually get here but just in case
    LogPrint(BCLog::COINJOIN, "CCoinJoinClientSession::SubmitDenominate -- Running CoinJoin denominate for all rounds, error: %s\n", strError);
    strAutoDenomResult = Untranslated(strError);
    return false;
}

bool CCoinJoinClientSession::SelectDenominate(std::string& strErrorRet, std::vector<CTxDSIn>& vecTxDSInRet)
{
    if (!CCoinJoinClientOptions::IsEnabled()) return false;

    if (mixingWallet.IsLocked(true)) {
        strErrorRet = "Wallet locked, unable to create transaction!";
        return false;
    }

    if (GetEntriesCount() > 0) {
        strErrorRet = "Already have pending entries in the CoinJoin pool";
        return false;
    }

    vecTxDSInRet.clear();

    bool fSelected = mixingWallet.SelectTxDSInsByDenomination(nSessionDenom, CCoinJoin::GetMaxPoolAmount(), vecTxDSInRet);
    if (!fSelected) {
        strErrorRet = "Can't select current denominated inputs";
        return false;
    }

    return true;
}

bool CCoinJoinClientSession::PrepareDenominate(int nMinRounds, int nMaxRounds, std::string& strErrorRet, const std::vector<CTxDSIn>& vecTxDSIn, std::vector<std::pair<CTxDSIn, CTxOut> >& vecPSInOutPairsRet, bool fDryRun)
{
    AssertLockHeld(mixingWallet.cs_wallet);

    if (!CCoinJoin::IsValidDenomination(nSessionDenom)) {
        strErrorRet = "Incorrect session denom";
        return false;
    }
    CAmount nDenomAmount = CCoinJoin::DenominationToAmount(nSessionDenom);

    // NOTE: No need to randomize order of inputs because they were
    // initially shuffled in CWallet::SelectTxDSInsByDenomination already.
    size_t nSteps{0};
    vecPSInOutPairsRet.clear();

    // Try to add up to COINJOIN_ENTRY_MAX_SIZE of every needed denomination
    for (const auto& entry : vecTxDSIn) {
        if (nSteps >= COINJOIN_ENTRY_MAX_SIZE) break;
        if (entry.nRounds < nMinRounds || entry.nRounds > nMaxRounds) continue;

        CScript scriptDenom;
        if (fDryRun) {
            scriptDenom = CScript();
        } else {
            // randomly skip some inputs when we have at least one of the same denom already
            // TODO: make it adjustable via options/cmd-line params
            if (nSteps >= 1 && GetRandInt(5) == 0) {
                // still count it as a step to randomize number of inputs
                // if we have more than (or exactly) COINJOIN_ENTRY_MAX_SIZE of them
                ++nSteps;
                continue;
            }
            const auto pwallet = GetWallet(mixingWallet.GetName());
            if (!pwallet) {
                strErrorRet ="Couldn't get wallet pointer";
                return false;
            }
            scriptDenom = keyHolderStorage.AddKey(pwallet.get());
        }
        vecPSInOutPairsRet.emplace_back(entry, CTxOut(nDenomAmount, scriptDenom));
        // step is complete
        ++nSteps;
    }

    if (vecPSInOutPairsRet.empty()) {
        keyHolderStorage.ReturnAll();
        strErrorRet = "Can't prepare current denominated outputs";
        return false;
    }

    if (fDryRun) {
        return true;
    }

    for (const auto& [txDsIn, txDsOut] : vecPSInOutPairsRet) {
        mixingWallet.LockCoin(txDsIn.prevout);
        vecOutPointLocked.push_back(txDsIn.prevout);
    }

    return true;
}

// Create collaterals by looping through inputs grouped by addresses
bool CCoinJoinClientSession::MakeCollateralAmounts()
{
    if (!CCoinJoinClientOptions::IsEnabled()) return false;

    LOCK(mixingWallet.cs_wallet);

    // NOTE: We do not allow txes larger than 100 kB, so we have to limit number of inputs here.
    // We still want to consume a lot of inputs to avoid creating only smaller denoms though.
    // Knowing that each CTxIn is at least 148 B big, 400 inputs should take 400 x ~148 B = ~60 kB.
    // This still leaves more than enough room for another data of typical MakeCollateralAmounts tx.
    std::vector<CompactTallyItem> vecTally = mixingWallet.SelectCoinsGroupedByAddresses(false, false, true, 400);
    if (vecTally.empty()) {
        LogPrint(BCLog::COINJOIN, "CCoinJoinClientSession::MakeCollateralAmounts -- SelectCoinsGroupedByAddresses can't find any inputs!\n");
        return false;
    }

    // Start from the smallest balances first to consume tiny amounts and cleanup UTXO a bit
    std::sort(vecTally.begin(), vecTally.end(), [](const CompactTallyItem& a, const CompactTallyItem& b) {
        return a.nAmount < b.nAmount;
    });

    // First try to use only non-denominated funds
    for (const auto& item : vecTally) {
        if (!MakeCollateralAmounts(item, false)) continue;
        return true;
    }

    // There should be at least some denominated funds we should be able to break in pieces to continue mixing
    for (const auto& item : vecTally) {
        if (!MakeCollateralAmounts(item, true)) continue;
        return true;
    }

    // If we got here then something is terribly broken actually
    LogPrint(BCLog::COINJOIN, "CCoinJoinClientSession::MakeCollateralAmounts -- ERROR: Can't make collaterals!\n");
    return false;
}

// Split up large inputs or create fee sized inputs
bool CCoinJoinClientSession::MakeCollateralAmounts(const CompactTallyItem& tallyItem, bool fTryDenominated)
{
    AssertLockHeld(mixingWallet.cs_wallet);

    if (!CCoinJoinClientOptions::IsEnabled()) return false;

    // Denominated input is always a single one, so we can check its amount directly and return early
    if (!fTryDenominated && tallyItem.vecInputCoins.size() == 1 && CCoinJoin::IsDenominatedAmount(tallyItem.nAmount)) {
        return false;
    }

    // Skip single inputs that can be used as collaterals already
    if (tallyItem.vecInputCoins.size() == 1 && CCoinJoin::IsCollateralAmount(tallyItem.nAmount)) {
        return false;
    }

    const auto pwallet = GetWallet(mixingWallet.GetName());

    if (!pwallet) {
        LogPrint(BCLog::COINJOIN, "CCoinJoinClientSession::%s -- Couldn't get wallet pointer\n", __func__);
        return false;
    }

    CTransactionBuilder txBuilder(pwallet, tallyItem);

    LogPrint(BCLog::COINJOIN, "CCoinJoinClientSession::%s -- Start %s\n", __func__, txBuilder.ToString());

    // Skip way too tiny amounts. Smallest we want is minimum collateral amount in a one output tx
    if (!txBuilder.CouldAddOutput(CCoinJoin::GetCollateralAmount())) {
        return false;
    }

    int nCase{0}; // Just for debug logs
    if (txBuilder.CouldAddOutputs({CCoinJoin::GetMaxCollateralAmount(), CCoinJoin::GetCollateralAmount()})) {
        nCase = 1;
        // <case1>, see TransactionRecord::decomposeTransaction
        // Out1 == CCoinJoin::GetMaxCollateralAmount()
        // Out2 >= CCoinJoin::GetCollateralAmount()

        txBuilder.AddOutput(CCoinJoin::GetMaxCollateralAmount());
        // Note, here we first add a zero amount output to get the remainder after all fees and then assign it
        CTransactionBuilderOutput* out = txBuilder.AddOutput();
        CAmount nAmountLeft = txBuilder.GetAmountLeft();
        // If remainder is denominated add one duff to the fee
        out->UpdateAmount(CCoinJoin::IsDenominatedAmount(nAmountLeft) ? nAmountLeft - 1 : nAmountLeft);

    } else if (txBuilder.CouldAddOutputs({CCoinJoin::GetCollateralAmount(), CCoinJoin::GetCollateralAmount()})) {
        nCase = 2;
        // <case2>, see TransactionRecord::decomposeTransaction
        // Out1 CCoinJoin::IsCollateralAmount()
        // Out2 CCoinJoin::IsCollateralAmount()

        // First add two outputs to get the available value after all fees
        CTransactionBuilderOutput* out1 = txBuilder.AddOutput();
        CTransactionBuilderOutput* out2 = txBuilder.AddOutput();

        // Create two equal outputs from the available value. This adds one duff to the fee if txBuilder.GetAmountLeft() is odd.
        CAmount nAmountOutputs = txBuilder.GetAmountLeft() / 2;

        assert(CCoinJoin::IsCollateralAmount(nAmountOutputs));

        out1->UpdateAmount(nAmountOutputs);
        out2->UpdateAmount(nAmountOutputs);

    } else { // still at least possible to add one CCoinJoin::GetCollateralAmount() output
        nCase = 3;
        // <case3>, see TransactionRecord::decomposeTransaction
        // Out1 CCoinJoin::IsCollateralAmount()
        // Out2 Skipped
        CTransactionBuilderOutput* out = txBuilder.AddOutput();
        out->UpdateAmount(txBuilder.GetAmountLeft());

        assert(CCoinJoin::IsCollateralAmount(out->GetAmount()));
    }

    LogPrint(BCLog::COINJOIN, "CCoinJoinClientSession::%s -- Done with case %d: %s\n", __func__, nCase, txBuilder.ToString());

    assert(txBuilder.IsDust(txBuilder.GetAmountLeft()));

    bilingual_str strResult;
    if (!txBuilder.Commit(strResult)) {
        LogPrint(BCLog::COINJOIN, "CCoinJoinClientSession::%s -- Commit failed: %s\n", __func__, strResult.original);
        return false;
    }

    coinJoinClientManagers.at(mixingWallet.GetName())->UpdatedSuccessBlock();

    LogPrint(BCLog::COINJOIN, "CCoinJoinClientSession::%s -- txid: %s\n", __func__, strResult.original);

    return true;
}

bool CCoinJoinClientSession::CreateCollateralTransaction(CMutableTransaction& txCollateral, std::string& strReason)
{
    AssertLockHeld(mixingWallet.cs_wallet);

    std::vector<COutput> vCoins;
    CCoinControl coin_control;
    coin_control.nCoinType = CoinType::ONLY_COINJOIN_COLLATERAL;

    mixingWallet.AvailableCoins(vCoins, true, &coin_control);

    if (vCoins.empty()) {
        strReason = strprintf("%s requires a collateral transaction and could not locate an acceptable input!", gCoinJoinName);
        return false;
    }

    const auto& output = vCoins.at(GetRand(vCoins.size()));
    const CTxOut txout = output.tx->tx->vout[output.i];

    txCollateral.vin.clear();
    txCollateral.vin.emplace_back(output.tx->GetHash(), output.i);
    txCollateral.vout.clear();

    // pay collateral charge in fees
    // NOTE: no need for protobump patch here,
    // CCoinJoin::IsCollateralAmount in GetCollateralTxDSIn should already take care of this
    if (txout.nValue >= CCoinJoin::GetCollateralAmount() * 2) {
        // make our change address
        CScript scriptChange;
        CTxDestination dest;
        ReserveDestination reserveDest(&mixingWallet);
        bool success = reserveDest.GetReservedDestination(dest, true);
        assert(success); // should never fail, as we just unlocked
        scriptChange = GetScriptForDestination(dest);
        reserveDest.KeepDestination();
        // return change
        txCollateral.vout.emplace_back(txout.nValue - CCoinJoin::GetCollateralAmount(), scriptChange);
    } else { // txout.nValue < CCoinJoin::GetCollateralAmount() * 2
        // create dummy data output only and pay everything as a fee
        txCollateral.vout.emplace_back(0, CScript() << OP_RETURN);
    }

    if (!SignSignature(*mixingWallet.GetSigningProvider(txout.scriptPubKey), txout.scriptPubKey, txCollateral, 0, txout.nValue, SIGHASH_ALL)) {
        strReason = "Unable to sign collateral transaction!";
        return false;
    }

    return true;
}

// Create denominations by looping through inputs grouped by addresses
bool CCoinJoinClientSession::CreateDenominated(CAmount nBalanceToDenominate)
{
    if (!CCoinJoinClientOptions::IsEnabled()) return false;

    LOCK(mixingWallet.cs_wallet);

    // NOTE: We do not allow txes larger than 100 kB, so we have to limit number of inputs here.
    // We still want to consume a lot of inputs to avoid creating only smaller denoms though.
    // Knowing that each CTxIn is at least 148 B big, 400 inputs should take 400 x ~148 B = ~60 kB.
    // This still leaves more than enough room for another data of typical CreateDenominated tx.
    std::vector<CompactTallyItem> vecTally = mixingWallet.SelectCoinsGroupedByAddresses(true, true, true, 400);
    if (vecTally.empty()) {
        LogPrint(BCLog::COINJOIN, "CCoinJoinClientSession::CreateDenominated -- SelectCoinsGroupedByAddresses can't find any inputs!\n");
        return false;
    }

    // Start from the largest balances first to speed things up by creating txes with larger/largest denoms included
    std::sort(vecTally.begin(), vecTally.end(), [](const CompactTallyItem& a, const CompactTallyItem& b) {
        return a.nAmount > b.nAmount;
    });

    bool fCreateMixingCollaterals = !mixingWallet.HasCollateralInputs();

    for (const auto& item : vecTally) {
        if (!CreateDenominated(nBalanceToDenominate, item, fCreateMixingCollaterals)) continue;
        return true;
    }

    LogPrint(BCLog::COINJOIN, "CCoinJoinClientSession::CreateDenominated -- failed!\n");
    return false;
}

// Create denominations
bool CCoinJoinClientSession::CreateDenominated(CAmount nBalanceToDenominate, const CompactTallyItem& tallyItem, bool fCreateMixingCollaterals)
{
    AssertLockHeld(mixingWallet.cs_wallet);

    if (!CCoinJoinClientOptions::IsEnabled()) return false;

    // denominated input is always a single one, so we can check its amount directly and return early
    if (tallyItem.vecInputCoins.size() == 1 && CCoinJoin::IsDenominatedAmount(tallyItem.nAmount)) {
        return false;
    }

    const auto pwallet = GetWallet(mixingWallet.GetName());

    if (!pwallet) {
        LogPrint(BCLog::COINJOIN, "CCoinJoinClientSession::%s -- Couldn't get wallet pointer\n", __func__);
        return false;
    }

    CTransactionBuilder txBuilder(pwallet, tallyItem);

    LogPrint(BCLog::COINJOIN, "CCoinJoinClientSession::%s -- Start %s\n", __func__, txBuilder.ToString());

    // ****** Add an output for mixing collaterals ************ /

    if (fCreateMixingCollaterals && !txBuilder.AddOutput(CCoinJoin::GetMaxCollateralAmount())) {
        LogPrint(BCLog::COINJOIN, "CCoinJoinClientSession::%s -- Failed to add collateral output\n", __func__);
        return false;
    }

    // ****** Add outputs for denoms ************ /

    bool fAddFinal = true;
    auto denoms = CCoinJoin::GetStandardDenominations();

    std::map<CAmount, int> mapDenomCount;
    for (auto nDenomValue : denoms) {
        mapDenomCount.insert(std::pair<CAmount, int>(nDenomValue, mixingWallet.CountInputsWithAmount(nDenomValue)));
    }

    // Will generate outputs for the createdenoms up to coinjoinmaxdenoms per denom

    // This works in the way creating PS denoms has traditionally worked, assuming enough funds,
    // it will start with the smallest denom then create 11 of those, then go up to the next biggest denom create 11
    // and repeat. Previously, once the largest denom was reached, as many would be created were created as possible and
    // then any remaining was put into a change address and denominations were created in the same manner a block later.
    // Now, in this system, so long as we don't reach COINJOIN_DENOM_OUTPUTS_THRESHOLD outputs the process repeats in
    // the same transaction, creating up to nCoinJoinDenomsHardCap per denomination in a single transaction.

    while (txBuilder.CouldAddOutput(CCoinJoin::GetSmallestDenomination()) && txBuilder.CountOutputs() < COINJOIN_DENOM_OUTPUTS_THRESHOLD) {
        for (auto it = denoms.rbegin(); it != denoms.rend(); ++it) {
            CAmount nDenomValue = *it;
            auto currentDenomIt = mapDenomCount.find(nDenomValue);

            int nOutputs = 0;

            const auto& strFunc = __func__;
            auto needMoreOutputs = [&]() {
                if (txBuilder.CouldAddOutput(nDenomValue)) {
                    if (fAddFinal && nBalanceToDenominate > 0 && nBalanceToDenominate < nDenomValue) {
                        fAddFinal = false; // add final denom only once, only the smalest possible one
                        LogPrint(BCLog::COINJOIN, "CCoinJoinClientSession::%s -- 1 - FINAL - nDenomValue: %f, nBalanceToDenominate: %f, nOutputs: %d, %s\n",
                                                     strFunc, (float) nDenomValue / COIN, (float) nBalanceToDenominate / COIN, nOutputs, txBuilder.ToString());
                        return true;
                    } else if (nBalanceToDenominate >= nDenomValue) {
                        return true;
                    }
                }
                return false;
            };

            // add each output up to 11 times or until it can't be added again or until we reach nCoinJoinDenomsGoal
            while (needMoreOutputs() && nOutputs <= 10 && currentDenomIt->second < CCoinJoinClientOptions::GetDenomsGoal()) {
                // Add output and subtract denomination amount
                if (txBuilder.AddOutput(nDenomValue)) {
                    ++nOutputs;
                    ++currentDenomIt->second;
                    nBalanceToDenominate -= nDenomValue;
                    LogPrint(BCLog::COINJOIN, "CCoinJoinClientSession::%s -- 1 - nDenomValue: %f, nBalanceToDenominate: %f, nOutputs: %d, %s\n",
                                                 __func__, (float) nDenomValue / COIN, (float) nBalanceToDenominate / COIN, nOutputs, txBuilder.ToString());
                } else {
                    LogPrint(BCLog::COINJOIN, "CCoinJoinClientSession::%s -- 1 - Error: AddOutput failed for nDenomValue: %f, nBalanceToDenominate: %f, nOutputs: %d, %s\n",
                                                 __func__, (float) nDenomValue / COIN, (float) nBalanceToDenominate / COIN, nOutputs, txBuilder.ToString());
                    return false;
                }

            }

            if (txBuilder.GetAmountLeft() == 0 || nBalanceToDenominate <= 0) break;
        }

        bool finished = true;
        for (const auto [denom, count] : mapDenomCount) {
            // Check if this specific denom could use another loop, check that there aren't nCoinJoinDenomsGoal of this
            // denom and that our nValueLeft/nBalanceToDenominate is enough to create one of these denoms, if so, loop again.
            if (count < CCoinJoinClientOptions::GetDenomsGoal() && txBuilder.CouldAddOutput(denom) && nBalanceToDenominate > 0) {
                finished = false;
                LogPrint(BCLog::COINJOIN, "CCoinJoinClientSession::%s -- 1 - NOT finished - nDenomValue: %f, count: %d, nBalanceToDenominate: %f, %s\n",
                                             __func__, (float) denom / COIN, count, (float) nBalanceToDenominate / COIN, txBuilder.ToString());
                break;
            }
            LogPrint(BCLog::COINJOIN, "CCoinJoinClientSession::%s -- 1 - FINISHED - nDenomValue: %f, count: %d, nBalanceToDenominate: %f, %s\n",
                                         __func__, (float) denom / COIN, count, (float) nBalanceToDenominate / COIN, txBuilder.ToString());
        }

        if (finished) break;
    }

    // Now that nCoinJoinDenomsGoal worth of each denom have been created or the max number of denoms given the value of the input, do something with the remainder.
    if (txBuilder.CouldAddOutput(CCoinJoin::GetSmallestDenomination()) && nBalanceToDenominate >= CCoinJoin::GetSmallestDenomination() && txBuilder.CountOutputs() < COINJOIN_DENOM_OUTPUTS_THRESHOLD) {
        CAmount nLargestDenomValue = denoms.front();

        LogPrint(BCLog::COINJOIN, "CCoinJoinClientSession::%s -- 2 - Process remainder: %s\n", __func__, txBuilder.ToString());

        auto countPossibleOutputs = [&](CAmount nAmount) -> int {
            std::vector<CAmount> vecOutputs;
            while (true) {
                // Create a potential output
                vecOutputs.push_back(nAmount);
                if (!txBuilder.CouldAddOutputs(vecOutputs) || txBuilder.CountOutputs() + vecOutputs.size() > COINJOIN_DENOM_OUTPUTS_THRESHOLD) {
                    // If it's not possible to add it due to insufficient amount left or total number of outputs exceeds
                    // COINJOIN_DENOM_OUTPUTS_THRESHOLD drop the output again and stop trying.
                    vecOutputs.pop_back();
                    break;
                }
            }
            return static_cast<int>(vecOutputs.size());
        };

        // Go big to small
        for (auto nDenomValue : denoms) {
            if (nBalanceToDenominate <= 0) break;
            int nOutputs = 0;

            // Number of denoms we can create given our denom and the amount of funds we have left
            int denomsToCreateValue = countPossibleOutputs(nDenomValue);
            // Prefer overshooting the target balance by larger denoms (hence `+1`) instead of a more
            // accurate approximation by many smaller denoms. This is ok because when we get here we
            // should have nCoinJoinDenomsGoal of each smaller denom already. Also, without `+1`
            // we can end up in a situation when there is already nCoinJoinDenomsHardCap of smaller
            // denoms, yet we can't mix the remaining nBalanceToDenominate because it's smaller than
            // nDenomValue (and thus denomsToCreateBal == 0), so the target would never get reached
            // even when there is enough funds for that.
            int denomsToCreateBal = (nBalanceToDenominate / nDenomValue) + 1;
            // Use the smaller value
            int denomsToCreate = denomsToCreateValue > denomsToCreateBal ? denomsToCreateBal : denomsToCreateValue;
            LogPrint(BCLog::COINJOIN, "CCoinJoinClientSession::%s -- 2 - nBalanceToDenominate: %f, nDenomValue: %f, denomsToCreateValue: %d, denomsToCreateBal: %d\n",
                                         __func__, (float) nBalanceToDenominate / COIN, (float) nDenomValue / COIN, denomsToCreateValue, denomsToCreateBal);
            auto it = mapDenomCount.find(nDenomValue);
            for (const auto i : irange::range(denomsToCreate)) {
                // Never go above the cap unless it's the largest denom
                if (nDenomValue != nLargestDenomValue && it->second >= CCoinJoinClientOptions::GetDenomsHardCap()) break;

                // Increment helpers, add output and subtract denomination amount
                if (txBuilder.AddOutput(nDenomValue)) {
                    nOutputs++;
                    it->second++;
                    nBalanceToDenominate -= nDenomValue;
                } else {
                    LogPrint(BCLog::COINJOIN, "CCoinJoinClientSession::%s -- 2 - Error: AddOutput failed at %d/%d, %s\n", __func__, i + 1, denomsToCreate, txBuilder.ToString());
                    break;
                }
                LogPrint(BCLog::COINJOIN, "CCoinJoinClientSession::%s -- 2 - nDenomValue: %f, nBalanceToDenominate: %f, nOutputs: %d, %s\n",
                                             __func__, (float) nDenomValue / COIN, (float) nBalanceToDenominate / COIN, nOutputs, txBuilder.ToString());
                if (txBuilder.CountOutputs() >= COINJOIN_DENOM_OUTPUTS_THRESHOLD) break;
            }
            if (txBuilder.CountOutputs() >= COINJOIN_DENOM_OUTPUTS_THRESHOLD) break;
        }
    }

    LogPrint(BCLog::COINJOIN, "CCoinJoinClientSession::%s -- 3 - nBalanceToDenominate: %f, %s\n", __func__, (float) nBalanceToDenominate / COIN, txBuilder.ToString());

    for (const auto [denom, count] : mapDenomCount) {
        LogPrint(BCLog::COINJOIN, "CCoinJoinClientSession::%s -- 3 - DONE - nDenomValue: %f, count: %d\n", __func__, (float) denom / COIN, count);
    }

    // No reasons to create mixing collaterals if we can't create denoms to mix
    if ((fCreateMixingCollaterals && txBuilder.CountOutputs() == 1) || txBuilder.CountOutputs() == 0) {
        return false;
    }

    bilingual_str strResult;
    if (!txBuilder.Commit(strResult)) {
        LogPrint(BCLog::COINJOIN, "CCoinJoinClientSession::%s -- Commit failed: %s\n", __func__, strResult.original);
        return false;
    }

    // use the same nCachedLastSuccessBlock as for DS mixing to prevent race
    coinJoinClientManagers.at(mixingWallet.GetName())->UpdatedSuccessBlock();

    LogPrint(BCLog::COINJOIN, "CCoinJoinClientSession::%s -- txid: %s\n", __func__, strResult.original);

    return true;
}

void CCoinJoinClientSession::RelayIn(const CCoinJoinEntry& entry, CConnman& connman) const
{
    if (!mixingMasternode) return;

    connman.ForNode(mixingMasternode->pdmnState->addr, [&entry, &connman](CNode* pnode) {
        LogPrint(BCLog::COINJOIN, "CCoinJoinClientSession::RelayIn -- found master, relaying message to %s\n", pnode->addr.ToString());
        CNetMsgMaker msgMaker(pnode->GetSendVersion());
        connman.PushMessage(pnode, msgMaker.Make(NetMsgType::DSVIN, entry));
        return true;
    });
}

void CCoinJoinClientSession::SetState(PoolState nStateNew)
{
    LogPrint(BCLog::COINJOIN, "CCoinJoinClientSession::SetState -- nState: %d, nStateNew: %d\n", nState, nStateNew);
    nState = nStateNew;
}

void CCoinJoinClientManager::UpdatedBlockTip(const CBlockIndex* pindex)
{
    nCachedBlockHeight = pindex->nHeight;
    LogPrint(BCLog::COINJOIN, "CCoinJoinClientManager::UpdatedBlockTip -- nCachedBlockHeight: %d\n", nCachedBlockHeight);
}

void CCoinJoinClientQueueManager::DoMaintenance()
{
    if (m_mn_sync == nullptr) return;
    if (fMasternodeMode) return; // no client-side mixing on masternodes

    if (!m_mn_sync->IsBlockchainSynced() || ShutdownRequested()) return;

    CheckQueue();
}

void CCoinJoinClientManager::DoMaintenance(CTxMemPool& mempool, CConnman& connman)
{
    if (!CCoinJoinClientOptions::IsEnabled()) return;
    if (m_mn_sync == nullptr) return;
    if (fMasternodeMode) return; // no client-side mixing on masternodes

    if (!m_mn_sync->IsBlockchainSynced() || ShutdownRequested()) return;

    static int nTick = 0;
    static int nDoAutoNextRun = nTick + COINJOIN_AUTO_TIMEOUT_MIN;

    nTick++;
    CheckTimeout();
    ProcessPendingDsaRequest(connman);
    if (nDoAutoNextRun == nTick) {
        DoAutomaticDenominating(mempool, connman);
        nDoAutoNextRun = nTick + COINJOIN_AUTO_TIMEOUT_MIN + GetRandInt(COINJOIN_AUTO_TIMEOUT_MAX - COINJOIN_AUTO_TIMEOUT_MIN);
    }
}

void CCoinJoinClientSession::GetJsonInfo(UniValue& obj) const
{
    assert(obj.isObject());
    if (mixingMasternode != nullptr) {
        assert(mixingMasternode->pdmnState);
        obj.pushKV("protxhash", mixingMasternode->proTxHash.ToString());
        obj.pushKV("outpoint",  mixingMasternode->collateralOutpoint.ToStringShort());
        obj.pushKV("service",   mixingMasternode->pdmnState->addr.ToString());
    }
    obj.pushKV("denomination",  ValueFromAmount(CCoinJoin::DenominationToAmount(nSessionDenom)));
    obj.pushKV("state",         GetStateString());
    obj.pushKV("entries_count", GetEntriesCount());
}

void CCoinJoinClientManager::GetJsonInfo(UniValue& obj) const
{
    assert(obj.isObject());
    obj.pushKV("running",       IsMixing());

    UniValue arrSessions(UniValue::VARR);
    AssertLockNotHeld(cs_deqsessions);
    LOCK(cs_deqsessions);
    for (const auto& session : deqSessions) {
        if (session.GetState() != POOL_STATE_IDLE) {
            UniValue objSession(UniValue::VOBJ);
            session.GetJsonInfo(objSession);
            arrSessions.push_back(objSession);
        }
    }
    obj.pushKV("sessions",  arrSessions);
}

void DoCoinJoinMaintenance(CTxMemPool& mempool, CConnman& connman)
{
    if (coinJoinClientQueueManager != nullptr) {
        coinJoinClientQueueManager->DoMaintenance();
    }

    for (const auto& pair : coinJoinClientManagers) {
        pair.second->DoMaintenance(mempool, connman);
    }
}
<|MERGE_RESOLUTION|>--- conflicted
+++ resolved
@@ -616,13 +616,8 @@
             }
 
             LogPrint(BCLog::COINJOIN, "CCoinJoinClientSession::%s -- Signing my input %i\n", __func__, nMyInputIndex);
-<<<<<<< HEAD
             // TODO we're using amount=0 here but we should use the correct amount. This works because Sparks ignores the amount while signing/verifying (only used in Bitcoin/Segwit)
-            if (!SignSignature(*mixingWallet.GetSigningProvider(), prevPubKey, finalMutableTransaction, nMyInputIndex, 0, int(SIGHASH_ALL | SIGHASH_ANYONECANPAY))) { // changes scriptSig
-=======
-            // TODO we're using amount=0 here but we should use the correct amount. This works because Dash ignores the amount while signing/verifying (only used in Bitcoin/Segwit)
             if (!SignSignature(*mixingWallet.GetSigningProvider(prevPubKey), prevPubKey, finalMutableTransaction, nMyInputIndex, 0, int(SIGHASH_ALL | SIGHASH_ANYONECANPAY))) { // changes scriptSig
->>>>>>> a884f0c5
                 LogPrint(BCLog::COINJOIN, "CCoinJoinClientSession::%s -- Unable to sign my own transaction!\n", __func__);
                 // not sure what to do here, it will time out...?
             }
