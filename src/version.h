// Copyright (c) 2012-2014 The Bitcoin Core developers
// Copyright (c) 2014-2023 The Dash Core developers
// Distributed under the MIT software license, see the accompanying
// file COPYING or http://www.opensource.org/licenses/mit-license.php.

#ifndef BITCOIN_VERSION_H
#define BITCOIN_VERSION_H

/**
 * network protocol versioning
 */


<<<<<<< HEAD
static const int PROTOCOL_VERSION = 70221;
=======
static const int PROTOCOL_VERSION = 70228;
>>>>>>> a884f0c5

//! initial proto version, to be increased after version/verack negotiation
static const int INIT_PROTO_VERSION = 209;

//! disconnect from peers older than this proto version
static const int MIN_PEER_PROTO_VERSION = 70219;

//! minimum proto version of masternode to accept in DKGs
<<<<<<< HEAD
static const int MIN_MASTERNODE_PROTO_VERSION = 70219;
=======
static const int MIN_MASTERNODE_PROTO_VERSION = 70227;
>>>>>>> a884f0c5

//! nTime field added to CAddress, starting with this version;
//! if possible, avoid requesting addresses nodes older than this
static const int CADDR_TIME_VERSION = 31402;

//! protocol version is included in MNAUTH starting with this version
static const int MNAUTH_NODE_VER_VERSION = 70217;

//! introduction of QGETDATA/QDATA messages
static const int LLMQ_DATA_MESSAGES_VERSION = 70218;

//! introduction of instant send deterministic lock (ISDLOCK)
static const int ISDLOCK_PROTO_VERSION = 70220;

//! GOVSCRIPT was activated in this version
static const int GOVSCRIPT_PROTO_VERSION = 70221;

//! ADDRV2 was introduced in this version
static const int ADDRV2_PROTO_VERSION = 70223;

//! CCoinJoinStatusUpdate bug fix was introduced in this version
static const int COINJOIN_SU_PROTO_VERSION = 70224;

//! BLS scheme was introduced in this version
static const int BLS_SCHEME_PROTO_VERSION = 70225;

//! DSQ and DSTX started using protx hash in this version
static const int COINJOIN_PROTX_HASH_PROTO_VERSION = 70226;

//! Masternode type was introduced in this version
static const int DMN_TYPE_PROTO_VERSION = 70227;

//! Versioned Simplified Masternode List Entries were introduced in this version
static const int SMNLE_VERSIONED_PROTO_VERSION = 70228;

// Make sure that none of the values above collide with `ADDRV2_FORMAT`.

#endif // BITCOIN_VERSION_H<|MERGE_RESOLUTION|>--- conflicted
+++ resolved
@@ -11,11 +11,7 @@
  */
 
 
-<<<<<<< HEAD
-static const int PROTOCOL_VERSION = 70221;
-=======
-static const int PROTOCOL_VERSION = 70228;
->>>>>>> a884f0c5
+static const int PROTOCOL_VERSION = 70222;
 
 //! initial proto version, to be increased after version/verack negotiation
 static const int INIT_PROTO_VERSION = 209;
@@ -24,11 +20,7 @@
 static const int MIN_PEER_PROTO_VERSION = 70219;
 
 //! minimum proto version of masternode to accept in DKGs
-<<<<<<< HEAD
 static const int MIN_MASTERNODE_PROTO_VERSION = 70219;
-=======
-static const int MIN_MASTERNODE_PROTO_VERSION = 70227;
->>>>>>> a884f0c5
 
 //! nTime field added to CAddress, starting with this version;
 //! if possible, avoid requesting addresses nodes older than this
