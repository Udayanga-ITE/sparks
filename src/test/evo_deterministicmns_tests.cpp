// Copyright (c) 2018 The Dash Core developers
// Distributed under the MIT software license, see the accompanying
// file COPYING or http://www.opensource.org/licenses/mit-license.php.

#include "test/test_sparks.h"

#include "script/interpreter.h"
#include "script/standard.h"
#include "script/sign.h"
#include "validation.h"
#include "base58.h"
#include "netbase.h"
#include "messagesigner.h"
#include "keystore.h"
#include "spork.h"

#include "evo/specialtx.h"
#include "evo/providertx.h"
#include "evo/deterministicmns.h"

#include <boost/test/unit_test.hpp>

static const CBitcoinAddress payoutAddress  ("yRq1Ky1AfFmf597rnotj7QRxsDUKePVWNF");
static const std::string payoutKey          ("cV3qrPWzDcnhzRMV4MqtTH4LhNPqPo26ZntGvfJhc8nqCi8Ae5xR");

typedef std::map<COutPoint, std::pair<int, CAmount>> SimpleUTXOMap;

static SimpleUTXOMap BuildSimpleUtxoMap(const std::vector<CTransaction>& txs)
{
    SimpleUTXOMap utxos;
    for (size_t i = 0; i < txs.size(); i++) {
        auto& tx = txs[i];
        for (size_t j = 0; j < tx.vout.size(); j++) {
            utxos.emplace(COutPoint(tx.GetHash(), j), std::make_pair((int)i + 1, tx.vout[j].nValue));
        }
    }
    return utxos;
}

static std::vector<COutPoint> SelectUTXOs(SimpleUTXOMap& utoxs, CAmount amount, CAmount& changeRet)
{
    changeRet = 0;

    std::vector<COutPoint> selectedUtxos;
    CAmount selectedAmount = 0;
    while (!utoxs.empty()) {
        bool found = false;
        for (auto it = utoxs.begin(); it != utoxs.end(); ++it) {
            if (chainActive.Height() - it->second.first < 101) {
                continue;
            }

            found = true;
            selectedAmount += it->second.second;
            selectedUtxos.emplace_back(it->first);
            utoxs.erase(it);
            break;
        }
        BOOST_ASSERT(found);
        if (selectedAmount >= amount) {
            changeRet = selectedAmount - amount;
            break;
        }
    }

    return selectedUtxos;
}

static void FundTransaction(CMutableTransaction& tx, SimpleUTXOMap& utoxs, const CScript& scriptPayout, CAmount amount, const CKey& coinbaseKey)
{
    CScript scriptPubKey = CScript() << ToByteVector(coinbaseKey.GetPubKey()) << OP_CHECKSIG;

    CAmount change;
    auto inputs = SelectUTXOs(utoxs, amount, change);
    for (size_t i = 0; i < inputs.size(); i++) {
        tx.vin.emplace_back(CTxIn(inputs[i]));
    }
    tx.vout.emplace_back(CTxOut(amount, scriptPayout));
    if (change != 0) {
        tx.vout.emplace_back(CTxOut(change, scriptPayout));
    }
}

static void SignTransaction(CMutableTransaction& tx, const CKey& coinbaseKey)
{
    CBasicKeyStore tempKeystore;
    tempKeystore.AddKeyPubKey(coinbaseKey, coinbaseKey.GetPubKey());

    for (size_t i = 0; i < tx.vin.size(); i++) {
        CTransactionRef txFrom;
        uint256 hashBlock;
        BOOST_ASSERT(GetTransaction(tx.vin[i].prevout.hash, txFrom, Params().GetConsensus(), hashBlock));
        BOOST_ASSERT(SignSignature(tempKeystore, *txFrom, tx, i));
    }
}

static CMutableTransaction CreateProRegTx(SimpleUTXOMap& utxos, int port, const CScript& scriptPayout, const CKey& coinbaseKey, CKey& ownerKeyRet, CBLSSecretKey& operatorKeyRet)
{
    ownerKeyRet.MakeNewKey(true);
    operatorKeyRet.MakeNewKey();

    CAmount change;
    auto inputs = SelectUTXOs(utxos, 25000 * COIN, change);

    CProRegTx proTx;
    proTx.collateralOutpoint.n = 0;
    proTx.addr = LookupNumeric("1.1.1.1", port);
    proTx.keyIDOwner = ownerKeyRet.GetPubKey().GetID();
    proTx.pubKeyOperator = operatorKeyRet.GetPublicKey();
    proTx.keyIDVoting = ownerKeyRet.GetPubKey().GetID();
    proTx.scriptPayout = scriptPayout;

    CMutableTransaction tx;
    tx.nVersion = 3;
    tx.nType = TRANSACTION_PROVIDER_REGISTER;
    FundTransaction(tx, utxos, scriptPayout, 25000 * COIN, coinbaseKey);
    proTx.inputsHash = CalcTxInputsHash(tx);
    SetTxPayload(tx, proTx);
    SignTransaction(tx, coinbaseKey);

    return tx;
}

static CMutableTransaction CreateProUpServTx(SimpleUTXOMap& utxos, const uint256& proTxHash, const CBLSSecretKey& operatorKey, int port, const CScript& scriptOperatorPayout, const CKey& coinbaseKey)
{
    CAmount change;
    auto inputs = SelectUTXOs(utxos, 1 * COIN, change);

    CProUpServTx proTx;
    proTx.proTxHash = proTxHash;
    proTx.addr = LookupNumeric("1.1.1.1", port);
    proTx.scriptOperatorPayout = scriptOperatorPayout;

    CMutableTransaction tx;
    tx.nVersion = 3;
    tx.nType = TRANSACTION_PROVIDER_UPDATE_SERVICE;
    FundTransaction(tx, utxos, GetScriptForDestination(coinbaseKey.GetPubKey().GetID()), 1 * COIN, coinbaseKey);
    proTx.inputsHash = CalcTxInputsHash(tx);
    proTx.sig = operatorKey.Sign(::SerializeHash(proTx));
    SetTxPayload(tx, proTx);
    SignTransaction(tx, coinbaseKey);

    return tx;
}

static CMutableTransaction CreateProUpRegTx(SimpleUTXOMap& utxos, const uint256& proTxHash, const CKey& mnKey, const CBLSPublicKey& pubKeyOperator, const CKeyID& keyIDVoting, const CScript& scriptPayout, const CKey& coinbaseKey)
{
    CAmount change;
    auto inputs = SelectUTXOs(utxos, 1 * COIN, change);

    CProUpRegTx proTx;
    proTx.proTxHash = proTxHash;
    proTx.pubKeyOperator = pubKeyOperator;
    proTx.keyIDVoting = keyIDVoting;
    proTx.scriptPayout = scriptPayout;

    CMutableTransaction tx;
    tx.nVersion = 3;
    tx.nType = TRANSACTION_PROVIDER_UPDATE_REGISTRAR;
    FundTransaction(tx, utxos, GetScriptForDestination(coinbaseKey.GetPubKey().GetID()), 1 * COIN, coinbaseKey);
    proTx.inputsHash = CalcTxInputsHash(tx);
    CHashSigner::SignHash(::SerializeHash(proTx), mnKey, proTx.vchSig);
    SetTxPayload(tx, proTx);
    SignTransaction(tx, coinbaseKey);

    return tx;
}

static CMutableTransaction CreateProUpRevTx(SimpleUTXOMap& utxos, const uint256& proTxHash, const CBLSSecretKey& operatorKey, const CKey& coinbaseKey)
{
    CAmount change;
    auto inputs = SelectUTXOs(utxos, 1 * COIN, change);

    CProUpRevTx proTx;
    proTx.proTxHash = proTxHash;

    CMutableTransaction tx;
    tx.nVersion = 3;
    tx.nType = TRANSACTION_PROVIDER_UPDATE_REVOKE;
    FundTransaction(tx, utxos, GetScriptForDestination(coinbaseKey.GetPubKey().GetID()), 1 * COIN, coinbaseKey);
    proTx.inputsHash = CalcTxInputsHash(tx);
    proTx.sig = operatorKey.Sign(::SerializeHash(proTx));
    SetTxPayload(tx, proTx);
    SignTransaction(tx, coinbaseKey);

    return tx;
}

static CScript GenerateRandomAddress()
{
    CKey key;
    key.MakeNewKey(false);
    return GetScriptForDestination(key.GetPubKey().GetID());
}

static CDeterministicMNCPtr FindPayoutDmn(const CBlock& block)
{
    auto dmnList = deterministicMNManager->GetListAtChainTip();

    for (const auto& txout : block.vtx[0]->vout) {
        CDeterministicMNCPtr found;
        dmnList.ForEachMN(true, [&](const CDeterministicMNCPtr& dmn) {
            if (found == nullptr && txout.scriptPubKey == dmn->pdmnState->scriptPayout) {
                found = dmn;
            }
        });
        if (found != nullptr) {
            return found;
        }
    }
    return nullptr;
}

BOOST_AUTO_TEST_SUITE(evo_dip3_activation_tests)

BOOST_FIXTURE_TEST_CASE(dip3_activation, TestChainDIP3BeforeActivationSetup)
{
    auto utxos = BuildSimpleUtxoMap(coinbaseTxns);
    CKey ownerKey;
    CBLSSecretKey operatorKey;
    auto tx = CreateProRegTx(utxos, 1, GetScriptForDestination(payoutAddress.Get()), coinbaseKey, ownerKey, operatorKey);
    std::vector<CMutableTransaction> txns = {tx};

    int nHeight = chainActive.Height();

    // We start one block before DIP3 activation, so mining a block with a DIP3 transaction should fail
    auto block = std::make_shared<CBlock>(CreateBlock(txns, coinbaseKey));
    ProcessNewBlock(Params(), block, true, nullptr);
    BOOST_ASSERT(chainActive.Height() == nHeight);
    BOOST_ASSERT(block->GetHash() != chainActive.Tip()->GetBlockHash());
    BOOST_ASSERT(!deterministicMNManager->GetListAtChainTip().HasMN(tx.GetHash()));

    // This block should activate DIP3
    CreateAndProcessBlock({}, coinbaseKey);
    BOOST_ASSERT(chainActive.Height() == nHeight + 1);

    // Mining a block with a DIP3 transaction should succeed now
    block = std::make_shared<CBlock>(CreateBlock(txns, coinbaseKey));
    ProcessNewBlock(Params(), block, true, nullptr);
    deterministicMNManager->UpdatedBlockTip(chainActive.Tip());
    BOOST_ASSERT(chainActive.Height() == nHeight + 2);
    BOOST_ASSERT(block->GetHash() == chainActive.Tip()->GetBlockHash());
    BOOST_ASSERT(deterministicMNManager->GetListAtChainTip().HasMN(tx.GetHash()));
}

BOOST_FIXTURE_TEST_CASE(dip3_protx, TestChainDIP3Setup)
{
    CKey sporkKey;
    sporkKey.MakeNewKey(false);
    CBitcoinSecret sporkSecret(sporkKey);
    CBitcoinAddress sporkAddress;
    sporkAddress.Set(sporkKey.GetPubKey().GetID());
    sporkManager.SetSporkAddress(sporkAddress.ToString());
    sporkManager.SetPrivKey(sporkSecret.ToString());

    auto utxos = BuildSimpleUtxoMap(coinbaseTxns);

    int nHeight = chainActive.Height();
    int port = 1;

    std::vector<uint256> dmnHashes;
    std::map<uint256, CKey> ownerKeys;
    std::map<uint256, CBLSSecretKey> operatorKeys;

    // register one MN per block
    for (size_t i = 0; i < 6; i++) {
        CKey ownerKey;
        CBLSSecretKey operatorKey;
        auto tx = CreateProRegTx(utxos, port++, GenerateRandomAddress(), coinbaseKey, ownerKey, operatorKey);
        dmnHashes.emplace_back(tx.GetHash());
        ownerKeys.emplace(tx.GetHash(), ownerKey);
        operatorKeys.emplace(tx.GetHash(), operatorKey);
        CreateAndProcessBlock({tx}, coinbaseKey);
        deterministicMNManager->UpdatedBlockTip(chainActive.Tip());

        BOOST_ASSERT(chainActive.Height() == nHeight + 1);
        BOOST_ASSERT(deterministicMNManager->GetListAtChainTip().HasMN(tx.GetHash()));

        nHeight++;
    }

<<<<<<< HEAD
    // activate spork16
    sporkManager.UpdateSpork(SPORK_16_DETERMINISTIC_MNS_ENABLED, chainActive.Height() + 1, *g_connman);
=======
    int DIP0003EnforcementHeightBackup = Params().GetConsensus().DIP0003EnforcementHeight;
    const_cast<Consensus::Params&>(Params().GetConsensus()).DIP0003EnforcementHeight = chainActive.Height() + 1;
>>>>>>> 2ae1ce48
    CreateAndProcessBlock({}, coinbaseKey);
    deterministicMNManager->UpdatedBlockTip(chainActive.Tip());
    nHeight++;

    // check MN reward payments
    for (size_t i = 0; i < 20; i++) {
        auto dmnExpectedPayee = deterministicMNManager->GetListAtChainTip().GetMNPayee();

        CBlock block = CreateAndProcessBlock({}, coinbaseKey);
        deterministicMNManager->UpdatedBlockTip(chainActive.Tip());
        BOOST_ASSERT(!block.vtx.empty());

        auto dmnPayout = FindPayoutDmn(block);
        BOOST_ASSERT(dmnPayout != nullptr);
        BOOST_CHECK_EQUAL(dmnPayout->proTxHash.ToString(), dmnExpectedPayee->proTxHash.ToString());

        nHeight++;
    }

    // register multiple MNs per block
    for (size_t i = 0; i < 3; i++) {
        std::vector<CMutableTransaction> txns;
        for (size_t j = 0; j < 3; j++) {
            CKey ownerKey;
            CBLSSecretKey operatorKey;
            auto tx = CreateProRegTx(utxos, port++, GenerateRandomAddress(), coinbaseKey, ownerKey, operatorKey);
            dmnHashes.emplace_back(tx.GetHash());
            ownerKeys.emplace(tx.GetHash(), ownerKey);
            operatorKeys.emplace(tx.GetHash(), operatorKey);
            txns.emplace_back(tx);
        }
        CreateAndProcessBlock(txns, coinbaseKey);
        deterministicMNManager->UpdatedBlockTip(chainActive.Tip());
        BOOST_ASSERT(chainActive.Height() == nHeight + 1);

        for (size_t j = 0; j < 3; j++) {
            BOOST_ASSERT(deterministicMNManager->GetListAtChainTip().HasMN(txns[j].GetHash()));
        }

        nHeight++;
    }

    // test ProUpServTx
    auto tx = CreateProUpServTx(utxos, dmnHashes[0], operatorKeys[dmnHashes[0]], 1000, CScript(), coinbaseKey);
    CreateAndProcessBlock({tx}, coinbaseKey);
    deterministicMNManager->UpdatedBlockTip(chainActive.Tip());
    BOOST_ASSERT(chainActive.Height() == nHeight + 1);
    nHeight++;

    auto dmn = deterministicMNManager->GetListAtChainTip().GetMN(dmnHashes[0]);
    BOOST_ASSERT(dmn != nullptr && dmn->pdmnState->addr.GetPort() == 1000);

    // test ProUpRevTx
    tx = CreateProUpRevTx(utxos, dmnHashes[0], operatorKeys[dmnHashes[0]], coinbaseKey);
    CreateAndProcessBlock({tx}, coinbaseKey);
    deterministicMNManager->UpdatedBlockTip(chainActive.Tip());
    BOOST_ASSERT(chainActive.Height() == nHeight + 1);
    nHeight++;

    dmn = deterministicMNManager->GetListAtChainTip().GetMN(dmnHashes[0]);
    BOOST_ASSERT(dmn != nullptr && dmn->pdmnState->nPoSeBanHeight == nHeight);

    // test that the revoked MN does not get paid anymore
    for (size_t i = 0; i < 20; i++) {
        auto dmnExpectedPayee = deterministicMNManager->GetListAtChainTip().GetMNPayee();
        BOOST_ASSERT(dmnExpectedPayee->proTxHash != dmnHashes[0]);

        CBlock block = CreateAndProcessBlock({}, coinbaseKey);
        deterministicMNManager->UpdatedBlockTip(chainActive.Tip());
        BOOST_ASSERT(!block.vtx.empty());

        auto dmnPayout = FindPayoutDmn(block);
        BOOST_ASSERT(dmnPayout != nullptr);
        BOOST_CHECK_EQUAL(dmnPayout->proTxHash.ToString(), dmnExpectedPayee->proTxHash.ToString());

        nHeight++;
    }

    // test reviving the MN
    CBLSSecretKey newOperatorKey;
    newOperatorKey.MakeNewKey();
    dmn = deterministicMNManager->GetListAtChainTip().GetMN(dmnHashes[0]);
    tx = CreateProUpRegTx(utxos, dmnHashes[0], ownerKeys[dmnHashes[0]], newOperatorKey.GetPublicKey(), ownerKeys[dmnHashes[0]].GetPubKey().GetID(), dmn->pdmnState->scriptPayout, coinbaseKey);
    CreateAndProcessBlock({tx}, coinbaseKey);
    deterministicMNManager->UpdatedBlockTip(chainActive.Tip());
    BOOST_ASSERT(chainActive.Height() == nHeight + 1);
    nHeight++;

    tx = CreateProUpServTx(utxos, dmnHashes[0], newOperatorKey, 100, CScript(), coinbaseKey);
    CreateAndProcessBlock({tx}, coinbaseKey);
    deterministicMNManager->UpdatedBlockTip(chainActive.Tip());
    BOOST_ASSERT(chainActive.Height() == nHeight + 1);
    nHeight++;

    dmn = deterministicMNManager->GetListAtChainTip().GetMN(dmnHashes[0]);
    BOOST_ASSERT(dmn != nullptr && dmn->pdmnState->addr.GetPort() == 100);
    BOOST_ASSERT(dmn != nullptr && dmn->pdmnState->nPoSeBanHeight == -1);

    // test that the revived MN gets payments again
    bool foundRevived = false;
    for (size_t i = 0; i < 20; i++) {
        auto dmnExpectedPayee = deterministicMNManager->GetListAtChainTip().GetMNPayee();
        if (dmnExpectedPayee->proTxHash == dmnHashes[0]) {
            foundRevived = true;
        }

        CBlock block = CreateAndProcessBlock({}, coinbaseKey);
        deterministicMNManager->UpdatedBlockTip(chainActive.Tip());
        BOOST_ASSERT(!block.vtx.empty());

        auto dmnPayout = FindPayoutDmn(block);
        BOOST_ASSERT(dmnPayout != nullptr);
        BOOST_CHECK_EQUAL(dmnPayout->proTxHash.ToString(), dmnExpectedPayee->proTxHash.ToString());

        nHeight++;
    }
    BOOST_ASSERT(foundRevived);

    const_cast<Consensus::Params&>(Params().GetConsensus()).DIP0003EnforcementHeight = DIP0003EnforcementHeightBackup;
}
BOOST_AUTO_TEST_SUITE_END()<|MERGE_RESOLUTION|>--- conflicted
+++ resolved
@@ -279,13 +279,8 @@
         nHeight++;
     }
 
-<<<<<<< HEAD
-    // activate spork16
-    sporkManager.UpdateSpork(SPORK_16_DETERMINISTIC_MNS_ENABLED, chainActive.Height() + 1, *g_connman);
-=======
     int DIP0003EnforcementHeightBackup = Params().GetConsensus().DIP0003EnforcementHeight;
     const_cast<Consensus::Params&>(Params().GetConsensus()).DIP0003EnforcementHeight = chainActive.Height() + 1;
->>>>>>> 2ae1ce48
     CreateAndProcessBlock({}, coinbaseKey);
     deterministicMNManager->UpdatedBlockTip(chainActive.Tip());
     nHeight++;
