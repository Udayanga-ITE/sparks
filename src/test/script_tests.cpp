// Copyright (c) 2011-2015 The Bitcoin Core developers
// Distributed under the MIT software license, see the accompanying
// file COPYING or http://www.opensource.org/licenses/mit-license.php.

#include "data/script_tests.json.h"

#include "core_io.h"
#include "key.h"
#include "keystore.h"
#include "script/script.h"
#include "script/script_error.h"
#include "script/sign.h"
#include "util.h"
#include "utilstrencodings.h"
#include "test/test_sparks.h"

#if defined(HAVE_CONSENSUS_LIB)
#include "script/sparksconsensus.h"
#endif

#include <fstream>
#include <stdint.h>
#include <string>
#include <vector>

#include <boost/test/unit_test.hpp>

#include <univalue.h>

// Uncomment if you want to output updated JSON tests.
// #define UPDATE_JSON_TESTS

static const unsigned int gFlags = SCRIPT_VERIFY_P2SH | SCRIPT_VERIFY_STRICTENC;

unsigned int ParseScriptFlags(std::string strFlags);
std::string FormatScriptFlags(unsigned int flags);

UniValue
read_json(const std::string& jsondata)
{
    UniValue v;

    if (!v.read(jsondata) || !v.isArray())
    {
        BOOST_ERROR("Parse error.");
        return UniValue(UniValue::VARR);
    }
    return v.get_array();
}

struct ScriptErrorDesc
{
    ScriptError_t err;
    const char *name;
};

static ScriptErrorDesc script_errors[]={
    {SCRIPT_ERR_OK, "OK"},
    {SCRIPT_ERR_UNKNOWN_ERROR, "UNKNOWN_ERROR"},
    {SCRIPT_ERR_EVAL_FALSE, "EVAL_FALSE"},
    {SCRIPT_ERR_OP_RETURN, "OP_RETURN"},
    {SCRIPT_ERR_SCRIPT_SIZE, "SCRIPT_SIZE"},
    {SCRIPT_ERR_PUSH_SIZE, "PUSH_SIZE"},
    {SCRIPT_ERR_OP_COUNT, "OP_COUNT"},
    {SCRIPT_ERR_STACK_SIZE, "STACK_SIZE"},
    {SCRIPT_ERR_SIG_COUNT, "SIG_COUNT"},
    {SCRIPT_ERR_PUBKEY_COUNT, "PUBKEY_COUNT"},
    {SCRIPT_ERR_VERIFY, "VERIFY"},
    {SCRIPT_ERR_EQUALVERIFY, "EQUALVERIFY"},
    {SCRIPT_ERR_CHECKMULTISIGVERIFY, "CHECKMULTISIGVERIFY"},
    {SCRIPT_ERR_CHECKSIGVERIFY, "CHECKSIGVERIFY"},
    {SCRIPT_ERR_NUMEQUALVERIFY, "NUMEQUALVERIFY"},
    {SCRIPT_ERR_BAD_OPCODE, "BAD_OPCODE"},
    {SCRIPT_ERR_DISABLED_OPCODE, "DISABLED_OPCODE"},
    {SCRIPT_ERR_INVALID_STACK_OPERATION, "INVALID_STACK_OPERATION"},
    {SCRIPT_ERR_INVALID_ALTSTACK_OPERATION, "INVALID_ALTSTACK_OPERATION"},
    {SCRIPT_ERR_UNBALANCED_CONDITIONAL, "UNBALANCED_CONDITIONAL"},
    {SCRIPT_ERR_NEGATIVE_LOCKTIME, "NEGATIVE_LOCKTIME"},
    {SCRIPT_ERR_UNSATISFIED_LOCKTIME, "UNSATISFIED_LOCKTIME"},
    {SCRIPT_ERR_SIG_HASHTYPE, "SIG_HASHTYPE"},
    {SCRIPT_ERR_SIG_DER, "SIG_DER"},
    {SCRIPT_ERR_MINIMALDATA, "MINIMALDATA"},
    {SCRIPT_ERR_SIG_PUSHONLY, "SIG_PUSHONLY"},
    {SCRIPT_ERR_SIG_HIGH_S, "SIG_HIGH_S"},
    {SCRIPT_ERR_SIG_NULLDUMMY, "SIG_NULLDUMMY"},
    {SCRIPT_ERR_PUBKEYTYPE, "PUBKEYTYPE"},
    {SCRIPT_ERR_CLEANSTACK, "CLEANSTACK"},
    {SCRIPT_ERR_SIG_NULLFAIL, "NULLFAIL"},
    {SCRIPT_ERR_DISCOURAGE_UPGRADABLE_NOPS, "DISCOURAGE_UPGRADABLE_NOPS"}
};

const char *FormatScriptError(ScriptError_t err)
{
    for (unsigned int i=0; i<ARRAYLEN(script_errors); ++i)
        if (script_errors[i].err == err)
            return script_errors[i].name;
    BOOST_ERROR("Unknown scripterror enumeration value, update script_errors in script_tests.cpp.");
    return "";
}

ScriptError_t ParseScriptError(const std::string &name)
{
    for (unsigned int i=0; i<ARRAYLEN(script_errors); ++i)
        if (script_errors[i].name == name)
            return script_errors[i].err;
    BOOST_ERROR("Unknown scripterror \"" << name << "\" in test description");
    return SCRIPT_ERR_UNKNOWN_ERROR;
}

BOOST_FIXTURE_TEST_SUITE(script_tests, BasicTestingSetup)

CMutableTransaction BuildCreditingTransaction(const CScript& scriptPubKey)
{
    CMutableTransaction txCredit;
    txCredit.nVersion = 1;
    txCredit.nLockTime = 0;
    txCredit.vin.resize(1);
    txCredit.vout.resize(1);
    txCredit.vin[0].prevout.SetNull();
    txCredit.vin[0].scriptSig = CScript() << CScriptNum(0) << CScriptNum(0);
    txCredit.vin[0].nSequence = CTxIn::SEQUENCE_FINAL;
    txCredit.vout[0].scriptPubKey = scriptPubKey;
    txCredit.vout[0].nValue = 0;

    return txCredit;
}

CMutableTransaction BuildSpendingTransaction(const CScript& scriptSig, const CMutableTransaction& txCredit)
{
    CMutableTransaction txSpend;
    txSpend.nVersion = 1;
    txSpend.nLockTime = 0;
    txSpend.vin.resize(1);
    txSpend.vout.resize(1);
    txSpend.vin[0].prevout.hash = txCredit.GetHash();
    txSpend.vin[0].prevout.n = 0;
    txSpend.vin[0].scriptSig = scriptSig;
    txSpend.vin[0].nSequence = CTxIn::SEQUENCE_FINAL;
    txSpend.vout[0].scriptPubKey = CScript();
    txSpend.vout[0].nValue = 0;

    return txSpend;
}

void DoTest(const CScript& scriptPubKey, const CScript& scriptSig, int flags, const std::string& message, int scriptError)
{
    bool expect = (scriptError == SCRIPT_ERR_OK);
    ScriptError err;
    CMutableTransaction txCredit = BuildCreditingTransaction(scriptPubKey);
    CMutableTransaction tx = BuildSpendingTransaction(scriptSig, txCredit);
    CMutableTransaction tx2 = tx;
    BOOST_CHECK_MESSAGE(VerifyScript(scriptSig, scriptPubKey, flags, MutableTransactionSignatureChecker(&tx, 0, txCredit.vout[0].nValue), &err) == expect, message);
    BOOST_CHECK_MESSAGE(err == scriptError, std::string(FormatScriptError(err)) + " where " + std::string(FormatScriptError((ScriptError_t)scriptError)) + " expected: " + message);
#if defined(HAVE_CONSENSUS_LIB)
    CDataStream stream(SER_NETWORK, PROTOCOL_VERSION);
    stream << tx2;
    int libconsensus_flags = flags & sparksconsensus_SCRIPT_FLAGS_VERIFY_ALL;
    if (libconsensus_flags == flags) {
<<<<<<< HEAD
        BOOST_CHECK_MESSAGE(sparksconsensus_verify_script(scriptPubKey.data(), scriptPubKey.size(), (const unsigned char*)&stream[0], stream.size(), 0, libconsensus_flags, NULL) == expect,message);
=======
        BOOST_CHECK_MESSAGE(dashconsensus_verify_script(scriptPubKey.data(), scriptPubKey.size(), (const unsigned char*)&stream[0], stream.size(), 0, libconsensus_flags, nullptr) == expect,message);
>>>>>>> 351fbf65
    }
#endif
}

void static NegateSignatureS(std::vector<unsigned char>& vchSig) {
    // Parse the signature.
    std::vector<unsigned char> r, s;
    r = std::vector<unsigned char>(vchSig.begin() + 4, vchSig.begin() + 4 + vchSig[3]);
    s = std::vector<unsigned char>(vchSig.begin() + 6 + vchSig[3], vchSig.begin() + 6 + vchSig[3] + vchSig[5 + vchSig[3]]);

    // Really ugly to implement mod-n negation here, but it would be feature creep to expose such functionality from libsecp256k1.
    static const unsigned char order[33] = {
        0x00,
        0xFF, 0xFF, 0xFF, 0xFF, 0xFF, 0xFF, 0xFF, 0xFF,
        0xFF, 0xFF, 0xFF, 0xFF, 0xFF, 0xFF, 0xFF, 0xFE,
        0xBA, 0xAE, 0xDC, 0xE6, 0xAF, 0x48, 0xA0, 0x3B,
        0xBF, 0xD2, 0x5E, 0x8C, 0xD0, 0x36, 0x41, 0x41
    };
    while (s.size() < 33) {
        s.insert(s.begin(), 0x00);
    }
    int carry = 0;
    for (int p = 32; p >= 1; p--) {
        int n = (int)order[p] - s[p] - carry;
        s[p] = (n + 256) & 0xFF;
        carry = (n < 0);
    }
    assert(carry == 0);
    if (s.size() > 1 && s[0] == 0 && s[1] < 0x80) {
        s.erase(s.begin());
    }

    // Reconstruct the signature.
    vchSig.clear();
    vchSig.push_back(0x30);
    vchSig.push_back(4 + r.size() + s.size());
    vchSig.push_back(0x02);
    vchSig.push_back(r.size());
    vchSig.insert(vchSig.end(), r.begin(), r.end());
    vchSig.push_back(0x02);
    vchSig.push_back(s.size());
    vchSig.insert(vchSig.end(), s.begin(), s.end());
}

namespace
{
const unsigned char vchKey0[32] = {0,0,0,0,0,0,0,0,0,0,0,0,0,0,0,0,0,0,0,0,0,0,0,0,0,0,0,0,0,0,0,1};
const unsigned char vchKey1[32] = {0,0,0,0,0,0,0,0,0,0,0,0,0,0,0,0,0,0,0,0,0,0,0,0,0,0,0,0,0,0,1,0};
const unsigned char vchKey2[32] = {0,0,0,0,0,0,0,0,0,0,0,0,0,0,0,0,0,0,0,0,0,0,0,0,0,0,0,0,0,1,0,0};

struct KeyData
{
    CKey key0, key0C, key1, key1C, key2, key2C;
    CPubKey pubkey0, pubkey0C, pubkey0H;
    CPubKey pubkey1, pubkey1C;
    CPubKey pubkey2, pubkey2C;

    KeyData()
    {

        key0.Set(vchKey0, vchKey0 + 32, false);
        key0C.Set(vchKey0, vchKey0 + 32, true);
        pubkey0 = key0.GetPubKey();
        pubkey0H = key0.GetPubKey();
        pubkey0C = key0C.GetPubKey();
        *const_cast<unsigned char*>(&pubkey0H[0]) = 0x06 | (pubkey0H[64] & 1);

        key1.Set(vchKey1, vchKey1 + 32, false);
        key1C.Set(vchKey1, vchKey1 + 32, true);
        pubkey1 = key1.GetPubKey();
        pubkey1C = key1C.GetPubKey();

        key2.Set(vchKey2, vchKey2 + 32, false);
        key2C.Set(vchKey2, vchKey2 + 32, true);
        pubkey2 = key2.GetPubKey();
        pubkey2C = key2C.GetPubKey();
    }
};


class TestBuilder
{
private:
    CScript scriptPubKey;
    CTransactionRef creditTx;
    CMutableTransaction spendTx;
    bool havePush;
    std::vector<unsigned char> push;
    std::string comment;
    int flags;
    int scriptError;

    void DoPush()
    {
        if (havePush) {
            spendTx.vin[0].scriptSig << push;
            havePush = false;
        }
    }

    void DoPush(const std::vector<unsigned char>& data)
    {
         DoPush();
         push = data;
         havePush = true;
    }

public:
    TestBuilder(const CScript& script_, const std::string& comment_, int flags_, bool P2SH = false) : scriptPubKey(script_), havePush(false), comment(comment_), flags(flags_), scriptError(SCRIPT_ERR_OK)
    {
        if (P2SH) {
            creditTx = MakeTransactionRef(BuildCreditingTransaction(CScript() << OP_HASH160 << ToByteVector(CScriptID(script_)) << OP_EQUAL));
        } else {
            creditTx = MakeTransactionRef(BuildCreditingTransaction(script_));
        }
        spendTx = BuildSpendingTransaction(CScript(), *creditTx);
    }

    TestBuilder& ScriptError(ScriptError_t err)
    {
        scriptError = err;
        return *this;
    }

    TestBuilder& Add(const CScript& _script)
    {
        DoPush();
        spendTx.vin[0].scriptSig += _script;
        return *this;
    }

    TestBuilder& Num(int num)
    {
        DoPush();
        spendTx.vin[0].scriptSig << num;
        return *this;
    }

    TestBuilder& Push(const std::string& hex)
    {
        DoPush(ParseHex(hex));
        return *this;
    }

    TestBuilder& Push(const CScript& script) {
         DoPush(std::vector<unsigned char>(script.begin(), script.end()));
        return *this;
    }

    TestBuilder& PushSig(const CKey& key, int nHashType = SIGHASH_ALL, unsigned int lenR = 32, unsigned int lenS = 32)
    {
        uint256 hash = SignatureHash(scriptPubKey, spendTx, 0, nHashType, 0, SIGVERSION_BASE);
        std::vector<unsigned char> vchSig, r, s;
        uint32_t iter = 0;
        do {
            key.Sign(hash, vchSig, iter++);
            if ((lenS == 33) != (vchSig[5 + vchSig[3]] == 33)) {
                NegateSignatureS(vchSig);
            }
            r = std::vector<unsigned char>(vchSig.begin() + 4, vchSig.begin() + 4 + vchSig[3]);
            s = std::vector<unsigned char>(vchSig.begin() + 6 + vchSig[3], vchSig.begin() + 6 + vchSig[3] + vchSig[5 + vchSig[3]]);
        } while (lenR != r.size() || lenS != s.size());
        vchSig.push_back(static_cast<unsigned char>(nHashType));
        DoPush(vchSig);
        return *this;
    }

    TestBuilder& Push(const CPubKey& pubkey)
    {
        DoPush(std::vector<unsigned char>(pubkey.begin(), pubkey.end()));
        return *this;
    }

    TestBuilder& PushRedeem()
    {
        DoPush(std::vector<unsigned char>(scriptPubKey.begin(), scriptPubKey.end()));
        return *this;
    }

    TestBuilder& EditPush(unsigned int pos, const std::string& hexin, const std::string& hexout)
    {
        assert(havePush);
        std::vector<unsigned char> datain = ParseHex(hexin);
        std::vector<unsigned char> dataout = ParseHex(hexout);
        assert(pos + datain.size() <= push.size());
        BOOST_CHECK_MESSAGE(std::vector<unsigned char>(push.begin() + pos, push.begin() + pos + datain.size()) == datain, comment);
        push.erase(push.begin() + pos, push.begin() + pos + datain.size());
        push.insert(push.begin() + pos, dataout.begin(), dataout.end());
        return *this;
    }

    TestBuilder& DamagePush(unsigned int pos)
    {
        assert(havePush);
        assert(pos < push.size());
        push[pos] ^= 1;
        return *this;
    }

    TestBuilder& Test()
    {
        TestBuilder copy = *this; // Make a copy so we can rollback the push.
        DoPush();
        DoTest(creditTx->vout[0].scriptPubKey, spendTx.vin[0].scriptSig, flags, comment, scriptError);
        *this = copy;
        return *this;
    }

    UniValue GetJSON()
    {
        DoPush();
        UniValue array(UniValue::VARR);
        array.push_back(FormatScript(spendTx.vin[0].scriptSig));
        array.push_back(FormatScript(creditTx->vout[0].scriptPubKey));
        array.push_back(FormatScriptFlags(flags));
        array.push_back(FormatScriptError((ScriptError_t)scriptError));
        array.push_back(comment);
        return array;
    }

    std::string GetComment()
    {
        return comment;
    }
};

std::string JSONPrettyPrint(const UniValue& univalue)
{
    std::string ret = univalue.write(4);
    // Workaround for libunivalue pretty printer, which puts a space between commas and newlines
    size_t pos = 0;
    while ((pos = ret.find(" \n", pos)) != std::string::npos) {
        ret.replace(pos, 2, "\n");
        pos++;
    }
    return ret;
}
} // namespace

BOOST_AUTO_TEST_CASE(script_build)
{
    const KeyData keys;

    std::vector<TestBuilder> tests;

    tests.push_back(TestBuilder(CScript() << ToByteVector(keys.pubkey0) << OP_CHECKSIG,
                                "P2PK", 0
                               ).PushSig(keys.key0));
    tests.push_back(TestBuilder(CScript() << ToByteVector(keys.pubkey0) << OP_CHECKSIG,
                                "P2PK, bad sig", 0
                               ).PushSig(keys.key0).DamagePush(10).ScriptError(SCRIPT_ERR_EVAL_FALSE));

    tests.push_back(TestBuilder(CScript() << OP_DUP << OP_HASH160 << ToByteVector(keys.pubkey1C.GetID()) << OP_EQUALVERIFY << OP_CHECKSIG,
                                "P2PKH", 0
                               ).PushSig(keys.key1).Push(keys.pubkey1C));
    tests.push_back(TestBuilder(CScript() << OP_DUP << OP_HASH160 << ToByteVector(keys.pubkey2C.GetID()) << OP_EQUALVERIFY << OP_CHECKSIG,
                                "P2PKH, bad pubkey", 0
                               ).PushSig(keys.key2).Push(keys.pubkey2C).DamagePush(5).ScriptError(SCRIPT_ERR_EQUALVERIFY));

    tests.push_back(TestBuilder(CScript() << ToByteVector(keys.pubkey1) << OP_CHECKSIG,
                                "P2PK anyonecanpay", 0
                               ).PushSig(keys.key1, SIGHASH_ALL | SIGHASH_ANYONECANPAY));
    tests.push_back(TestBuilder(CScript() << ToByteVector(keys.pubkey1) << OP_CHECKSIG,
                                "P2PK anyonecanpay marked with normal hashtype", 0
                               ).PushSig(keys.key1, SIGHASH_ALL | SIGHASH_ANYONECANPAY).EditPush(70, "81", "01").ScriptError(SCRIPT_ERR_EVAL_FALSE));

    tests.push_back(TestBuilder(CScript() << ToByteVector(keys.pubkey0C) << OP_CHECKSIG,
                                "P2SH(P2PK)", SCRIPT_VERIFY_P2SH, true
                               ).PushSig(keys.key0).PushRedeem());
    tests.push_back(TestBuilder(CScript() << ToByteVector(keys.pubkey0C) << OP_CHECKSIG,
                                "P2SH(P2PK), bad redeemscript", SCRIPT_VERIFY_P2SH, true
                               ).PushSig(keys.key0).PushRedeem().DamagePush(10).ScriptError(SCRIPT_ERR_EVAL_FALSE));
    
    tests.push_back(TestBuilder(CScript() << OP_DUP << OP_HASH160 << ToByteVector(keys.pubkey0.GetID()) << OP_EQUALVERIFY << OP_CHECKSIG,
                                "P2SH(P2PKH)", SCRIPT_VERIFY_P2SH, true
                               ).PushSig(keys.key0).Push(keys.pubkey0).PushRedeem());
    tests.push_back(TestBuilder(CScript() << OP_DUP << OP_HASH160 << ToByteVector(keys.pubkey1.GetID()) << OP_EQUALVERIFY << OP_CHECKSIG,
                                "P2SH(P2PKH), bad sig but no VERIFY_P2SH", 0, true
                               ).PushSig(keys.key0).DamagePush(10).PushRedeem());
    tests.push_back(TestBuilder(CScript() << OP_DUP << OP_HASH160 << ToByteVector(keys.pubkey1.GetID()) << OP_EQUALVERIFY << OP_CHECKSIG,
                                "P2SH(P2PKH), bad sig", SCRIPT_VERIFY_P2SH, true
                               ).PushSig(keys.key0).DamagePush(10).PushRedeem().ScriptError(SCRIPT_ERR_EQUALVERIFY));

    tests.push_back(TestBuilder(CScript() << OP_3 << ToByteVector(keys.pubkey0C) << ToByteVector(keys.pubkey1C) << ToByteVector(keys.pubkey2C) << OP_3 << OP_CHECKMULTISIG,
                                "3-of-3", 0
                               ).Num(0).PushSig(keys.key0).PushSig(keys.key1).PushSig(keys.key2));
    tests.push_back(TestBuilder(CScript() << OP_3 << ToByteVector(keys.pubkey0C) << ToByteVector(keys.pubkey1C) << ToByteVector(keys.pubkey2C) << OP_3 << OP_CHECKMULTISIG,
                                "3-of-3, 2 sigs", 0
                               ).Num(0).PushSig(keys.key0).PushSig(keys.key1).Num(0).ScriptError(SCRIPT_ERR_EVAL_FALSE));

    tests.push_back(TestBuilder(CScript() << OP_2 << ToByteVector(keys.pubkey0C) << ToByteVector(keys.pubkey1C) << ToByteVector(keys.pubkey2C) << OP_3 << OP_CHECKMULTISIG,
                                "P2SH(2-of-3)", SCRIPT_VERIFY_P2SH, true
                               ).Num(0).PushSig(keys.key1).PushSig(keys.key2).PushRedeem());
    tests.push_back(TestBuilder(CScript() << OP_2 << ToByteVector(keys.pubkey0C) << ToByteVector(keys.pubkey1C) << ToByteVector(keys.pubkey2C) << OP_3 << OP_CHECKMULTISIG,
                                "P2SH(2-of-3), 1 sig", SCRIPT_VERIFY_P2SH, true
                               ).Num(0).PushSig(keys.key1).Num(0).PushRedeem().ScriptError(SCRIPT_ERR_EVAL_FALSE));

    tests.push_back(TestBuilder(CScript() << ToByteVector(keys.pubkey1C) << OP_CHECKSIG,
                                "P2PK with too much R padding but no DERSIG", 0
                               ).PushSig(keys.key1, SIGHASH_ALL, 31, 32).EditPush(1, "43021F", "44022000"));
    tests.push_back(TestBuilder(CScript() << ToByteVector(keys.pubkey1C) << OP_CHECKSIG,
                                "P2PK with too much R padding", SCRIPT_VERIFY_DERSIG
                               ).PushSig(keys.key1, SIGHASH_ALL, 31, 32).EditPush(1, "43021F", "44022000").ScriptError(SCRIPT_ERR_SIG_DER));
    tests.push_back(TestBuilder(CScript() << ToByteVector(keys.pubkey1C) << OP_CHECKSIG,
                                "P2PK with too much S padding but no DERSIG", 0
                               ).PushSig(keys.key1, SIGHASH_ALL).EditPush(1, "44", "45").EditPush(37, "20", "2100"));
    tests.push_back(TestBuilder(CScript() << ToByteVector(keys.pubkey1C) << OP_CHECKSIG,
                                "P2PK with too much S padding", SCRIPT_VERIFY_DERSIG
                               ).PushSig(keys.key1, SIGHASH_ALL).EditPush(1, "44", "45").EditPush(37, "20", "2100").ScriptError(SCRIPT_ERR_SIG_DER));
    tests.push_back(TestBuilder(CScript() << ToByteVector(keys.pubkey1C) << OP_CHECKSIG,
                                "P2PK with too little R padding but no DERSIG", 0
                               ).PushSig(keys.key1, SIGHASH_ALL, 33, 32).EditPush(1, "45022100", "440220"));
    tests.push_back(TestBuilder(CScript() << ToByteVector(keys.pubkey1C) << OP_CHECKSIG,
                                "P2PK with too little R padding", SCRIPT_VERIFY_DERSIG
                               ).PushSig(keys.key1, SIGHASH_ALL, 33, 32).EditPush(1, "45022100", "440220").ScriptError(SCRIPT_ERR_SIG_DER));
    tests.push_back(TestBuilder(CScript() << ToByteVector(keys.pubkey2C) << OP_CHECKSIG << OP_NOT,
                                "P2PK NOT with bad sig with too much R padding but no DERSIG", 0
                               ).PushSig(keys.key2, SIGHASH_ALL, 31, 32).EditPush(1, "43021F", "44022000").DamagePush(10));
    tests.push_back(TestBuilder(CScript() << ToByteVector(keys.pubkey2C) << OP_CHECKSIG << OP_NOT,
                                "P2PK NOT with bad sig with too much R padding", SCRIPT_VERIFY_DERSIG
                               ).PushSig(keys.key2, SIGHASH_ALL, 31, 32).EditPush(1, "43021F", "44022000").DamagePush(10).ScriptError(SCRIPT_ERR_SIG_DER));
    tests.push_back(TestBuilder(CScript() << ToByteVector(keys.pubkey2C) << OP_CHECKSIG << OP_NOT,
                                "P2PK NOT with too much R padding but no DERSIG", 0
                               ).PushSig(keys.key2, SIGHASH_ALL, 31, 32).EditPush(1, "43021F", "44022000").ScriptError(SCRIPT_ERR_EVAL_FALSE));
    tests.push_back(TestBuilder(CScript() << ToByteVector(keys.pubkey2C) << OP_CHECKSIG << OP_NOT,
                                "P2PK NOT with too much R padding", SCRIPT_VERIFY_DERSIG
                               ).PushSig(keys.key2, SIGHASH_ALL, 31, 32).EditPush(1, "43021F", "44022000").ScriptError(SCRIPT_ERR_SIG_DER));

    tests.push_back(TestBuilder(CScript() << ToByteVector(keys.pubkey1C) << OP_CHECKSIG,
                                "BIP66 example 1, without DERSIG", 0
                               ).PushSig(keys.key1, SIGHASH_ALL, 33, 32).EditPush(1, "45022100", "440220"));
    tests.push_back(TestBuilder(CScript() << ToByteVector(keys.pubkey1C) << OP_CHECKSIG,
                                "BIP66 example 1, with DERSIG", SCRIPT_VERIFY_DERSIG
                               ).PushSig(keys.key1, SIGHASH_ALL, 33, 32).EditPush(1, "45022100", "440220").ScriptError(SCRIPT_ERR_SIG_DER));
    tests.push_back(TestBuilder(CScript() << ToByteVector(keys.pubkey1C) << OP_CHECKSIG << OP_NOT,
                                "BIP66 example 2, without DERSIG", 0
                               ).PushSig(keys.key1, SIGHASH_ALL, 33, 32).EditPush(1, "45022100", "440220").ScriptError(SCRIPT_ERR_EVAL_FALSE));
    tests.push_back(TestBuilder(CScript() << ToByteVector(keys.pubkey1C) << OP_CHECKSIG << OP_NOT,
                                "BIP66 example 2, with DERSIG", SCRIPT_VERIFY_DERSIG
                               ).PushSig(keys.key1, SIGHASH_ALL, 33, 32).EditPush(1, "45022100", "440220").ScriptError(SCRIPT_ERR_SIG_DER));
    tests.push_back(TestBuilder(CScript() << ToByteVector(keys.pubkey1C) << OP_CHECKSIG,
                                "BIP66 example 3, without DERSIG", 0
                               ).Num(0).ScriptError(SCRIPT_ERR_EVAL_FALSE));
    tests.push_back(TestBuilder(CScript() << ToByteVector(keys.pubkey1C) << OP_CHECKSIG,
                                "BIP66 example 3, with DERSIG", SCRIPT_VERIFY_DERSIG
                               ).Num(0).ScriptError(SCRIPT_ERR_EVAL_FALSE));
    tests.push_back(TestBuilder(CScript() << ToByteVector(keys.pubkey1C) << OP_CHECKSIG << OP_NOT,
                                "BIP66 example 4, without DERSIG", 0
                               ).Num(0));
    tests.push_back(TestBuilder(CScript() << ToByteVector(keys.pubkey1C) << OP_CHECKSIG << OP_NOT,
                                "BIP66 example 4, with DERSIG", SCRIPT_VERIFY_DERSIG
                               ).Num(0));
    tests.push_back(TestBuilder(CScript() << ToByteVector(keys.pubkey1C) << OP_CHECKSIG,
                                "BIP66 example 5, without DERSIG", 0
                               ).Num(1).ScriptError(SCRIPT_ERR_EVAL_FALSE));
    tests.push_back(TestBuilder(CScript() << ToByteVector(keys.pubkey1C) << OP_CHECKSIG,
                                "BIP66 example 5, with DERSIG", SCRIPT_VERIFY_DERSIG
                               ).Num(1).ScriptError(SCRIPT_ERR_SIG_DER));
    tests.push_back(TestBuilder(CScript() << ToByteVector(keys.pubkey1C) << OP_CHECKSIG << OP_NOT,
                                "BIP66 example 6, without DERSIG", 0
                               ).Num(1));
    tests.push_back(TestBuilder(CScript() << ToByteVector(keys.pubkey1C) << OP_CHECKSIG << OP_NOT,
                                "BIP66 example 6, with DERSIG", SCRIPT_VERIFY_DERSIG
                               ).Num(1).ScriptError(SCRIPT_ERR_SIG_DER));
    tests.push_back(TestBuilder(CScript() << OP_2 << ToByteVector(keys.pubkey1C) << ToByteVector(keys.pubkey2C) << OP_2 << OP_CHECKMULTISIG,
                                "BIP66 example 7, without DERSIG", 0
                               ).Num(0).PushSig(keys.key1, SIGHASH_ALL, 33, 32).EditPush(1, "45022100", "440220").PushSig(keys.key2));
    tests.push_back(TestBuilder(CScript() << OP_2 << ToByteVector(keys.pubkey1C) << ToByteVector(keys.pubkey2C) << OP_2 << OP_CHECKMULTISIG,
                                "BIP66 example 7, with DERSIG", SCRIPT_VERIFY_DERSIG
                               ).Num(0).PushSig(keys.key1, SIGHASH_ALL, 33, 32).EditPush(1, "45022100", "440220").PushSig(keys.key2).ScriptError(SCRIPT_ERR_SIG_DER));
    tests.push_back(TestBuilder(CScript() << OP_2 << ToByteVector(keys.pubkey1C) << ToByteVector(keys.pubkey2C) << OP_2 << OP_CHECKMULTISIG << OP_NOT,
                                "BIP66 example 8, without DERSIG", 0
                               ).Num(0).PushSig(keys.key1, SIGHASH_ALL, 33, 32).EditPush(1, "45022100", "440220").PushSig(keys.key2).ScriptError(SCRIPT_ERR_EVAL_FALSE));
    tests.push_back(TestBuilder(CScript() << OP_2 << ToByteVector(keys.pubkey1C) << ToByteVector(keys.pubkey2C) << OP_2 << OP_CHECKMULTISIG << OP_NOT,
                                "BIP66 example 8, with DERSIG", SCRIPT_VERIFY_DERSIG
                               ).Num(0).PushSig(keys.key1, SIGHASH_ALL, 33, 32).EditPush(1, "45022100", "440220").PushSig(keys.key2).ScriptError(SCRIPT_ERR_SIG_DER));
    tests.push_back(TestBuilder(CScript() << OP_2 << ToByteVector(keys.pubkey1C) << ToByteVector(keys.pubkey2C) << OP_2 << OP_CHECKMULTISIG,
                                "BIP66 example 9, without DERSIG", 0
                               ).Num(0).Num(0).PushSig(keys.key2, SIGHASH_ALL, 33, 32).EditPush(1, "45022100", "440220").ScriptError(SCRIPT_ERR_EVAL_FALSE));
    tests.push_back(TestBuilder(CScript() << OP_2 << ToByteVector(keys.pubkey1C) << ToByteVector(keys.pubkey2C) << OP_2 << OP_CHECKMULTISIG,
                                "BIP66 example 9, with DERSIG", SCRIPT_VERIFY_DERSIG
                               ).Num(0).Num(0).PushSig(keys.key2, SIGHASH_ALL, 33, 32).EditPush(1, "45022100", "440220").ScriptError(SCRIPT_ERR_SIG_DER));
    tests.push_back(TestBuilder(CScript() << OP_2 << ToByteVector(keys.pubkey1C) << ToByteVector(keys.pubkey2C) << OP_2 << OP_CHECKMULTISIG << OP_NOT,
                                "BIP66 example 10, without DERSIG", 0
                               ).Num(0).Num(0).PushSig(keys.key2, SIGHASH_ALL, 33, 32).EditPush(1, "45022100", "440220"));
    tests.push_back(TestBuilder(CScript() << OP_2 << ToByteVector(keys.pubkey1C) << ToByteVector(keys.pubkey2C) << OP_2 << OP_CHECKMULTISIG << OP_NOT,
                                "BIP66 example 10, with DERSIG", SCRIPT_VERIFY_DERSIG
                               ).Num(0).Num(0).PushSig(keys.key2, SIGHASH_ALL, 33, 32).EditPush(1, "45022100", "440220").ScriptError(SCRIPT_ERR_SIG_DER));
    tests.push_back(TestBuilder(CScript() << OP_2 << ToByteVector(keys.pubkey1C) << ToByteVector(keys.pubkey2C) << OP_2 << OP_CHECKMULTISIG,
                                "BIP66 example 11, without DERSIG", 0
                               ).Num(0).PushSig(keys.key1, SIGHASH_ALL, 33, 32).EditPush(1, "45022100", "440220").Num(0).ScriptError(SCRIPT_ERR_EVAL_FALSE));
    tests.push_back(TestBuilder(CScript() << OP_2 << ToByteVector(keys.pubkey1C) << ToByteVector(keys.pubkey2C) << OP_2 << OP_CHECKMULTISIG,
                                "BIP66 example 11, with DERSIG", SCRIPT_VERIFY_DERSIG
                               ).Num(0).PushSig(keys.key1, SIGHASH_ALL, 33, 32).EditPush(1, "45022100", "440220").Num(0).ScriptError(SCRIPT_ERR_EVAL_FALSE));
    tests.push_back(TestBuilder(CScript() << OP_2 << ToByteVector(keys.pubkey1C) << ToByteVector(keys.pubkey2C) << OP_2 << OP_CHECKMULTISIG << OP_NOT,
                                "BIP66 example 12, without DERSIG", 0
                               ).Num(0).PushSig(keys.key1, SIGHASH_ALL, 33, 32).EditPush(1, "45022100", "440220").Num(0));
    tests.push_back(TestBuilder(CScript() << OP_2 << ToByteVector(keys.pubkey1C) << ToByteVector(keys.pubkey2C) << OP_2 << OP_CHECKMULTISIG << OP_NOT,
                                "BIP66 example 12, with DERSIG", SCRIPT_VERIFY_DERSIG
                               ).Num(0).PushSig(keys.key1, SIGHASH_ALL, 33, 32).EditPush(1, "45022100", "440220").Num(0));
    tests.push_back(TestBuilder(CScript() << ToByteVector(keys.pubkey2C) << OP_CHECKSIG,
                                "P2PK with multi-byte hashtype, without DERSIG", 0
                               ).PushSig(keys.key2, SIGHASH_ALL).EditPush(70, "01", "0101"));
    tests.push_back(TestBuilder(CScript() << ToByteVector(keys.pubkey2C) << OP_CHECKSIG,
                                "P2PK with multi-byte hashtype, with DERSIG", SCRIPT_VERIFY_DERSIG
                               ).PushSig(keys.key2, SIGHASH_ALL).EditPush(70, "01", "0101").ScriptError(SCRIPT_ERR_SIG_DER));

    tests.push_back(TestBuilder(CScript() << ToByteVector(keys.pubkey2C) << OP_CHECKSIG,
                                "P2PK with high S but no LOW_S", 0
                               ).PushSig(keys.key2, SIGHASH_ALL, 32, 33));
    tests.push_back(TestBuilder(CScript() << ToByteVector(keys.pubkey2C) << OP_CHECKSIG,
                                "P2PK with high S", SCRIPT_VERIFY_LOW_S
                               ).PushSig(keys.key2, SIGHASH_ALL, 32, 33).ScriptError(SCRIPT_ERR_SIG_HIGH_S));

    tests.push_back(TestBuilder(CScript() << ToByteVector(keys.pubkey0H) << OP_CHECKSIG,
                                "P2PK with hybrid pubkey but no STRICTENC", 0
                               ).PushSig(keys.key0, SIGHASH_ALL));
    tests.push_back(TestBuilder(CScript() << ToByteVector(keys.pubkey0H) << OP_CHECKSIG,
                                "P2PK with hybrid pubkey", SCRIPT_VERIFY_STRICTENC
                               ).PushSig(keys.key0, SIGHASH_ALL).ScriptError(SCRIPT_ERR_PUBKEYTYPE));
    tests.push_back(TestBuilder(CScript() << ToByteVector(keys.pubkey0H) << OP_CHECKSIG << OP_NOT,
                                "P2PK NOT with hybrid pubkey but no STRICTENC", 0
                               ).PushSig(keys.key0, SIGHASH_ALL).ScriptError(SCRIPT_ERR_EVAL_FALSE));
    tests.push_back(TestBuilder(CScript() << ToByteVector(keys.pubkey0H) << OP_CHECKSIG << OP_NOT,
                                "P2PK NOT with hybrid pubkey", SCRIPT_VERIFY_STRICTENC
                               ).PushSig(keys.key0, SIGHASH_ALL).ScriptError(SCRIPT_ERR_PUBKEYTYPE));
    tests.push_back(TestBuilder(CScript() << ToByteVector(keys.pubkey0H) << OP_CHECKSIG << OP_NOT,
                                "P2PK NOT with invalid hybrid pubkey but no STRICTENC", 0
                               ).PushSig(keys.key0, SIGHASH_ALL).DamagePush(10));
    tests.push_back(TestBuilder(CScript() << ToByteVector(keys.pubkey0H) << OP_CHECKSIG << OP_NOT,
                                "P2PK NOT with invalid hybrid pubkey", SCRIPT_VERIFY_STRICTENC
                               ).PushSig(keys.key0, SIGHASH_ALL).DamagePush(10).ScriptError(SCRIPT_ERR_PUBKEYTYPE));
    tests.push_back(TestBuilder(CScript() << OP_1 << ToByteVector(keys.pubkey0H) << ToByteVector(keys.pubkey1C) << OP_2 << OP_CHECKMULTISIG,
                                "1-of-2 with the second 1 hybrid pubkey and no STRICTENC", 0
                               ).Num(0).PushSig(keys.key1, SIGHASH_ALL));
    tests.push_back(TestBuilder(CScript() << OP_1 << ToByteVector(keys.pubkey0H) << ToByteVector(keys.pubkey1C) << OP_2 << OP_CHECKMULTISIG,
                                "1-of-2 with the second 1 hybrid pubkey", SCRIPT_VERIFY_STRICTENC
                               ).Num(0).PushSig(keys.key1, SIGHASH_ALL));
    tests.push_back(TestBuilder(CScript() << OP_1 << ToByteVector(keys.pubkey1C) << ToByteVector(keys.pubkey0H) << OP_2 << OP_CHECKMULTISIG,
                                "1-of-2 with the first 1 hybrid pubkey", SCRIPT_VERIFY_STRICTENC
                               ).Num(0).PushSig(keys.key1, SIGHASH_ALL).ScriptError(SCRIPT_ERR_PUBKEYTYPE));

    tests.push_back(TestBuilder(CScript() << ToByteVector(keys.pubkey1) << OP_CHECKSIG,
                                "P2PK with undefined hashtype but no STRICTENC", 0
                               ).PushSig(keys.key1, 5));
    tests.push_back(TestBuilder(CScript() << ToByteVector(keys.pubkey1) << OP_CHECKSIG,
                                "P2PK with undefined hashtype", SCRIPT_VERIFY_STRICTENC
                               ).PushSig(keys.key1, 5).ScriptError(SCRIPT_ERR_SIG_HASHTYPE));
    tests.push_back(TestBuilder(CScript() << ToByteVector(keys.pubkey1) << OP_CHECKSIG << OP_NOT,
                                "P2PK NOT with invalid sig and undefined hashtype but no STRICTENC", 0
                               ).PushSig(keys.key1, 5).DamagePush(10));
    tests.push_back(TestBuilder(CScript() << ToByteVector(keys.pubkey1) << OP_CHECKSIG << OP_NOT,
                                "P2PK NOT with invalid sig and undefined hashtype", SCRIPT_VERIFY_STRICTENC
                               ).PushSig(keys.key1, 5).DamagePush(10).ScriptError(SCRIPT_ERR_SIG_HASHTYPE));

    tests.push_back(TestBuilder(CScript() << OP_3 << ToByteVector(keys.pubkey0C) << ToByteVector(keys.pubkey1C) << ToByteVector(keys.pubkey2C) << OP_3 << OP_CHECKMULTISIG,
                                "3-of-3 with nonzero dummy but no NULLDUMMY", 0
                               ).Num(1).PushSig(keys.key0).PushSig(keys.key1).PushSig(keys.key2));
    tests.push_back(TestBuilder(CScript() << OP_3 << ToByteVector(keys.pubkey0C) << ToByteVector(keys.pubkey1C) << ToByteVector(keys.pubkey2C) << OP_3 << OP_CHECKMULTISIG,
                                "3-of-3 with nonzero dummy", SCRIPT_VERIFY_NULLDUMMY
                               ).Num(1).PushSig(keys.key0).PushSig(keys.key1).PushSig(keys.key2).ScriptError(SCRIPT_ERR_SIG_NULLDUMMY));
    tests.push_back(TestBuilder(CScript() << OP_3 << ToByteVector(keys.pubkey0C) << ToByteVector(keys.pubkey1C) << ToByteVector(keys.pubkey2C) << OP_3 << OP_CHECKMULTISIG << OP_NOT,
                                "3-of-3 NOT with invalid sig and nonzero dummy but no NULLDUMMY", 0
                               ).Num(1).PushSig(keys.key0).PushSig(keys.key1).PushSig(keys.key2).DamagePush(10));
    tests.push_back(TestBuilder(CScript() << OP_3 << ToByteVector(keys.pubkey0C) << ToByteVector(keys.pubkey1C) << ToByteVector(keys.pubkey2C) << OP_3 << OP_CHECKMULTISIG << OP_NOT,
                                "3-of-3 NOT with invalid sig with nonzero dummy", SCRIPT_VERIFY_NULLDUMMY
                               ).Num(1).PushSig(keys.key0).PushSig(keys.key1).PushSig(keys.key2).DamagePush(10).ScriptError(SCRIPT_ERR_SIG_NULLDUMMY));

    tests.push_back(TestBuilder(CScript() << OP_2 << ToByteVector(keys.pubkey1C) << ToByteVector(keys.pubkey1C) << OP_2 << OP_CHECKMULTISIG,
                                "2-of-2 with two identical keys and sigs pushed using OP_DUP but no SIGPUSHONLY", 0
                               ).Num(0).PushSig(keys.key1).Add(CScript() << OP_DUP));
    tests.push_back(TestBuilder(CScript() << OP_2 << ToByteVector(keys.pubkey1C) << ToByteVector(keys.pubkey1C) << OP_2 << OP_CHECKMULTISIG,
                                "2-of-2 with two identical keys and sigs pushed using OP_DUP", SCRIPT_VERIFY_SIGPUSHONLY
                               ).Num(0).PushSig(keys.key1).Add(CScript() << OP_DUP).ScriptError(SCRIPT_ERR_SIG_PUSHONLY));
    tests.push_back(TestBuilder(CScript() << ToByteVector(keys.pubkey2C) << OP_CHECKSIG,
                                "P2SH(P2PK) with non-push scriptSig but no P2SH or SIGPUSHONLY", 0, true
                               ).PushSig(keys.key2).Add(CScript() << OP_NOP8).PushRedeem());
    tests.push_back(TestBuilder(CScript() << ToByteVector(keys.pubkey2C) << OP_CHECKSIG,
                                "P2PK with non-push scriptSig but with P2SH validation", 0
                               ).PushSig(keys.key2).Add(CScript() << OP_NOP8));
    tests.push_back(TestBuilder(CScript() << ToByteVector(keys.pubkey2C) << OP_CHECKSIG,
                                "P2SH(P2PK) with non-push scriptSig but no SIGPUSHONLY", SCRIPT_VERIFY_P2SH, true
                               ).PushSig(keys.key2).Add(CScript() << OP_NOP8).PushRedeem().ScriptError(SCRIPT_ERR_SIG_PUSHONLY));
    tests.push_back(TestBuilder(CScript() << ToByteVector(keys.pubkey2C) << OP_CHECKSIG,
                                "P2SH(P2PK) with non-push scriptSig but not P2SH", SCRIPT_VERIFY_SIGPUSHONLY, true
                               ).PushSig(keys.key2).Add(CScript() << OP_NOP8).PushRedeem().ScriptError(SCRIPT_ERR_SIG_PUSHONLY));
    tests.push_back(TestBuilder(CScript() << OP_2 << ToByteVector(keys.pubkey1C) << ToByteVector(keys.pubkey1C) << OP_2 << OP_CHECKMULTISIG,
                                "2-of-2 with two identical keys and sigs pushed", SCRIPT_VERIFY_SIGPUSHONLY
                               ).Num(0).PushSig(keys.key1).PushSig(keys.key1));
    tests.push_back(TestBuilder(CScript() << ToByteVector(keys.pubkey0) << OP_CHECKSIG,
                                "P2PK with unnecessary input but no CLEANSTACK", SCRIPT_VERIFY_P2SH
                               ).Num(11).PushSig(keys.key0));
    tests.push_back(TestBuilder(CScript() << ToByteVector(keys.pubkey0) << OP_CHECKSIG,
                                "P2PK with unnecessary input", SCRIPT_VERIFY_CLEANSTACK | SCRIPT_VERIFY_P2SH
                               ).Num(11).PushSig(keys.key0).ScriptError(SCRIPT_ERR_CLEANSTACK));
    tests.push_back(TestBuilder(CScript() << ToByteVector(keys.pubkey0) << OP_CHECKSIG,
                                "P2SH with unnecessary input but no CLEANSTACK", SCRIPT_VERIFY_P2SH, true
                               ).Num(11).PushSig(keys.key0).PushRedeem());
    tests.push_back(TestBuilder(CScript() << ToByteVector(keys.pubkey0) << OP_CHECKSIG,
                                "P2SH with unnecessary input", SCRIPT_VERIFY_CLEANSTACK | SCRIPT_VERIFY_P2SH, true
                               ).Num(11).PushSig(keys.key0).PushRedeem().ScriptError(SCRIPT_ERR_CLEANSTACK));
    tests.push_back(TestBuilder(CScript() << ToByteVector(keys.pubkey0) << OP_CHECKSIG,
                                "P2SH with CLEANSTACK", SCRIPT_VERIFY_CLEANSTACK | SCRIPT_VERIFY_P2SH, true
                               ).PushSig(keys.key0).PushRedeem());


    std::set<std::string> tests_set;

    {
        UniValue json_tests = read_json(std::string(json_tests::script_tests, json_tests::script_tests + sizeof(json_tests::script_tests)));

        for (unsigned int idx = 0; idx < json_tests.size(); idx++) {
            const UniValue& tv = json_tests[idx];
            tests_set.insert(JSONPrettyPrint(tv.get_array()));
        }
    }

    std::string strGen;

    for (TestBuilder& test : tests) {
        test.Test();
        std::string str = JSONPrettyPrint(test.GetJSON());
#ifndef UPDATE_JSON_TESTS
        if (tests_set.count(str) == 0) {
            BOOST_CHECK_MESSAGE(false, "Missing auto script_valid test: " + test.GetComment());
        }
#endif
        strGen += str + ",\n";
    }

#ifdef UPDATE_JSON_TESTS
    FILE* file = fopen("script_tests.json.gen", "w");
    fputs(strGen.c_str(), file);
    fclose(file);
#endif
}

BOOST_AUTO_TEST_CASE(script_json_test)
{
    // Read tests from test/data/script_tests.json
    // Format is an array of arrays
    // Inner arrays are [ "scriptSig", "scriptPubKey", "flags", "expected_scripterror" ]
    // ... where scriptSig and scriptPubKey are stringified
    // scripts.
    UniValue tests = read_json(std::string(json_tests::script_tests, json_tests::script_tests + sizeof(json_tests::script_tests)));

    for (unsigned int idx = 0; idx < tests.size(); idx++) {
        UniValue test = tests[idx];
        std::string strTest = test.write();
        if (test.size() < 4) // Allow size > 3; extra stuff ignored (useful for comments)
        {
            if (test.size() != 1) {
                BOOST_ERROR("Bad test: " << strTest);
            }
            continue;
        }
        std::string scriptSigString = test[0].get_str();
        CScript scriptSig = ParseScript(scriptSigString);
        std::string scriptPubKeyString = test[1].get_str();
        CScript scriptPubKey = ParseScript(scriptPubKeyString);
        unsigned int scriptflags = ParseScriptFlags(test[2].get_str());
        int scriptError = ParseScriptError(test[3].get_str());

        DoTest(scriptPubKey, scriptSig, scriptflags, strTest, scriptError);
    }
}

BOOST_AUTO_TEST_CASE(script_PushData)
{
    // Check that PUSHDATA1, PUSHDATA2, and PUSHDATA4 create the same value on
    // the stack as the 1-75 opcodes do.
    static const unsigned char direct[] = { 1, 0x5a };
    static const unsigned char pushdata1[] = { OP_PUSHDATA1, 1, 0x5a };
    static const unsigned char pushdata2[] = { OP_PUSHDATA2, 1, 0, 0x5a };
    static const unsigned char pushdata4[] = { OP_PUSHDATA4, 1, 0, 0, 0, 0x5a };

    ScriptError err;
    std::vector<std::vector<unsigned char> > directStack;
    BOOST_CHECK(EvalScript(directStack, CScript(&direct[0], &direct[sizeof(direct)]), SCRIPT_VERIFY_P2SH, BaseSignatureChecker(), SIGVERSION_BASE, &err));
    BOOST_CHECK_MESSAGE(err == SCRIPT_ERR_OK, ScriptErrorString(err));

    std::vector<std::vector<unsigned char> > pushdata1Stack;
    BOOST_CHECK(EvalScript(pushdata1Stack, CScript(&pushdata1[0], &pushdata1[sizeof(pushdata1)]), SCRIPT_VERIFY_P2SH, BaseSignatureChecker(), SIGVERSION_BASE, &err));
    BOOST_CHECK(pushdata1Stack == directStack);
    BOOST_CHECK_MESSAGE(err == SCRIPT_ERR_OK, ScriptErrorString(err));

    std::vector<std::vector<unsigned char> > pushdata2Stack;
    BOOST_CHECK(EvalScript(pushdata2Stack, CScript(&pushdata2[0], &pushdata2[sizeof(pushdata2)]), SCRIPT_VERIFY_P2SH, BaseSignatureChecker(), SIGVERSION_BASE, &err));
    BOOST_CHECK(pushdata2Stack == directStack);
    BOOST_CHECK_MESSAGE(err == SCRIPT_ERR_OK, ScriptErrorString(err));

    std::vector<std::vector<unsigned char> > pushdata4Stack;
    BOOST_CHECK(EvalScript(pushdata4Stack, CScript(&pushdata4[0], &pushdata4[sizeof(pushdata4)]), SCRIPT_VERIFY_P2SH, BaseSignatureChecker(), SIGVERSION_BASE, &err));
    BOOST_CHECK(pushdata4Stack == directStack);
    BOOST_CHECK_MESSAGE(err == SCRIPT_ERR_OK, ScriptErrorString(err));
}

CScript
sign_multisig(CScript scriptPubKey, std::vector<CKey> keys, CTransaction transaction)
{
    uint256 hash = SignatureHash(scriptPubKey, transaction, 0, SIGHASH_ALL, 0, SIGVERSION_BASE);

    CScript result;
    //
    // NOTE: CHECKMULTISIG has an unfortunate bug; it requires
    // one extra item on the stack, before the signatures.
    // Putting OP_0 on the stack is the workaround;
    // fixing the bug would mean splitting the block chain (old
    // clients would not accept new CHECKMULTISIG transactions,
    // and vice-versa)
    //
    result << OP_0;
    for (const CKey &key : keys)
    {
        std::vector<unsigned char> vchSig;
        BOOST_CHECK(key.Sign(hash, vchSig));
        vchSig.push_back((unsigned char)SIGHASH_ALL);
        result << vchSig;
    }
    return result;
}
CScript
sign_multisig(CScript scriptPubKey, const CKey &key, CTransaction transaction)
{
    std::vector<CKey> keys;
    keys.push_back(key);
    return sign_multisig(scriptPubKey, keys, transaction);
}

BOOST_AUTO_TEST_CASE(script_CHECKMULTISIG12)
{
    ScriptError err;
    CKey key1, key2, key3;
    key1.MakeNewKey(true);
    key2.MakeNewKey(false);
    key3.MakeNewKey(true);

    CScript scriptPubKey12;
    scriptPubKey12 << OP_1 << ToByteVector(key1.GetPubKey()) << ToByteVector(key2.GetPubKey()) << OP_2 << OP_CHECKMULTISIG;

    CMutableTransaction txFrom12 = BuildCreditingTransaction(scriptPubKey12);
    CMutableTransaction txTo12 = BuildSpendingTransaction(CScript(), txFrom12);

    CScript goodsig1 = sign_multisig(scriptPubKey12, key1, txTo12);
    BOOST_CHECK(VerifyScript(goodsig1, scriptPubKey12, gFlags, MutableTransactionSignatureChecker(&txTo12, 0, txFrom12.vout[0].nValue), &err));
    BOOST_CHECK_MESSAGE(err == SCRIPT_ERR_OK, ScriptErrorString(err));
    txTo12.vout[0].nValue = 2;
    BOOST_CHECK(!VerifyScript(goodsig1, scriptPubKey12, gFlags, MutableTransactionSignatureChecker(&txTo12, 0, txFrom12.vout[0].nValue), &err));
    BOOST_CHECK_MESSAGE(err == SCRIPT_ERR_EVAL_FALSE, ScriptErrorString(err));

    CScript goodsig2 = sign_multisig(scriptPubKey12, key2, txTo12);
    BOOST_CHECK(VerifyScript(goodsig2, scriptPubKey12, gFlags, MutableTransactionSignatureChecker(&txTo12, 0, txFrom12.vout[0].nValue), &err));
    BOOST_CHECK_MESSAGE(err == SCRIPT_ERR_OK, ScriptErrorString(err));

    CScript badsig1 = sign_multisig(scriptPubKey12, key3, txTo12);
    BOOST_CHECK(!VerifyScript(badsig1, scriptPubKey12, gFlags, MutableTransactionSignatureChecker(&txTo12, 0, txFrom12.vout[0].nValue), &err));
    BOOST_CHECK_MESSAGE(err == SCRIPT_ERR_EVAL_FALSE, ScriptErrorString(err));
}

BOOST_AUTO_TEST_CASE(script_CHECKMULTISIG23)
{
    ScriptError err;
    CKey key1, key2, key3, key4;
    key1.MakeNewKey(true);
    key2.MakeNewKey(false);
    key3.MakeNewKey(true);
    key4.MakeNewKey(false);

    CScript scriptPubKey23;
    scriptPubKey23 << OP_2 << ToByteVector(key1.GetPubKey()) << ToByteVector(key2.GetPubKey()) << ToByteVector(key3.GetPubKey()) << OP_3 << OP_CHECKMULTISIG;

    CMutableTransaction txFrom23 = BuildCreditingTransaction(scriptPubKey23);
    CMutableTransaction txTo23 = BuildSpendingTransaction(CScript(), txFrom23);

    std::vector<CKey> keys;
    keys.push_back(key1); keys.push_back(key2);
    CScript goodsig1 = sign_multisig(scriptPubKey23, keys, txTo23);
    BOOST_CHECK(VerifyScript(goodsig1, scriptPubKey23, gFlags, MutableTransactionSignatureChecker(&txTo23, 0, txFrom23.vout[0].nValue), &err));
    BOOST_CHECK_MESSAGE(err == SCRIPT_ERR_OK, ScriptErrorString(err));

    keys.clear();
    keys.push_back(key1); keys.push_back(key3);
    CScript goodsig2 = sign_multisig(scriptPubKey23, keys, txTo23);
    BOOST_CHECK(VerifyScript(goodsig2, scriptPubKey23, gFlags, MutableTransactionSignatureChecker(&txTo23, 0, txFrom23.vout[0].nValue), &err));
    BOOST_CHECK_MESSAGE(err == SCRIPT_ERR_OK, ScriptErrorString(err));

    keys.clear();
    keys.push_back(key2); keys.push_back(key3);
    CScript goodsig3 = sign_multisig(scriptPubKey23, keys, txTo23);
    BOOST_CHECK(VerifyScript(goodsig3, scriptPubKey23, gFlags, MutableTransactionSignatureChecker(&txTo23, 0, txFrom23.vout[0].nValue), &err));
    BOOST_CHECK_MESSAGE(err == SCRIPT_ERR_OK, ScriptErrorString(err));

    keys.clear();
    keys.push_back(key2); keys.push_back(key2); // Can't re-use sig
    CScript badsig1 = sign_multisig(scriptPubKey23, keys, txTo23);
    BOOST_CHECK(!VerifyScript(badsig1, scriptPubKey23, gFlags, MutableTransactionSignatureChecker(&txTo23, 0, txFrom23.vout[0].nValue), &err));
    BOOST_CHECK_MESSAGE(err == SCRIPT_ERR_EVAL_FALSE, ScriptErrorString(err));

    keys.clear();
    keys.push_back(key2); keys.push_back(key1); // sigs must be in correct order
    CScript badsig2 = sign_multisig(scriptPubKey23, keys, txTo23);
    BOOST_CHECK(!VerifyScript(badsig2, scriptPubKey23, gFlags, MutableTransactionSignatureChecker(&txTo23, 0, txFrom23.vout[0].nValue), &err));
    BOOST_CHECK_MESSAGE(err == SCRIPT_ERR_EVAL_FALSE, ScriptErrorString(err));

    keys.clear();
    keys.push_back(key3); keys.push_back(key2); // sigs must be in correct order
    CScript badsig3 = sign_multisig(scriptPubKey23, keys, txTo23);
    BOOST_CHECK(!VerifyScript(badsig3, scriptPubKey23, gFlags, MutableTransactionSignatureChecker(&txTo23, 0, txFrom23.vout[0].nValue), &err));
    BOOST_CHECK_MESSAGE(err == SCRIPT_ERR_EVAL_FALSE, ScriptErrorString(err));

    keys.clear();
    keys.push_back(key4); keys.push_back(key2); // sigs must match pubkeys
    CScript badsig4 = sign_multisig(scriptPubKey23, keys, txTo23);
    BOOST_CHECK(!VerifyScript(badsig4, scriptPubKey23, gFlags, MutableTransactionSignatureChecker(&txTo23, 0, txFrom23.vout[0].nValue), &err));
    BOOST_CHECK_MESSAGE(err == SCRIPT_ERR_EVAL_FALSE, ScriptErrorString(err));

    keys.clear();
    keys.push_back(key1); keys.push_back(key4); // sigs must match pubkeys
    CScript badsig5 = sign_multisig(scriptPubKey23, keys, txTo23);
    BOOST_CHECK(!VerifyScript(badsig5, scriptPubKey23, gFlags, MutableTransactionSignatureChecker(&txTo23, 0, txFrom23.vout[0].nValue), &err));
    BOOST_CHECK_MESSAGE(err == SCRIPT_ERR_EVAL_FALSE, ScriptErrorString(err));

    keys.clear(); // Must have signatures
    CScript badsig6 = sign_multisig(scriptPubKey23, keys, txTo23);
    BOOST_CHECK(!VerifyScript(badsig6, scriptPubKey23, gFlags, MutableTransactionSignatureChecker(&txTo23, 0, txFrom23.vout[0].nValue), &err));
    BOOST_CHECK_MESSAGE(err == SCRIPT_ERR_INVALID_STACK_OPERATION, ScriptErrorString(err));
}

BOOST_AUTO_TEST_CASE(script_combineSigs)
{
    // Test the CombineSignatures function
    CAmount amount;
    CBasicKeyStore keystore;
    std::vector<CKey> keys;
    std::vector<CPubKey> pubkeys;
    for (int i = 0; i < 3; i++)
    {
        CKey key;
        key.MakeNewKey(i%2 == 1);
        keys.push_back(key);
        pubkeys.push_back(key.GetPubKey());
        keystore.AddKey(key);
    }

    CMutableTransaction txFrom = BuildCreditingTransaction(GetScriptForDestination(keys[0].GetPubKey().GetID()));
    CMutableTransaction txTo = BuildSpendingTransaction(CScript(), txFrom);
    CScript& scriptPubKey = txFrom.vout[0].scriptPubKey;
    CScript& scriptSig = txTo.vin[0].scriptSig;

    SignatureData empty;
    SignatureData combined = CombineSignatures(scriptPubKey, MutableTransactionSignatureChecker(&txTo, 0, amount), empty, empty);
    BOOST_CHECK(combined.scriptSig.empty());

    // Single signature case:
    SignSignature(keystore, txFrom, txTo, 0, SIGHASH_ALL); // changes scriptSig
    combined = CombineSignatures(scriptPubKey, MutableTransactionSignatureChecker(&txTo, 0, amount), SignatureData(scriptSig), empty);
    BOOST_CHECK(combined.scriptSig == scriptSig);
    combined = CombineSignatures(scriptPubKey, MutableTransactionSignatureChecker(&txTo, 0, amount), empty, SignatureData(scriptSig));
    BOOST_CHECK(combined.scriptSig == scriptSig);
    CScript scriptSigCopy = scriptSig;
    // Signing again will give a different, valid signature:
    SignSignature(keystore, txFrom, txTo, 0, SIGHASH_ALL);
    combined = CombineSignatures(scriptPubKey, MutableTransactionSignatureChecker(&txTo, 0, amount), SignatureData(scriptSigCopy), SignatureData(scriptSig));
    BOOST_CHECK(combined.scriptSig == scriptSigCopy || combined.scriptSig == scriptSig);

    // P2SH, single-signature case:
    CScript pkSingle; pkSingle << ToByteVector(keys[0].GetPubKey()) << OP_CHECKSIG;
    keystore.AddCScript(pkSingle);
    scriptPubKey = GetScriptForDestination(CScriptID(pkSingle));
    SignSignature(keystore, txFrom, txTo, 0, SIGHASH_ALL);
    combined = CombineSignatures(scriptPubKey, MutableTransactionSignatureChecker(&txTo, 0, amount), SignatureData(scriptSig), empty);
    BOOST_CHECK(combined.scriptSig == scriptSig);
    combined = CombineSignatures(scriptPubKey, MutableTransactionSignatureChecker(&txTo, 0, amount), empty, SignatureData(scriptSig));
    BOOST_CHECK(combined.scriptSig == scriptSig);
    scriptSigCopy = scriptSig;
    SignSignature(keystore, txFrom, txTo, 0, SIGHASH_ALL);
    combined = CombineSignatures(scriptPubKey, MutableTransactionSignatureChecker(&txTo, 0, amount), SignatureData(scriptSigCopy), SignatureData(scriptSig));
    BOOST_CHECK(combined.scriptSig == scriptSigCopy || combined.scriptSig == scriptSig);
    // dummy scriptSigCopy with placeholder, should always choose non-placeholder:
    scriptSigCopy = CScript() << OP_0 << std::vector<unsigned char>(pkSingle.begin(), pkSingle.end());
    combined = CombineSignatures(scriptPubKey, MutableTransactionSignatureChecker(&txTo, 0, amount), SignatureData(scriptSigCopy), SignatureData(scriptSig));
    BOOST_CHECK(combined.scriptSig == scriptSig);
    combined = CombineSignatures(scriptPubKey, MutableTransactionSignatureChecker(&txTo, 0, amount), SignatureData(scriptSig), SignatureData(scriptSigCopy));
    BOOST_CHECK(combined.scriptSig == scriptSig);

    // Hardest case:  Multisig 2-of-3
    scriptPubKey = GetScriptForMultisig(2, pubkeys);
    keystore.AddCScript(scriptPubKey);
    SignSignature(keystore, txFrom, txTo, 0, SIGHASH_ALL);
    combined = CombineSignatures(scriptPubKey, MutableTransactionSignatureChecker(&txTo, 0, amount), SignatureData(scriptSig), empty);
    BOOST_CHECK(combined.scriptSig == scriptSig);
    combined = CombineSignatures(scriptPubKey, MutableTransactionSignatureChecker(&txTo, 0, amount), empty, SignatureData(scriptSig));
    BOOST_CHECK(combined.scriptSig == scriptSig);

    // A couple of partially-signed versions:
    std::vector<unsigned char> sig1;
    uint256 hash1 = SignatureHash(scriptPubKey, txTo, 0, SIGHASH_ALL, 0, SIGVERSION_BASE);
    BOOST_CHECK(keys[0].Sign(hash1, sig1));
    sig1.push_back(SIGHASH_ALL);
    std::vector<unsigned char> sig2;
    uint256 hash2 = SignatureHash(scriptPubKey, txTo, 0, SIGHASH_NONE, 0, SIGVERSION_BASE);
    BOOST_CHECK(keys[1].Sign(hash2, sig2));
    sig2.push_back(SIGHASH_NONE);
    std::vector<unsigned char> sig3;
    uint256 hash3 = SignatureHash(scriptPubKey, txTo, 0, SIGHASH_SINGLE, 0, SIGVERSION_BASE);
    BOOST_CHECK(keys[2].Sign(hash3, sig3));
    sig3.push_back(SIGHASH_SINGLE);

    // Not fussy about order (or even existence) of placeholders or signatures:
    CScript partial1a = CScript() << OP_0 << sig1 << OP_0;
    CScript partial1b = CScript() << OP_0 << OP_0 << sig1;
    CScript partial2a = CScript() << OP_0 << sig2;
    CScript partial2b = CScript() << sig2 << OP_0;
    CScript partial3a = CScript() << sig3;
    CScript partial3b = CScript() << OP_0 << OP_0 << sig3;
    CScript partial3c = CScript() << OP_0 << sig3 << OP_0;
    CScript complete12 = CScript() << OP_0 << sig1 << sig2;
    CScript complete13 = CScript() << OP_0 << sig1 << sig3;
    CScript complete23 = CScript() << OP_0 << sig2 << sig3;

    combined = CombineSignatures(scriptPubKey, MutableTransactionSignatureChecker(&txTo, 0, amount), SignatureData(partial1a), SignatureData(partial1b));
    BOOST_CHECK(combined.scriptSig == partial1a);
    combined = CombineSignatures(scriptPubKey, MutableTransactionSignatureChecker(&txTo, 0, amount), SignatureData(partial1a), SignatureData(partial2a));
    BOOST_CHECK(combined.scriptSig == complete12);
    combined = CombineSignatures(scriptPubKey, MutableTransactionSignatureChecker(&txTo, 0, amount), SignatureData(partial2a), SignatureData(partial1a));
    BOOST_CHECK(combined.scriptSig == complete12);
    combined = CombineSignatures(scriptPubKey, MutableTransactionSignatureChecker(&txTo, 0, amount), SignatureData(partial1b), SignatureData(partial2b));
    BOOST_CHECK(combined.scriptSig == complete12);
    combined = CombineSignatures(scriptPubKey, MutableTransactionSignatureChecker(&txTo, 0, amount), SignatureData(partial3b), SignatureData(partial1b));
    BOOST_CHECK(combined.scriptSig == complete13);
    combined = CombineSignatures(scriptPubKey, MutableTransactionSignatureChecker(&txTo, 0, amount), SignatureData(partial2a), SignatureData(partial3a));
    BOOST_CHECK(combined.scriptSig == complete23);
    combined = CombineSignatures(scriptPubKey, MutableTransactionSignatureChecker(&txTo, 0, amount), SignatureData(partial3b), SignatureData(partial2b));
    BOOST_CHECK(combined.scriptSig == complete23);
    combined = CombineSignatures(scriptPubKey, MutableTransactionSignatureChecker(&txTo, 0, amount), SignatureData(partial3b), SignatureData(partial3a));
    BOOST_CHECK(combined.scriptSig == partial3c);
}

BOOST_AUTO_TEST_CASE(script_standard_push)
{
    ScriptError err;
    for (int i=0; i<67000; i++) {
        CScript script;
        script << i;
        BOOST_CHECK_MESSAGE(script.IsPushOnly(), "Number " << i << " is not pure push.");
        BOOST_CHECK_MESSAGE(VerifyScript(script, CScript() << OP_1, SCRIPT_VERIFY_MINIMALDATA, BaseSignatureChecker(), &err), "Number " << i << " push is not minimal data.");
        BOOST_CHECK_MESSAGE(err == SCRIPT_ERR_OK, ScriptErrorString(err));
    }

    for (unsigned int i=0; i<=MAX_SCRIPT_ELEMENT_SIZE; i++) {
        std::vector<unsigned char> data(i, '\111');
        CScript script;
        script << data;
        BOOST_CHECK_MESSAGE(script.IsPushOnly(), "Length " << i << " is not pure push.");
        BOOST_CHECK_MESSAGE(VerifyScript(script, CScript() << OP_1, SCRIPT_VERIFY_MINIMALDATA, BaseSignatureChecker(), &err), "Length " << i << " push is not minimal data.");
        BOOST_CHECK_MESSAGE(err == SCRIPT_ERR_OK, ScriptErrorString(err));
    }
}

BOOST_AUTO_TEST_CASE(script_IsPushOnly_on_invalid_scripts)
{
    // IsPushOnly returns false when given a script containing only pushes that
    // are invalid due to truncation. IsPushOnly() is consensus critical
    // because P2SH evaluation uses it, although this specific behavior should
    // not be consensus critical as the P2SH evaluation would fail first due to
    // the invalid push. Still, it doesn't hurt to test it explicitly.
    static const unsigned char direct[] = { 1 };
    BOOST_CHECK(!CScript(direct, direct+sizeof(direct)).IsPushOnly());
}

BOOST_AUTO_TEST_CASE(script_GetScriptAsm)
{
    BOOST_CHECK_EQUAL("OP_CHECKLOCKTIMEVERIFY", ScriptToAsmStr(CScript() << OP_NOP2, true));
    BOOST_CHECK_EQUAL("OP_CHECKLOCKTIMEVERIFY", ScriptToAsmStr(CScript() << OP_CHECKLOCKTIMEVERIFY, true));
    BOOST_CHECK_EQUAL("OP_CHECKLOCKTIMEVERIFY", ScriptToAsmStr(CScript() << OP_NOP2));
    BOOST_CHECK_EQUAL("OP_CHECKLOCKTIMEVERIFY", ScriptToAsmStr(CScript() << OP_CHECKLOCKTIMEVERIFY));

    std::string derSig("304502207fa7a6d1e0ee81132a269ad84e68d695483745cde8b541e3bf630749894e342a022100c1f7ab20e13e22fb95281a870f3dcf38d782e53023ee313d741ad0cfbc0c5090");
    std::string pubKey("03b0da749730dc9b4b1f4a14d6902877a92541f5368778853d9c4a0cb7802dcfb2");
    std::vector<unsigned char> vchPubKey = ToByteVector(ParseHex(pubKey));

    BOOST_CHECK_EQUAL(derSig + "00 " + pubKey, ScriptToAsmStr(CScript() << ToByteVector(ParseHex(derSig + "00")) << vchPubKey, true));
    BOOST_CHECK_EQUAL(derSig + "80 " + pubKey, ScriptToAsmStr(CScript() << ToByteVector(ParseHex(derSig + "80")) << vchPubKey, true));
    BOOST_CHECK_EQUAL(derSig + "[ALL] " + pubKey, ScriptToAsmStr(CScript() << ToByteVector(ParseHex(derSig + "01")) << vchPubKey, true));
    BOOST_CHECK_EQUAL(derSig + "[NONE] " + pubKey, ScriptToAsmStr(CScript() << ToByteVector(ParseHex(derSig + "02")) << vchPubKey, true));
    BOOST_CHECK_EQUAL(derSig + "[SINGLE] " + pubKey, ScriptToAsmStr(CScript() << ToByteVector(ParseHex(derSig + "03")) << vchPubKey, true));
    BOOST_CHECK_EQUAL(derSig + "[ALL|ANYONECANPAY] " + pubKey, ScriptToAsmStr(CScript() << ToByteVector(ParseHex(derSig + "81")) << vchPubKey, true));
    BOOST_CHECK_EQUAL(derSig + "[NONE|ANYONECANPAY] " + pubKey, ScriptToAsmStr(CScript() << ToByteVector(ParseHex(derSig + "82")) << vchPubKey, true));
    BOOST_CHECK_EQUAL(derSig + "[SINGLE|ANYONECANPAY] " + pubKey, ScriptToAsmStr(CScript() << ToByteVector(ParseHex(derSig + "83")) << vchPubKey, true));

    BOOST_CHECK_EQUAL(derSig + "00 " + pubKey, ScriptToAsmStr(CScript() << ToByteVector(ParseHex(derSig + "00")) << vchPubKey));
    BOOST_CHECK_EQUAL(derSig + "80 " + pubKey, ScriptToAsmStr(CScript() << ToByteVector(ParseHex(derSig + "80")) << vchPubKey));
    BOOST_CHECK_EQUAL(derSig + "01 " + pubKey, ScriptToAsmStr(CScript() << ToByteVector(ParseHex(derSig + "01")) << vchPubKey));
    BOOST_CHECK_EQUAL(derSig + "02 " + pubKey, ScriptToAsmStr(CScript() << ToByteVector(ParseHex(derSig + "02")) << vchPubKey));
    BOOST_CHECK_EQUAL(derSig + "03 " + pubKey, ScriptToAsmStr(CScript() << ToByteVector(ParseHex(derSig + "03")) << vchPubKey));
    BOOST_CHECK_EQUAL(derSig + "81 " + pubKey, ScriptToAsmStr(CScript() << ToByteVector(ParseHex(derSig + "81")) << vchPubKey));
    BOOST_CHECK_EQUAL(derSig + "82 " + pubKey, ScriptToAsmStr(CScript() << ToByteVector(ParseHex(derSig + "82")) << vchPubKey));
    BOOST_CHECK_EQUAL(derSig + "83 " + pubKey, ScriptToAsmStr(CScript() << ToByteVector(ParseHex(derSig + "83")) << vchPubKey));
}

static CScript
ScriptFromHex(const char* hex)
{
    std::vector<unsigned char> data = ParseHex(hex);
    return CScript(data.begin(), data.end());
}


BOOST_AUTO_TEST_CASE(script_FindAndDelete)
{
    // Exercise the FindAndDelete functionality
    CScript s;
    CScript d;
    CScript expect;

    s = CScript() << OP_1 << OP_2;
    d = CScript(); // delete nothing should be a no-op
    expect = s;
    BOOST_CHECK_EQUAL(s.FindAndDelete(d), 0);
    BOOST_CHECK(s == expect);

    s = CScript() << OP_1 << OP_2 << OP_3;
    d = CScript() << OP_2;
    expect = CScript() << OP_1 << OP_3;
    BOOST_CHECK_EQUAL(s.FindAndDelete(d), 1);
    BOOST_CHECK(s == expect);

    s = CScript() << OP_3 << OP_1 << OP_3 << OP_3 << OP_4 << OP_3;
    d = CScript() << OP_3;
    expect = CScript() << OP_1 << OP_4;
    BOOST_CHECK_EQUAL(s.FindAndDelete(d), 4);
    BOOST_CHECK(s == expect);

    s = ScriptFromHex("0302ff03"); // PUSH 0x02ff03 onto stack
    d = ScriptFromHex("0302ff03");
    expect = CScript();
    BOOST_CHECK_EQUAL(s.FindAndDelete(d), 1);
    BOOST_CHECK(s == expect);

    s = ScriptFromHex("0302ff030302ff03"); // PUSH 0x2ff03 PUSH 0x2ff03
    d = ScriptFromHex("0302ff03");
    expect = CScript();
    BOOST_CHECK_EQUAL(s.FindAndDelete(d), 2);
    BOOST_CHECK(s == expect);

    s = ScriptFromHex("0302ff030302ff03");
    d = ScriptFromHex("02");
    expect = s; // FindAndDelete matches entire opcodes
    BOOST_CHECK_EQUAL(s.FindAndDelete(d), 0);
    BOOST_CHECK(s == expect);

    s = ScriptFromHex("0302ff030302ff03");
    d = ScriptFromHex("ff");
    expect = s;
    BOOST_CHECK_EQUAL(s.FindAndDelete(d), 0);
    BOOST_CHECK(s == expect);

    // This is an odd edge case: strip of the push-three-bytes
    // prefix, leaving 02ff03 which is push-two-bytes:
    s = ScriptFromHex("0302ff030302ff03");
    d = ScriptFromHex("03");
    expect = CScript() << ParseHex("ff03") << ParseHex("ff03");
    BOOST_CHECK_EQUAL(s.FindAndDelete(d), 2);
    BOOST_CHECK(s == expect);

    // Byte sequence that spans multiple opcodes:
    s = ScriptFromHex("02feed5169"); // PUSH(0xfeed) OP_1 OP_VERIFY
    d = ScriptFromHex("feed51");
    expect = s;
    BOOST_CHECK_EQUAL(s.FindAndDelete(d), 0); // doesn't match 'inside' opcodes
    BOOST_CHECK(s == expect);

    s = ScriptFromHex("02feed5169"); // PUSH(0xfeed) OP_1 OP_VERIFY
    d = ScriptFromHex("02feed51");
    expect = ScriptFromHex("69");
    BOOST_CHECK_EQUAL(s.FindAndDelete(d), 1);
    BOOST_CHECK(s == expect);

    s = ScriptFromHex("516902feed5169");
    d = ScriptFromHex("feed51");
    expect = s;
    BOOST_CHECK_EQUAL(s.FindAndDelete(d), 0);
    BOOST_CHECK(s == expect);

    s = ScriptFromHex("516902feed5169");
    d = ScriptFromHex("02feed51");
    expect = ScriptFromHex("516969");
    BOOST_CHECK_EQUAL(s.FindAndDelete(d), 1);
    BOOST_CHECK(s == expect);

    s = CScript() << OP_0 << OP_0 << OP_1 << OP_1;
    d = CScript() << OP_0 << OP_1;
    expect = CScript() << OP_0 << OP_1; // FindAndDelete is single-pass
    BOOST_CHECK_EQUAL(s.FindAndDelete(d), 1);
    BOOST_CHECK(s == expect);

    s = CScript() << OP_0 << OP_0 << OP_1 << OP_0 << OP_1 << OP_1;
    d = CScript() << OP_0 << OP_1;
    expect = CScript() << OP_0 << OP_1; // FindAndDelete is single-pass
    BOOST_CHECK_EQUAL(s.FindAndDelete(d), 2);
    BOOST_CHECK(s == expect);

    // Another weird edge case:
    // End with invalid push (not enough data)...
    s = ScriptFromHex("0003feed");
    d = ScriptFromHex("03feed"); // ... can remove the invalid push
    expect = ScriptFromHex("00");
    BOOST_CHECK_EQUAL(s.FindAndDelete(d), 1);
    BOOST_CHECK(s == expect);

    s = ScriptFromHex("0003feed");
    d = ScriptFromHex("00");
    expect = ScriptFromHex("03feed");
    BOOST_CHECK_EQUAL(s.FindAndDelete(d), 1);
    BOOST_CHECK(s == expect);
}

BOOST_AUTO_TEST_SUITE_END()<|MERGE_RESOLUTION|>--- conflicted
+++ resolved
@@ -156,11 +156,7 @@
     stream << tx2;
     int libconsensus_flags = flags & sparksconsensus_SCRIPT_FLAGS_VERIFY_ALL;
     if (libconsensus_flags == flags) {
-<<<<<<< HEAD
-        BOOST_CHECK_MESSAGE(sparksconsensus_verify_script(scriptPubKey.data(), scriptPubKey.size(), (const unsigned char*)&stream[0], stream.size(), 0, libconsensus_flags, NULL) == expect,message);
-=======
-        BOOST_CHECK_MESSAGE(dashconsensus_verify_script(scriptPubKey.data(), scriptPubKey.size(), (const unsigned char*)&stream[0], stream.size(), 0, libconsensus_flags, nullptr) == expect,message);
->>>>>>> 351fbf65
+        BOOST_CHECK_MESSAGE(sparksconsensus_verify_script(scriptPubKey.data(), scriptPubKey.size(), (const unsigned char*)&stream[0], stream.size(), 0, libconsensus_flags, nullptr) == expect,message);
     }
 #endif
 }
