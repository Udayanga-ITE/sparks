// Copyright (c) 2014-2015 The Bitcoin Core developers
// Distributed under the MIT software license, see the accompanying
// file COPYING or http://www.opensource.org/licenses/mit-license.php.

#ifndef BITCOIN_COMPAT_ENDIAN_H
#define BITCOIN_COMPAT_ENDIAN_H

#if defined(HAVE_CONFIG_H)
<<<<<<< HEAD
#include <config/sparks-config.h>
=======
#include <config/bitcoin-config.h>
>>>>>>> 1f3f0e00
#endif

#include <compat/byteswap.h>

#include <stdint.h>

#if defined(HAVE_ENDIAN_H)
#include <endian.h>
#elif defined(HAVE_SYS_ENDIAN_H)
#include <sys/endian.h>
#endif

#ifndef HAVE_CONFIG_H
// While not technically a supported configuration, defaulting to defining these
// DECLs when we were compiled without autotools makes it easier for other build
// systems to build things like libdashconsensus for strange targets.
#ifdef htobe16
#define HAVE_DECL_HTOBE16 1
#endif
#ifdef htole16
#define HAVE_DECL_HTOLE16 1
#endif
#ifdef be16toh
#define HAVE_DECL_BE16TOH 1
#endif
#ifdef le16toh
#define HAVE_DECL_LE16TOH 1
#endif

#ifdef htobe32
#define HAVE_DECL_HTOBE32 1
#endif
#ifdef htole32
#define HAVE_DECL_HTOLE32 1
#endif
#ifdef be32toh
#define HAVE_DECL_BE32TOH 1
#endif
#ifdef le32toh
#define HAVE_DECL_LE32TOH 1
#endif

#ifdef htobe64
#define HAVE_DECL_HTOBE64 1
#endif
#ifdef htole64
#define HAVE_DECL_HTOLE64 1
#endif
#ifdef be64toh
#define HAVE_DECL_BE64TOH 1
#endif
#ifdef le64toh
#define HAVE_DECL_LE64TOH 1
#endif

#endif // HAVE_CONFIG_H

#if defined(WORDS_BIGENDIAN)

#if HAVE_DECL_HTOBE16 == 0
inline uint16_t htobe16(uint16_t host_16bits)
{
    return host_16bits;
}
#endif // HAVE_DECL_HTOBE16

#if HAVE_DECL_HTOLE16 == 0
inline uint16_t htole16(uint16_t host_16bits)
{
    return bswap_16(host_16bits);
}
#endif // HAVE_DECL_HTOLE16

#if HAVE_DECL_BE16TOH == 0
inline uint16_t be16toh(uint16_t big_endian_16bits)
{
    return big_endian_16bits;
}
#endif // HAVE_DECL_BE16TOH

#if HAVE_DECL_LE16TOH == 0
inline uint16_t le16toh(uint16_t little_endian_16bits)
{
    return bswap_16(little_endian_16bits);
}
#endif // HAVE_DECL_LE16TOH

#if HAVE_DECL_HTOBE32 == 0
inline uint32_t htobe32(uint32_t host_32bits)
{
    return host_32bits;
}
#endif // HAVE_DECL_HTOBE32

#if HAVE_DECL_HTOLE32 == 0
inline uint32_t htole32(uint32_t host_32bits)
{
    return bswap_32(host_32bits);
}
#endif // HAVE_DECL_HTOLE32

#if HAVE_DECL_BE32TOH == 0
inline uint32_t be32toh(uint32_t big_endian_32bits)
{
    return big_endian_32bits;
}
#endif // HAVE_DECL_BE32TOH

#if HAVE_DECL_LE32TOH == 0
inline uint32_t le32toh(uint32_t little_endian_32bits)
{
    return bswap_32(little_endian_32bits);
}
#endif // HAVE_DECL_LE32TOH

#if HAVE_DECL_HTOBE64 == 0
inline uint64_t htobe64(uint64_t host_64bits)
{
    return host_64bits;
}
#endif // HAVE_DECL_HTOBE64

#if HAVE_DECL_HTOLE64 == 0
inline uint64_t htole64(uint64_t host_64bits)
{
    return bswap_64(host_64bits);
}
#endif // HAVE_DECL_HTOLE64

#if HAVE_DECL_BE64TOH == 0
inline uint64_t be64toh(uint64_t big_endian_64bits)
{
    return big_endian_64bits;
}
#endif // HAVE_DECL_BE64TOH

#if HAVE_DECL_LE64TOH == 0
inline uint64_t le64toh(uint64_t little_endian_64bits)
{
    return bswap_64(little_endian_64bits);
}
#endif // HAVE_DECL_LE64TOH

#else // WORDS_BIGENDIAN

#if HAVE_DECL_HTOBE16 == 0
inline uint16_t htobe16(uint16_t host_16bits)
{
    return bswap_16(host_16bits);
}
#endif // HAVE_DECL_HTOBE16

#if HAVE_DECL_HTOLE16 == 0
inline uint16_t htole16(uint16_t host_16bits)
{
    return host_16bits;
}
#endif // HAVE_DECL_HTOLE16

#if HAVE_DECL_BE16TOH == 0
inline uint16_t be16toh(uint16_t big_endian_16bits)
{
    return bswap_16(big_endian_16bits);
}
#endif // HAVE_DECL_BE16TOH

#if HAVE_DECL_LE16TOH == 0
inline uint16_t le16toh(uint16_t little_endian_16bits)
{
    return little_endian_16bits;
}
#endif // HAVE_DECL_LE16TOH

#if HAVE_DECL_HTOBE32 == 0
inline uint32_t htobe32(uint32_t host_32bits)
{
    return bswap_32(host_32bits);
}
#endif // HAVE_DECL_HTOBE32

#if HAVE_DECL_HTOLE32 == 0
inline uint32_t htole32(uint32_t host_32bits)
{
    return host_32bits;
}
#endif // HAVE_DECL_HTOLE32

#if HAVE_DECL_BE32TOH == 0
inline uint32_t be32toh(uint32_t big_endian_32bits)
{
    return bswap_32(big_endian_32bits);
}
#endif // HAVE_DECL_BE32TOH

#if HAVE_DECL_LE32TOH == 0
inline uint32_t le32toh(uint32_t little_endian_32bits)
{
    return little_endian_32bits;
}
#endif // HAVE_DECL_LE32TOH

#if HAVE_DECL_HTOBE64 == 0
inline uint64_t htobe64(uint64_t host_64bits)
{
    return bswap_64(host_64bits);
}
#endif // HAVE_DECL_HTOBE64

#if HAVE_DECL_HTOLE64 == 0
inline uint64_t htole64(uint64_t host_64bits)
{
    return host_64bits;
}
#endif // HAVE_DECL_HTOLE64

#if HAVE_DECL_BE64TOH == 0
inline uint64_t be64toh(uint64_t big_endian_64bits)
{
    return bswap_64(big_endian_64bits);
}
#endif // HAVE_DECL_BE64TOH

#if HAVE_DECL_LE64TOH == 0
inline uint64_t le64toh(uint64_t little_endian_64bits)
{
    return little_endian_64bits;
}
#endif // HAVE_DECL_LE64TOH

#endif // WORDS_BIGENDIAN

#endif // BITCOIN_COMPAT_ENDIAN_H<|MERGE_RESOLUTION|>--- conflicted
+++ resolved
@@ -6,11 +6,8 @@
 #define BITCOIN_COMPAT_ENDIAN_H
 
 #if defined(HAVE_CONFIG_H)
-<<<<<<< HEAD
 #include <config/sparks-config.h>
-=======
 #include <config/bitcoin-config.h>
->>>>>>> 1f3f0e00
 #endif
 
 #include <compat/byteswap.h>
@@ -26,7 +23,7 @@
 #ifndef HAVE_CONFIG_H
 // While not technically a supported configuration, defaulting to defining these
 // DECLs when we were compiled without autotools makes it easier for other build
-// systems to build things like libdashconsensus for strange targets.
+// systems to build things like libsparksconsensus for strange targets.
 #ifdef htobe16
 #define HAVE_DECL_HTOBE16 1
 #endif
