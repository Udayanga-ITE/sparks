--- conflicted
+++ resolved
@@ -134,22 +134,9 @@
 // Setting the target to > than 945 MiB will make it likely we can respect the target.
 static const uint64_t MIN_DISK_SPACE_FOR_BLOCK_FILES = 945 * 1024 * 1024;
 
-<<<<<<< HEAD
 //! -mindatatxfee default
 static const CAmount DEFAULT_DATA_TRANSACTION_MINFEE = 1000000;
-struct BlockHasher
-{
-    // this used to call `GetCheapHash()` in uint256, which was later moved; the
-    // cheap hash function simply calls ReadLE64() however, so the end result is
-    // identical
-    size_t operator()(const uint256& hash) const { return ReadLE64(hash.begin()); }
-};
-
-extern CCriticalSection cs_main;
-extern CBlockPolicyEstimator feeEstimator;
-=======
 extern RecursiveMutex cs_main;
->>>>>>> 3b7deea3
 typedef std::unordered_map<uint256, CBlockIndex*, BlockHasher> BlockMap;
 typedef std::unordered_multimap<uint256, CBlockIndex*, BlockHasher> PrevBlockMap;
 extern Mutex g_best_block_mutex;
@@ -230,23 +217,15 @@
  * When pindex points to a genesis block GetBlockSubsidy() returns a pre-calculated value.
  * For other blocks it calls GetBlockSubsidyInner() using nBits and nHeight of a pindex->pprev block.
  */
-<<<<<<< HEAD
-bool ActivateBestChain(CValidationState& state, const CChainParams& chainparams, std::shared_ptr<const CBlock> pblock = std::shared_ptr<const CBlock>()) LOCKS_EXCLUDED(cs_main);
-
-double ConvertBitsToDouble(unsigned int nBits);
-CAmount GetBlockSubsidy(int nBits, int nHeight, const Consensus::Params& consensusParams, bool fSuperblockPartOnly = false);
+CAmount GetBlockSubsidyInner(int nPrevBits, int nPrevHeight, const Consensus::Params& consensusParams, bool fV20Active);
+CAmount GetSuperblockSubsidyInner(int nPrevBits, int nPrevHeight, const Consensus::Params& consensusParams, bool fV20Active);
+CAmount GetBlockSubsidy(const CBlockIndex* const pindex, const Consensus::Params& consensusParams);
 CAmount GetLegacySubsidy(int nPrevHeight, const Consensus::Params& consensusParams);
 CAmount GetRebornSubsidy(int nPrevHeight, const Consensus::Params& consensusParams);
 CAmount GetDecreasedSubsidy(int nPrevHeight, const Consensus::Params& consensusParams);
-CAmount GetMasternodePayment(int nHeight, CAmount blockValue, int nReallocActivationHeight = std::numeric_limits<int>::max() /* not activated */);
+CAmount GetMasternodePayment(int nHeight, CAmount blockValue, bool fV20Active);
 CAmount GetCorePayment(int nHeight, CAmount blockValue);
 
-=======
-CAmount GetBlockSubsidyInner(int nPrevBits, int nPrevHeight, const Consensus::Params& consensusParams, bool fV20Active);
-CAmount GetSuperblockSubsidyInner(int nPrevBits, int nPrevHeight, const Consensus::Params& consensusParams, bool fV20Active);
-CAmount GetBlockSubsidy(const CBlockIndex* const pindex, const Consensus::Params& consensusParams);
-CAmount GetMasternodePayment(int nHeight, CAmount blockValue, bool fV20Active);
->>>>>>> 3b7deea3
 
 /** Guess verification progress (as a fraction between 0.0=genesis and 1.0=current tip). */
 double GuessVerificationProgress(const ChainTxData& data, const CBlockIndex* pindex);
@@ -616,20 +595,12 @@
     //! Manages the UTXO set, which is a reflection of the contents of `m_chain`.
     std::unique_ptr<CoinsViews> m_coins_views;
 
-<<<<<<< HEAD
     //! Sparks
-    std::unique_ptr<llmq::CChainLocksHandler>& m_clhandler;
-    std::unique_ptr<llmq::CInstantSendManager>& m_isman;
-    std::unique_ptr<llmq::CQuorumBlockProcessor>& m_quorum_block_processor;
-    std::unique_ptr<CEvoDB>& m_evoDb;
-=======
-    //! Dash
     const std::unique_ptr<llmq::CChainLocksHandler>& m_clhandler;
     const std::unique_ptr<llmq::CInstantSendManager>& m_isman;
     const std::unique_ptr<llmq::CQuorumBlockProcessor>& m_quorum_block_processor;
     CMNHFManager& m_mnhfManager;
     CEvoDB& m_evoDb;
->>>>>>> 3b7deea3
 
 public:
     //! Reference to a BlockManager instance which itself is shared across all
