// Copyright (c) 2014-2017 The Dash Core developers
// Distributed under the MIT software license, see the accompanying
// file COPYING or http://www.opensource.org/licenses/mit-license.php.

#include "chainparams.h"
#include "dsnotificationinterface.h"
#include "instantx.h"
#include "governance.h"
#include "masternodeman.h"
#include "masternode-payments.h"
#include "masternode-sync.h"
#include "privatesend.h"
#ifdef ENABLE_WALLET
#include "privatesend-client.h"
#endif // ENABLE_WALLET

#include "evo/deterministicmns.h"

#include "llmq/quorums_dummydkg.h"

void CDSNotificationInterface::InitializeCurrentBlockTip()
{
    LOCK(cs_main);
    UpdatedBlockTip(chainActive.Tip(), NULL, IsInitialBlockDownload());
}

void CDSNotificationInterface::AcceptedBlockHeader(const CBlockIndex *pindexNew)
{
    masternodeSync.AcceptedBlockHeader(pindexNew);
}

void CDSNotificationInterface::NotifyHeaderTip(const CBlockIndex *pindexNew, bool fInitialDownload)
{
    masternodeSync.NotifyHeaderTip(pindexNew, fInitialDownload, connman);
}

void CDSNotificationInterface::UpdatedBlockTip(const CBlockIndex *pindexNew, const CBlockIndex *pindexFork, bool fInitialDownload)
{
    if (pindexNew == pindexFork) // blocks were disconnected without any new ones
        return;

    deterministicMNManager->UpdatedBlockTip(pindexNew);
    llmq::quorumDummyDKG->UpdatedBlockTip(pindexNew, fInitialDownload);

    masternodeSync.UpdatedBlockTip(pindexNew, fInitialDownload, connman);

    // Update global DIP0001 activation status
    fDIP0001ActiveAtTip = pindexNew->nHeight >= Params().GetConsensus().DIP0001Height;
<<<<<<< HEAD
    // update instantsend autolock activation flag (we reuse the DIP3 deployment)
    instantsend.isAutoLockBip9Active =
            (VersionBitsState(pindexNew, Params().GetConsensus(), Consensus::DEPLOYMENT_DIP0003, versionbitscache) == THRESHOLD_ACTIVE);
=======
    fGuardianActiveAtTip = pindexNew->nHeight >= Params().GetConsensus().GuardianHeight;
>>>>>>> cce03666

    if (fInitialDownload)
        return;

    if (fLiteMode)
        return;

    mnodeman.UpdatedBlockTip(pindexNew);
    CPrivateSend::UpdatedBlockTip(pindexNew);
#ifdef ENABLE_WALLET
    privateSendClient.UpdatedBlockTip(pindexNew);
#endif // ENABLE_WALLET
    instantsend.UpdatedBlockTip(pindexNew);
    mnpayments.UpdatedBlockTip(pindexNew, connman);
    governance.UpdatedBlockTip(pindexNew, connman);
}

void CDSNotificationInterface::SyncTransaction(const CTransaction &tx, const CBlockIndex *pindex, int posInBlock)
{
    instantsend.SyncTransaction(tx, pindex, posInBlock);
    CPrivateSend::SyncTransaction(tx, pindex, posInBlock);
}<|MERGE_RESOLUTION|>--- conflicted
+++ resolved
@@ -46,13 +46,10 @@
 
     // Update global DIP0001 activation status
     fDIP0001ActiveAtTip = pindexNew->nHeight >= Params().GetConsensus().DIP0001Height;
-<<<<<<< HEAD
     // update instantsend autolock activation flag (we reuse the DIP3 deployment)
     instantsend.isAutoLockBip9Active =
             (VersionBitsState(pindexNew, Params().GetConsensus(), Consensus::DEPLOYMENT_DIP0003, versionbitscache) == THRESHOLD_ACTIVE);
-=======
     fGuardianActiveAtTip = pindexNew->nHeight >= Params().GetConsensus().GuardianHeight;
->>>>>>> cce03666
 
     if (fInitialDownload)
         return;
