// Copyright (c) 2009-2010 Satoshi Nakamoto
// Copyright (c) 2009-2018 The Bitcoin Core developers
// Distributed under the MIT software license, see the accompanying
// file COPYING or http://www.opensource.org/licenses/mit-license.php.

#ifndef BITCOIN_INIT_H
#define BITCOIN_INIT_H

#include <context.h>

#include <memory>
#include <string>

class ArgsManager;
struct NodeContext;
namespace interfaces {
struct BlockAndHeaderTipInfo;
} // namespace interfaces
namespace boost {
class thread_group;
} // namespace boost

/** Interrupt threads */
void Interrupt(NodeContext& node);
void Shutdown(NodeContext& node);
//!Initialize the logging infrastructure
void InitLogging(const ArgsManager& args);
//!Parameter interaction: change current parameters depending on various rules
void InitParameterInteraction(ArgsManager& args);

/** Initialize Sparks Core: Basic context setup.
 *  @note This can be done before daemonization. Do not call Shutdown() if this function fails.
 *  @pre Parameters should be parsed and config file should be read.
 */
bool AppInitBasicSetup(const ArgsManager& args);
/**
 * Initialization: parameter interaction.
 * @note This can be done before daemonization. Do not call Shutdown() if this function fails.
 * @pre Parameters should be parsed and config file should be read, AppInitBasicSetup should have been called.
 */
bool AppInitParameterInteraction(const ArgsManager& args);
/**
 * Initialization sanity checks: ecc init, sanity checks, dir lock.
 * @note This can be done before daemonization. Do not call Shutdown() if this function fails.
 * @pre Parameters should be parsed and config file should be read, AppInitParameterInteraction should have been called.
 */
bool AppInitSanityChecks();
/**
 * Lock Sparks Core data directory.
 * @note This should only be done after daemonization. Do not call Shutdown() if this function fails.
 * @pre Parameters should be parsed and config file should be read, AppInitSanityChecks should have been called.
 */
bool AppInitLockDataDirectory();
/**
<<<<<<< HEAD
 * Sparks Core main initialization.
=======
 * Initialize node and wallet interface pointers. Has no prerequisites or side effects besides allocating memory.
 */
bool AppInitInterfaces(NodeContext& node);
/**
 * Dash Core main initialization.
>>>>>>> 1f3f0e00
 * @note This should only be done after daemonization. Call Shutdown() if this function fails.
 * @pre Parameters should be parsed and config file should be read, AppInitLockDataDirectory should have been called.
 */
bool AppInitMain(const CoreContext& context, NodeContext& node, interfaces::BlockAndHeaderTipInfo* tip_info = nullptr);
void PrepareShutdown(NodeContext& node);

/**
 * Register all arguments with the ArgsManager
 */
void SetupServerArgs(NodeContext& node);

/** Returns licensing information (for -version) */
std::string LicenseInfo();

#endif // BITCOIN_INIT_H<|MERGE_RESOLUTION|>--- conflicted
+++ resolved
@@ -52,15 +52,11 @@
  */
 bool AppInitLockDataDirectory();
 /**
-<<<<<<< HEAD
- * Sparks Core main initialization.
-=======
  * Initialize node and wallet interface pointers. Has no prerequisites or side effects besides allocating memory.
  */
 bool AppInitInterfaces(NodeContext& node);
 /**
- * Dash Core main initialization.
->>>>>>> 1f3f0e00
+ * Sparks Core main initialization.
  * @note This should only be done after daemonization. Call Shutdown() if this function fails.
  * @pre Parameters should be parsed and config file should be read, AppInitLockDataDirectory should have been called.
  */
