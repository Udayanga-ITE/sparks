// Copyright (c) 2014-2019 The Dash Core developers
// Distributed under the MIT/X11 software license, see the accompanying
// file COPYING or http://www.opensource.org/licenses/mit-license.php.

#ifndef SPORK_H
#define SPORK_H

#include <hash.h>
#include <net.h>
#include <utilstrencodings.h>
#include <key.h>

#include <unordered_map>
#include <unordered_set>

class CSporkMessage;
class CSporkManager;

/*
    Don't ever reuse these IDs for other sporks
    - This would result in old clients getting confused about which spork is for what
*/
enum SporkId : int32_t {
    SPORK_2_INSTANTSEND_ENABLED                            = 10001,
    SPORK_3_INSTANTSEND_BLOCK_FILTERING                    = 10002,
    SPORK_9_SUPERBLOCKS_ENABLED                            = 10008,
<<<<<<< HEAD
    SPORK_16_DETERMINISTIC_MNS_ENABLED                     = 10015,
    SPORK_17_INSTANTSEND_AUTOLOCKS                         = 10016,
    SPORK_18_QUORUM_DKG_ENABLED                            = 10017,
=======
    SPORK_17_QUORUM_DKG_ENABLED                            = 10016,
>>>>>>> 43d2973a
    SPORK_19_CHAINLOCKS_ENABLED                            = 10018,
    SPORK_21_QUORUM_ALL_CONNECTED                          = 10020,
    SPORK_22_PS_MORE_PARTICIPANTS                          = 10021,

    SPORK_INVALID                                          = -1,
};
template<> struct is_serializable_enum<SporkId> : std::true_type {};

namespace std
{
    template<> struct hash<SporkId>
    {
        std::size_t operator()(SporkId const& id) const noexcept
        {
            return std::hash<int>{}(id);
        }
    };
}

struct CSporkDef
{
    SporkId sporkId{SPORK_INVALID};
    int64_t defaultValue{0};
    std::string name;
};

extern std::vector<CSporkDef> sporkDefs;
extern CSporkManager sporkManager;

/**
 * Sporks are network parameters used primarily to prevent forking and turn
 * on/off certain features. They are a soft consensus mechanism.
 *
 * We use 2 main classes to manage the spork system.
 *
 * SporkMessages - low-level constructs which contain the sporkID, value,
 *                 signature and a signature timestamp
 * SporkManager  - a higher-level construct which manages the naming, use of
 *                 sporks, signatures and verification, and which sporks are active according
 *                 to this node
 */

/**
 * CSporkMessage is a low-level class used to encapsulate Spork messages and
 * serialize them for transmission to other peers. This includes the internal
 * spork ID, value, spork signature and timestamp for the signature.
 */
class CSporkMessage
{
private:
    std::vector<unsigned char> vchSig;

public:
    SporkId nSporkID;
    int64_t nValue;
    int64_t nTimeSigned;

    CSporkMessage(SporkId nSporkID, int64_t nValue, int64_t nTimeSigned) :
        nSporkID(nSporkID),
        nValue(nValue),
        nTimeSigned(nTimeSigned)
        {}

    CSporkMessage() :
        nSporkID((SporkId)0),
        nValue(0),
        nTimeSigned(0)
        {}


    ADD_SERIALIZE_METHODS;

    template <typename Stream, typename Operation>
    inline void SerializationOp(Stream& s, Operation ser_action) {
        READWRITE(nSporkID);
        READWRITE(nValue);
        READWRITE(nTimeSigned);
        READWRITE(vchSig);
    }

    /**
     * GetHash returns the double-sha256 hash of the serialized spork message.
     */
    uint256 GetHash() const;

    /**
     * GetSignatureHash returns the hash of the serialized spork message
     * without the signature included. The intent of this method is to get the
     * hash to be signed.
     */
    uint256 GetSignatureHash() const;

    /**
     * Sign will sign the spork message with the given key.
     */
    bool Sign(const CKey& key);

    /**
     * CheckSignature will ensure the spork signature matches the provided public
     * key hash.
     */
    bool CheckSignature(const CKeyID& pubKeyId) const;

    /**
     * GetSignerKeyID is used to recover the spork address of the key used to
     * sign this spork message.
     *
     * This method was introduced along with the multi-signer sporks feature,
     * in order to identify which spork key signed this message.
     */
    bool GetSignerKeyID(CKeyID& retKeyidSporkSigner);

    /**
     * Relay is used to send this spork message to other peers.
     */
    void Relay(CConnman& connman);
};

/**
 * CSporkManager is a higher-level class which manages the node's spork
 * messages, rules for which sporks should be considered active/inactive, and
 * processing for certain sporks (e.g. spork 12).
 */
class CSporkManager
{
private:
    static const std::string SERIALIZATION_VERSION_STRING;

    std::unordered_map<SporkId, CSporkDef*> sporkDefsById;
    std::unordered_map<std::string, CSporkDef*> sporkDefsByName;

    mutable CCriticalSection cs;
    std::unordered_map<uint256, CSporkMessage> mapSporksByHash;
    std::unordered_map<SporkId, std::map<CKeyID, CSporkMessage> > mapSporksActive;

    std::set<CKeyID> setSporkPubKeyIDs;
    int nMinSporkKeys;
    CKey sporkPrivKey;

    /**
     * SporkValueIsActive is used to get the value agreed upon by the majority
     * of signed spork messages for a given Spork ID.
     */
    bool SporkValueIsActive(SporkId nSporkID, int64_t& nActiveValueRet) const;

public:

    CSporkManager();

    ADD_SERIALIZE_METHODS;

    template <typename Stream, typename Operation>
    inline void SerializationOp(Stream& s, Operation ser_action) {
        std::string strVersion;
        if(ser_action.ForRead()) {
            READWRITE(strVersion);
            if (strVersion != SERIALIZATION_VERSION_STRING) {
                return;
            }
        } else {
            strVersion = SERIALIZATION_VERSION_STRING;
            READWRITE(strVersion);
        }
        // we don't serialize pubkey ids because pubkeys should be
        // hardcoded or be setted with cmdline or options, should
        // not reuse pubkeys from previous sparksd run
        READWRITE(mapSporksByHash);
        READWRITE(mapSporksActive);
        // we don't serialize private key to prevent its leakage
    }

    /**
     * Clear is used to clear all in-memory active spork messages. Since spork
     * public and private keys are set in init.cpp, we do not clear them here.
     *
     * This method was introduced along with the spork cache.
     */
    void Clear();

    /**
     * CheckAndRemove is defined to fulfill an interface as part of the on-disk
     * cache used to cache sporks between runs. If sporks that are restored
     * from cache do not have valid signatures when compared against the
     * current spork private keys, they are removed from in-memory storage.
     *
     * This method was introduced along with the spork cache.
     */
    void CheckAndRemove();

    /**
     * ProcessSpork is used to handle the 'getsporks' and 'spork' p2p messages.
     *
     * For 'getsporks', it sends active sporks to the requesting peer. For 'spork',
     * it validates the spork and adds it to the internal spork storage and
     * performs any necessary processing.
     */
    void ProcessSpork(CNode* pfrom, const std::string& strCommand, CDataStream& vRecv, CConnman& connman);

    /**
     * UpdateSpork is used by the spork RPC command to set a new spork value, sign
     * and broadcast the spork message.
     */
    bool UpdateSpork(SporkId nSporkID, int64_t nValue, CConnman& connman);

    /**
     * IsSporkActive returns a bool for time-based sporks, and should be used
     * to determine whether the spork can be considered active or not.
     *
     * For value-based sporks such as SPORK_5_INSTANTSEND_MAX_VALUE, the spork
     * value should not be considered a timestamp, but an integer value
     * instead, and therefore this method doesn't make sense and should not be
     * used.
     */
    bool IsSporkActive(SporkId nSporkID);

    /**
     * GetSporkValue returns the spork value given a Spork ID. If no active spork
     * message has yet been received by the node, it returns the default value.
     */
    int64_t GetSporkValue(SporkId nSporkID);

    /**
     * GetSporkIDByName returns the internal Spork ID given the spork name.
     */
    SporkId GetSporkIDByName(const std::string& strName);

    /**
     * GetSporkNameByID returns the spork name as a string, given a Spork ID.
     */
    std::string GetSporkNameByID(SporkId nSporkID);

    /**
     * GetSporkByHash returns a spork message given a hash of the spork message.
     *
     * This is used when a requesting peer sends a MSG_SPORK inventory message with
     * the hash, to quickly lookup and return the full spork message. We maintain a
     * hash-based index of sporks for this reason, and this function is the access
     * point into that index.
     */
    bool GetSporkByHash(const uint256& hash, CSporkMessage &sporkRet);

    /**
     * SetSporkAddress is used to set a public key ID which will be used to
     * verify spork signatures.
     *
     * This can be called multiple times to add multiple keys to the set of
     * valid spork signers.
     */
    bool SetSporkAddress(const std::string& strAddress);

    /**
     * SetMinSporkKeys is used to set the required spork signer threshold, for
     * a spork to be considered active.
     *
     * This value must be at least a majority of the total number of spork
     * keys, and for obvious resons cannot be larger than that number.
     */
    bool SetMinSporkKeys(int minSporkKeys);

    /**
     * SetPrivKey is used to set a spork key to enable setting / signing of
     * spork values.
     *
     * This will return false if the private key does not match any spork
     * address in the set of valid spork signers (see SetSporkAddress).
     */
    bool SetPrivKey(const std::string& strPrivKey);

    /**
     * ToString returns the string representation of the SporkManager.
     */
    std::string ToString() const;
};

#endif<|MERGE_RESOLUTION|>--- conflicted
+++ resolved
@@ -24,13 +24,7 @@
     SPORK_2_INSTANTSEND_ENABLED                            = 10001,
     SPORK_3_INSTANTSEND_BLOCK_FILTERING                    = 10002,
     SPORK_9_SUPERBLOCKS_ENABLED                            = 10008,
-<<<<<<< HEAD
-    SPORK_16_DETERMINISTIC_MNS_ENABLED                     = 10015,
-    SPORK_17_INSTANTSEND_AUTOLOCKS                         = 10016,
     SPORK_18_QUORUM_DKG_ENABLED                            = 10017,
-=======
-    SPORK_17_QUORUM_DKG_ENABLED                            = 10016,
->>>>>>> 43d2973a
     SPORK_19_CHAINLOCKS_ENABLED                            = 10018,
     SPORK_21_QUORUM_ALL_CONNECTED                          = 10020,
     SPORK_22_PS_MORE_PARTICIPANTS                          = 10021,
