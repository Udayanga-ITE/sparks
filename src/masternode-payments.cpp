--- conflicted
+++ resolved
@@ -85,16 +85,14 @@
     const Consensus::Params& consensusParams = Params().GetConsensus();
     bool isBlockRewardValueMet = (block.vtx[0]->GetValueOut() <= blockReward);
 
-<<<<<<< HEAD
     strErrorRet = "";
 
-    if (nBlockHeight < consensusParams.nBudgetPaymentsStartBlock) {
-        // old budget system is not activated yet, just make sure we do not exceed the regular block reward
-=======
+    bool isBlockRewardValueMet = (block.vtx[0]->GetValueOut() <= blockReward);
+    if(fDebug) LogPrintf("block.vtx[0]->GetValueOut() %lld <= blockReward %lld\n", block.vtx[0]->GetValueOut(), blockReward);
+
     const Consensus::Params& consensusParams = Params().GetConsensus();
 
     if(nBlockHeight < consensusParams.nSuperblockStartBlock || (nBlockHeight >= consensusParams.nSuperblockStartBlock && !sporkManager.IsSporkActive(SPORK_9_SUPERBLOCKS_ENABLED))) {
->>>>>>> cce03666
         if(!isBlockRewardValueMet) {
             strErrorRet = strprintf("coinbase pays too much at height %d (actual=%d vs limit=%d), exceeded block reward, old budgets are not activated yet",
                                     nBlockHeight, block.vtx[0]->GetValueOut(), blockReward);
@@ -175,11 +173,7 @@
 {
     if(!masternodeSync.IsSynced() || fLiteMode) {
         //there is no budget data to use to check anything, let's just accept the longest chain
-<<<<<<< HEAD
-        if(fDebug) LogPrintf("%s -- WARNING: Not enough data, skipping block payee checks\n", __func__);
-=======
         LogPrintf("IsBlockPayeeValid -- WARNING: Not enough data, skipping block payee checks\n");
->>>>>>> cce03666
         return true;
     }
 
@@ -192,11 +186,7 @@
         // NOTE: old budget system is disabled since 12.1 and we should never enter this branch
         // anymore when sync is finished (on mainnet). We have no old budget data but these blocks
         // have tons of confirmations and can be safely accepted without payee verification
-<<<<<<< HEAD
-        LogPrint("gobject", "%s -- WARNING: Client synced but old budget system is disabled, accepting any payee\n", __func__);
-=======
         LogPrintf("IsBlockPayeeValid -- WARNING: Client synced but old budget system is disabled, accepting any payee\n");
->>>>>>> cce03666
         return true;
     }
 
@@ -206,8 +196,7 @@
     if(sporkManager.IsSporkActive(SPORK_9_SUPERBLOCKS_ENABLED)) {
         if(CSuperblockManager::IsSuperblockTriggered(nBlockHeight)) {
             if(CSuperblockManager::IsValid(txNew, nBlockHeight, blockReward)) {
-<<<<<<< HEAD
-                LogPrint("gobject", "%s -- Valid superblock at height %d: %s", __func__, nBlockHeight, txNew.ToString());
+                LogPrintf("IsBlockPayeeValid -- Valid superblock at height %d: %s", nBlockHeight, txNew.ToString());
                 // only allow superblock and masternode payments in the same block after spork15 activation
                 if (!deterministicMNManager->IsDeterministicMNsSporkActive(nBlockHeight))
                     return true;
@@ -218,35 +207,16 @@
                 return false;
             }
         } else {
-            LogPrint("gobject", "%s -- No triggered superblock detected at height %d\n", __func__, nBlockHeight);
-        }
-    } else {
-        // should NOT allow superblocks at all, when superblocks are disabled
-        LogPrint("gobject", "%s -- Superblocks are disabled, no superblocks allowed\n", __func__);
-    }
-
-    // If this isn't a superblock or spork15 is activated, check for correct masternode payment
-    if(mnpayments.IsTransactionValid(txNew, nBlockHeight, blockReward)) {
-        LogPrint("mnpayments", "%s -- Valid masternode payment at height %d: %s", __func__, nBlockHeight, txNew.ToString());
-=======
-                LogPrintf("IsBlockPayeeValid -- Valid superblock at height %d: %s", nBlockHeight, txNew.ToString());
-                return true;
-            }
-            LogPrintf("IsBlockPayeeValid -- ERROR: Invalid superblock detected at height %d: %s", nBlockHeight, txNew.ToString());
-            // should NOT allow such superblocks, when superblocks are enabled
-            return false;
-        }
-        // continue validation, should pay MN
-        LogPrintf("IsBlockPayeeValid -- No triggered superblock detected at height %d\n", nBlockHeight);
+            LogPrintf("IsBlockPayeeValid -- No triggered superblock detected at height %d\n", nBlockHeight);
+        }
     } else {
         // should NOT allow superblocks at all, when superblocks are disabled
         LogPrintf("IsBlockPayeeValid -- Superblocks are disabled, no superblocks allowed\n");
     }
 
-    // IF THIS ISN'T A SUPERBLOCK OR SUPERBLOCK IS INVALID, IT SHOULD PAY A MASTERNODE DIRECTLY
-    if(mnpayments.IsTransactionValid(txNew, nBlockHeight)) {
-        LogPrintf("IsBlockPayeeValid -- Valid masternode payment at height %d: %s", nBlockHeight, txNew.ToString());
->>>>>>> cce03666
+    // If this isn't a superblock or spork15 is activated, check for correct masternode payment
+    if(mnpayments.IsTransactionValid(txNew, nBlockHeight, blockReward)) {
+        LogPrintf("mnpayments", "%s -- Valid masternode payment at height %d: %s", __func__, nBlockHeight, txNew.ToString());
         return true;
     }
 
@@ -439,14 +409,10 @@
 
 void CMasternodePayments::ProcessMessage(CNode* pfrom, const std::string& strCommand, CDataStream& vRecv, CConnman& connman)
 {
-<<<<<<< HEAD
     if (deterministicMNManager->IsDeterministicMNsSporkActive())
         return;
 
     if(fLiteMode) return; // disable all Dash specific functionality
-=======
-    if(fLiteMode) return; // disable all Sparks specific functionality
->>>>>>> cce03666
 
     if (strCommand == NetMsgType::MASTERNODEPAYMENTSYNC) { //Masternode Payments Request Sync
 
@@ -831,11 +797,7 @@
         }
     }
 
-<<<<<<< HEAD
-    LogPrintf("CMasternodeBlockPayees::%s -- ERROR: Missing required payment, possible payees: '%s', amount: %f DASH\n", __func__, strPayeesPossible, (float)nMasternodePayment/COIN);
-=======
-    LogPrintf("CMasternodeBlockPayees::IsTransactionValid -- ERROR: Missing required payment, possible payees: '%s', amount: %f SPARKS\n", strPayeesPossible, (float)nMasternodePayment/COIN);
->>>>>>> cce03666
+    LogPrintf("CMasternodeBlockPayees::%s -- ERROR: Missing required payment, possible payees: '%s', amount: %f SPARKS\n", __func__, strPayeesPossible, (float)nMasternodePayment/COIN);
     return false;
 }
 
@@ -1024,13 +986,8 @@
     int nCount = 0, nGuardiansCount = 0;
     masternode_info_t mnInfo;
 
-<<<<<<< HEAD
-    if (!mnodeman.GetNextMasternodeInQueueForPayment(nBlockHeight, true, nCount, mnInfo)) {
-        LogPrintf("CMasternodePayments::%s -- ERROR: Failed to find masternode to pay\n", __func__);
-=======
     if (!mnodeman.GetNextMasternodeInQueueForPayment(nBlockHeight, true, nCount, nGuardiansCount, mnInfo)) {
         LogPrintf("CMasternodePayments::ProcessBlock -- ERROR: Failed to find masternode to pay\n");
->>>>>>> cce03666
         return false;
     }
 
