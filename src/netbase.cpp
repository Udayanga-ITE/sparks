--- conflicted
+++ resolved
@@ -3,15 +3,7 @@
 // Distributed under the MIT software license, see the accompanying
 // file COPYING or http://www.opensource.org/licenses/mit-license.php.
 
-<<<<<<< HEAD
-#ifdef HAVE_CONFIG_H
-#include "config/sparks-config.h"
-#endif
-
-#include "netbase.h"
-=======
 #include <netbase.h>
->>>>>>> 43d2973a
 
 #include <hash.h>
 #include <sync.h>
