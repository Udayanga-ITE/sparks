--- conflicted
+++ resolved
@@ -31,19 +31,11 @@
     /** Close wallets */
     virtual void Close() const = 0;
 
-<<<<<<< HEAD
     // Sparks Specific WalletInitInterface
-    virtual void AutoLockMasternodeCollaterals() = 0;
-    virtual void InitPrivateSendSettings() = 0;
-    virtual void InitKeePass() = 0;
-    virtual bool InitAutoBackup() = 0;
-=======
-    // Dash Specific WalletInitInterface
     virtual void AutoLockMasternodeCollaterals() const = 0;
     virtual void InitCoinJoinSettings() const = 0;
     virtual void InitKeePass() const = 0;
     virtual bool InitAutoBackup() const = 0;
->>>>>>> eaca69b2
 
     virtual ~WalletInitInterface() {}
 };
