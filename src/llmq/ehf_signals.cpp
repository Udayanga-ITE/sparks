--- conflicted
+++ resolved
@@ -44,13 +44,9 @@
 
 void CEHFSignalsHandler::UpdatedBlockTip(const CBlockIndex* const pindexNew)
 {
-<<<<<<< HEAD
-    if (!fMasternodeMode || !llmq::utils::IsV20Active(pindexNew) || (Params().IsTestChain() && !sporkman.IsSporkActive(SPORK_25_TEST_EHF))) {
-=======
     if (!DeploymentActiveAfter(pindexNew, Params().GetConsensus(), Consensus::DEPLOYMENT_V20)) return;
 
-    if (!fMasternodeMode || (Params().IsTestChain() && !sporkman.IsSporkActive(SPORK_24_TEST_EHF))) {
->>>>>>> 19512988
+    if (!fMasternodeMode || (Params().IsTestChain() && !sporkman.IsSporkActive(SPORK_25_TEST_EHF))) {
         return;
     }
 
