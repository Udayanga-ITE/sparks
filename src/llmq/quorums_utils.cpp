// Copyright (c) 2018-2021 The Dash Core developers
// Distributed under the MIT software license, see the accompanying
// file COPYING or http://www.opensource.org/licenses/mit-license.php.

#include <llmq/quorums.h>
#include <llmq/quorums_utils.h>

#include <chainparams.h>
#include <random.h>
#include <spork.h>
#include <validation.h>

#include <masternode/masternode-meta.h>

namespace llmq
{

CCriticalSection cs_llmq_vbc;
VersionBitsCache llmq_versionbitscache;

std::vector<CDeterministicMNCPtr> CLLMQUtils::GetAllQuorumMembers(Consensus::LLMQType llmqType, const CBlockIndex* pindexQuorum)
{
    static CCriticalSection cs_members;
    static std::map<Consensus::LLMQType, unordered_lru_cache<uint256, std::vector<CDeterministicMNCPtr>, StaticSaltedHasher>> mapQuorumMembers;

    if (!IsQuorumTypeEnabled(llmqType, pindexQuorum->pprev)) {
        return {};
    }
    std::vector<CDeterministicMNCPtr> quorumMembers;
    {
        LOCK(cs_members);
        if (mapQuorumMembers.empty()) {
            InitQuorumsCache(mapQuorumMembers);
        }
        if (mapQuorumMembers[llmqType].get(pindexQuorum->GetBlockHash(), quorumMembers)) {
            return quorumMembers;
        }
    }

    auto& params = Params().GetConsensus().llmqs.at(llmqType);
    auto allMns = deterministicMNManager->GetListForBlock(pindexQuorum);
    auto modifier = ::SerializeHash(std::make_pair(llmqType, pindexQuorum->GetBlockHash()));
    quorumMembers = allMns.CalculateQuorum(params.size, modifier);
    LOCK(cs_members);
    mapQuorumMembers[llmqType].insert(pindexQuorum->GetBlockHash(), quorumMembers);
    return quorumMembers;
}

uint256 CLLMQUtils::BuildCommitmentHash(Consensus::LLMQType llmqType, const uint256& blockHash, const std::vector<bool>& validMembers, const CBLSPublicKey& pubKey, const uint256& vvecHash)
{
    CHashWriter hw(SER_NETWORK, 0);
    hw << llmqType;
    hw << blockHash;
    hw << DYNBITSET(validMembers);
    hw << pubKey;
    hw << vvecHash;
    return hw.GetHash();
}

uint256 CLLMQUtils::BuildSignHash(Consensus::LLMQType llmqType, const uint256& quorumHash, const uint256& id, const uint256& msgHash)
{
    CHashWriter h(SER_GETHASH, 0);
    h << llmqType;
    h << quorumHash;
    h << id;
    h << msgHash;
    return h.GetHash();
}

static bool EvalSpork(Consensus::LLMQType llmqType, int64_t spork_value)
{
    if (spork_value == 0) {
        return true;
    }
<<<<<<< HEAD
    if (spork21 == 1 && llmqType != Consensus::LLMQ_25_60 && llmqType != Consensus::LLMQ_25_80) {
=======
    if (spork_value == 1 && llmqType != Consensus::LLMQ_100_67 && llmqType != Consensus::LLMQ_400_60 && llmqType != Consensus::LLMQ_400_85) {
>>>>>>> eaca69b2
        return true;
    }
    return false;
}

bool CLLMQUtils::IsAllMembersConnectedEnabled(Consensus::LLMQType llmqType)
{
    return EvalSpork(llmqType, sporkManager.GetSporkValue(SPORK_21_QUORUM_ALL_CONNECTED));
}

bool CLLMQUtils::IsQuorumPoseEnabled(Consensus::LLMQType llmqType)
{
    return EvalSpork(llmqType, sporkManager.GetSporkValue(SPORK_23_QUORUM_POSE));
}

uint256 CLLMQUtils::DeterministicOutboundConnection(const uint256& proTxHash1, const uint256& proTxHash2)
{
    // We need to deterministically select who is going to initiate the connection. The naive way would be to simply
    // return the min(proTxHash1, proTxHash2), but this would create a bias towards MNs with a numerically low
    // hash. To fix this, we return the proTxHash that has the lowest value of:
    //   hash(min(proTxHash1, proTxHash2), max(proTxHash1, proTxHash2), proTxHashX)
    // where proTxHashX is the proTxHash to compare
    uint256 h1;
    uint256 h2;
    if (proTxHash1 < proTxHash2) {
        h1 = ::SerializeHash(std::make_tuple(proTxHash1, proTxHash2, proTxHash1));
        h2 = ::SerializeHash(std::make_tuple(proTxHash1, proTxHash2, proTxHash2));
    } else {
        h1 = ::SerializeHash(std::make_tuple(proTxHash2, proTxHash1, proTxHash1));
        h2 = ::SerializeHash(std::make_tuple(proTxHash2, proTxHash1, proTxHash2));
    }
    if (h1 < h2) {
        return proTxHash1;
    }
    return proTxHash2;
}

std::set<uint256> CLLMQUtils::GetQuorumConnections(Consensus::LLMQType llmqType, const CBlockIndex* pindexQuorum, const uint256& forMember, bool onlyOutbound)
{
    if (IsAllMembersConnectedEnabled(llmqType)) {
        auto mns = GetAllQuorumMembers(llmqType, pindexQuorum);
        std::set<uint256> result;

        for (auto& dmn : mns) {
            if (dmn->proTxHash == forMember) {
                continue;
            }
            // Determine which of the two MNs (forMember vs dmn) should initiate the outbound connection and which
            // one should wait for the inbound connection. We do this in a deterministic way, so that even when we
            // end up with both connecting to each other, we know which one to disconnect
            uint256 deterministicOutbound = DeterministicOutboundConnection(forMember, dmn->proTxHash);
            if (!onlyOutbound || deterministicOutbound == dmn->proTxHash) {
                result.emplace(dmn->proTxHash);
            }
        }
        return result;
    } else {
        return GetQuorumRelayMembers(llmqType, pindexQuorum, forMember, onlyOutbound);
    }
}

std::set<uint256> CLLMQUtils::GetQuorumRelayMembers(Consensus::LLMQType llmqType, const CBlockIndex *pindexQuorum, const uint256 &forMember, bool onlyOutbound)
{
    auto mns = GetAllQuorumMembers(llmqType, pindexQuorum);
    std::set<uint256> result;

    auto calcOutbound = [&](size_t i, const uint256 proTxHash) {
        // Relay to nodes at indexes (i+2^k)%n, where
        //   k: 0..max(1, floor(log2(n-1))-1)
        //   n: size of the quorum/ring
        std::set<uint256> r;
        int gap = 1;
        int gap_max = (int)mns.size() - 1;
        int k = 0;
        while ((gap_max >>= 1) || k <= 1) {
            size_t idx = (i + gap) % mns.size();
            auto& otherDmn = mns[idx];
            if (otherDmn->proTxHash == proTxHash) {
                continue;
            }
            r.emplace(otherDmn->proTxHash);
            gap <<= 1;
            k++;
        }
        return r;
    };

    for (size_t i = 0; i < mns.size(); i++) {
        auto& dmn = mns[i];
        if (dmn->proTxHash == forMember) {
            auto r = calcOutbound(i, dmn->proTxHash);
            result.insert(r.begin(), r.end());
        } else if (!onlyOutbound) {
            auto r = calcOutbound(i, dmn->proTxHash);
            if (r.count(forMember)) {
                result.emplace(dmn->proTxHash);
            }
        }
    }

    return result;
}

std::set<size_t> CLLMQUtils::CalcDeterministicWatchConnections(Consensus::LLMQType llmqType, const CBlockIndex* pindexQuorum, size_t memberCount, size_t connectionCount)
{
    static uint256 qwatchConnectionSeed;
    static std::atomic<bool> qwatchConnectionSeedGenerated{false};
    static CCriticalSection qwatchConnectionSeedCs;
    if (!qwatchConnectionSeedGenerated) {
        LOCK(qwatchConnectionSeedCs);
        if (!qwatchConnectionSeedGenerated) {
            qwatchConnectionSeed = GetRandHash();
            qwatchConnectionSeedGenerated = true;
        }
    }

    std::set<size_t> result;
    uint256 rnd = qwatchConnectionSeed;
    for (size_t i = 0; i < connectionCount; i++) {
        rnd = ::SerializeHash(std::make_pair(rnd, std::make_pair(llmqType, pindexQuorum->GetBlockHash())));
        result.emplace(rnd.GetUint64(0) % memberCount);
    }
    return result;
}

bool CLLMQUtils::EnsureQuorumConnections(Consensus::LLMQType llmqType, const CBlockIndex* pindexQuorum, const uint256& myProTxHash)
{
    auto members = GetAllQuorumMembers(llmqType, pindexQuorum);
    bool isMember = std::find_if(members.begin(), members.end(), [&](const CDeterministicMNCPtr& dmn) { return dmn->proTxHash == myProTxHash; }) != members.end();

    if (!isMember && !CLLMQUtils::IsWatchQuorumsEnabled()) {
        return false;
    }

    std::set<uint256> connections;
    std::set<uint256> relayMembers;
    if (isMember) {
        connections = CLLMQUtils::GetQuorumConnections(llmqType, pindexQuorum, myProTxHash, true);
        relayMembers = CLLMQUtils::GetQuorumRelayMembers(llmqType, pindexQuorum, myProTxHash, true);
    } else {
        auto cindexes = CLLMQUtils::CalcDeterministicWatchConnections(llmqType, pindexQuorum, members.size(), 1);
        for (auto idx : cindexes) {
            connections.emplace(members[idx]->proTxHash);
        }
        relayMembers = connections;
    }
    if (!connections.empty()) {
        if (!g_connman->HasMasternodeQuorumNodes(llmqType, pindexQuorum->GetBlockHash()) && LogAcceptCategory(BCLog::LLMQ)) {
            auto mnList = deterministicMNManager->GetListAtChainTip();
            std::string debugMsg = strprintf("CLLMQUtils::%s -- adding masternodes quorum connections for quorum %s:\n", __func__, pindexQuorum->GetBlockHash().ToString());
            for (auto& c : connections) {
                auto dmn = mnList.GetValidMN(c);
                if (!dmn) {
                    debugMsg += strprintf("  %s (not in valid MN set anymore)\n", c.ToString());
                } else {
                    debugMsg += strprintf("  %s (%s)\n", c.ToString(), dmn->pdmnState->addr.ToString(false));
                }
            }
            LogPrint(BCLog::NET_NETCONN, debugMsg.c_str()); /* Continued */
        }
        g_connman->SetMasternodeQuorumNodes(llmqType, pindexQuorum->GetBlockHash(), connections);
    }
    if (!relayMembers.empty()) {
        g_connman->SetMasternodeQuorumRelayMembers(llmqType, pindexQuorum->GetBlockHash(), relayMembers);
    }
    return true;
}

void CLLMQUtils::AddQuorumProbeConnections(Consensus::LLMQType llmqType, const CBlockIndex *pindexQuorum, const uint256 &myProTxHash)
{
    if (!CLLMQUtils::IsQuorumPoseEnabled(llmqType)) {
        return;
    }

    auto members = GetAllQuorumMembers(llmqType, pindexQuorum);
    auto curTime = GetAdjustedTime();

    std::set<uint256> probeConnections;
    for (auto& dmn : members) {
        if (dmn->proTxHash == myProTxHash) {
            continue;
        }
        auto lastOutbound = mmetaman.GetMetaInfo(dmn->proTxHash)->GetLastOutboundSuccess();
        // re-probe after 50 minutes so that the "good connection" check in the DKG doesn't fail just because we're on
        // the brink of timeout
        if (curTime - lastOutbound > 50 * 60) {
            probeConnections.emplace(dmn->proTxHash);
        }
    }

    if (!probeConnections.empty()) {
        if (LogAcceptCategory(BCLog::LLMQ)) {
            auto mnList = deterministicMNManager->GetListAtChainTip();
            std::string debugMsg = strprintf("CLLMQUtils::%s -- adding masternodes probes for quorum %s:\n", __func__, pindexQuorum->GetBlockHash().ToString());
            for (auto& c : probeConnections) {
                auto dmn = mnList.GetValidMN(c);
                if (!dmn) {
                    debugMsg += strprintf("  %s (not in valid MN set anymore)\n", c.ToString());
                } else {
                    debugMsg += strprintf("  %s (%s)\n", c.ToString(), dmn->pdmnState->addr.ToString(false));
                }
            }
            LogPrint(BCLog::NET_NETCONN, debugMsg.c_str()); /* Continued */
        }
        g_connman->AddPendingProbeConnections(probeConnections);
    }
}

bool CLLMQUtils::IsQuorumActive(Consensus::LLMQType llmqType, const uint256& quorumHash)
{
    auto& params = Params().GetConsensus().llmqs.at(llmqType);

    // sig shares and recovered sigs are only accepted from recent/active quorums
    // we allow one more active quorum as specified in consensus, as otherwise there is a small window where things could
    // fail while we are on the brink of a new quorum
    auto quorums = quorumManager->ScanQuorums(llmqType, (int)params.signingActiveQuorumCount + 1);
    for (auto& q : quorums) {
        if (q->qc.quorumHash == quorumHash) {
            return true;
        }
    }
    return false;
}

bool CLLMQUtils::IsQuorumTypeEnabled(Consensus::LLMQType llmqType, const CBlockIndex* pindex)
{
    LOCK(cs_llmq_vbc);

    const Consensus::Params& consensusParams = Params().GetConsensus();
    bool f_dip0020_Active = VersionBitsState(pindex, consensusParams, Consensus::DEPLOYMENT_DIP0020, llmq_versionbitscache) == ThresholdState::ACTIVE;

    switch (llmqType)
    {
        case Consensus::LLMQ_50_60:
        case Consensus::LLMQ_400_60:
        case Consensus::LLMQ_400_85:
            break;
        case Consensus::LLMQ_100_67:
        case Consensus::LLMQ_TEST_V17:
            if (!f_dip0020_Active) {
                return false;
            }
            break;
        case Consensus::LLMQ_TEST:
        case Consensus::LLMQ_DEVNET:
            break;
        default:
            throw std::runtime_error(strprintf("%s: Unknown LLMQ type %d", __func__, llmqType));
    }

    return true;
}

std::vector<Consensus::LLMQType> CLLMQUtils::GetEnabledQuorumTypes(const CBlockIndex* pindex)
{
    std::vector<Consensus::LLMQType> ret;
    for (const auto& p : Params().GetConsensus().llmqs) {
        if (IsQuorumTypeEnabled(p.first, pindex)) {
            ret.push_back(p.first);
        }
    }
    return ret;
}

bool CLLMQUtils::QuorumDataRecoveryEnabled()
{
    return gArgs.GetBoolArg("-llmq-data-recovery", DEFAULT_ENABLE_QUORUM_DATA_RECOVERY);
}

bool CLLMQUtils::IsWatchQuorumsEnabled()
{
    static bool fIsWatchQuroumsEnabled = gArgs.GetBoolArg("-watchquorums", DEFAULT_WATCH_QUORUMS);
    return fIsWatchQuroumsEnabled;
}

std::map<Consensus::LLMQType, QvvecSyncMode> CLLMQUtils::GetEnabledQuorumVvecSyncEntries()
{
    std::map<Consensus::LLMQType, QvvecSyncMode> mapQuorumVvecSyncEntries;
    for (const auto& strEntry : gArgs.GetArgs("-llmq-qvvec-sync")) {
        Consensus::LLMQType llmqType = Consensus::LLMQ_NONE;
        QvvecSyncMode mode{QvvecSyncMode::Invalid};
        std::istringstream ssEntry(strEntry);
        std::string strLLMQType, strMode, strTest;
        const bool fLLMQTypePresent = std::getline(ssEntry, strLLMQType, ':') && strLLMQType != "";
        const bool fModePresent = std::getline(ssEntry, strMode, ':') && strMode != "";
        const bool fTooManyEntries = static_cast<bool>(std::getline(ssEntry, strTest, ':'));
        if (!fLLMQTypePresent || !fModePresent || fTooManyEntries) {
            throw std::invalid_argument(strprintf("Invalid format in -llmq-qvvec-sync: %s", strEntry));
        }
        for (const auto& p : Params().GetConsensus().llmqs) {
            if (p.second.name == strLLMQType) {
                llmqType = p.first;
                break;
            }
        }
        if (llmqType == Consensus::LLMQ_NONE) {
            throw std::invalid_argument(strprintf("Invalid llmqType in -llmq-qvvec-sync: %s", strEntry));
        }
        if (mapQuorumVvecSyncEntries.count(llmqType) > 0) {
            throw std::invalid_argument(strprintf("Duplicated llmqType in -llmq-qvvec-sync: %s", strEntry));
        }

        int32_t nMode;
        if (ParseInt32(strMode, &nMode)) {
            switch (nMode) {
            case (int32_t)QvvecSyncMode::Always:
                mode = QvvecSyncMode::Always;
                break;
            case (int32_t)QvvecSyncMode::OnlyIfTypeMember:
                mode = QvvecSyncMode::OnlyIfTypeMember;
                break;
            default:
                mode = QvvecSyncMode::Invalid;
                break;
            }
        }
        if (mode == QvvecSyncMode::Invalid) {
            throw std::invalid_argument(strprintf("Invalid mode in -llmq-qvvec-sync: %s", strEntry));
        }
        mapQuorumVvecSyncEntries.emplace(llmqType, mode);
    }
    return mapQuorumVvecSyncEntries;
}

const Consensus::LLMQParams& GetLLMQParams(Consensus::LLMQType llmqType)
{
    return Params().GetConsensus().llmqs.at(llmqType);
}

} // namespace llmq<|MERGE_RESOLUTION|>--- conflicted
+++ resolved
@@ -72,11 +72,7 @@
     if (spork_value == 0) {
         return true;
     }
-<<<<<<< HEAD
-    if (spork21 == 1 && llmqType != Consensus::LLMQ_25_60 && llmqType != Consensus::LLMQ_25_80) {
-=======
-    if (spork_value == 1 && llmqType != Consensus::LLMQ_100_67 && llmqType != Consensus::LLMQ_400_60 && llmqType != Consensus::LLMQ_400_85) {
->>>>>>> eaca69b2
+    if (spork_value == 1 && llmqType != Consensus::LLMQ_20_70 && llmqType != Consensus::LLMQ_25_60 && llmqType != Consensus::LLMQ_25_80) {
         return true;
     }
     return false;
@@ -306,6 +302,7 @@
     LOCK(cs_llmq_vbc);
 
     const Consensus::Params& consensusParams = Params().GetConsensus();
+    bool f_dip0008_Active = pindex->pprev && pindex->pprev->nHeight >= Params().GetConsensus().DIP0008Height;
     bool f_dip0020_Active = VersionBitsState(pindex, consensusParams, Consensus::DEPLOYMENT_DIP0020, llmq_versionbitscache) == ThresholdState::ACTIVE;
 
     switch (llmqType)
@@ -313,8 +310,18 @@
         case Consensus::LLMQ_50_60:
         case Consensus::LLMQ_400_60:
         case Consensus::LLMQ_400_85:
+            if (f_dip0008_Active) {
+                return false;
+            }
             break;
-        case Consensus::LLMQ_100_67:
+        case Consensus::LLMQ_15_60:
+        case Consensus::LLMQ_25_60:
+        case Consensus::LLMQ_25_80:
+            if (!f_dip0008_Active) {
+                return false;
+            }
+            break;
+        case Consensus::LLMQ_20_70:
         case Consensus::LLMQ_TEST_V17:
             if (!f_dip0020_Active) {
                 return false;
