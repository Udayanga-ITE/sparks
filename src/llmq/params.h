// Copyright (c) 2021-2022 The Dash Core developers
// Copyright (c) 2021-2023 The Sparks Core developers
// Distributed under the MIT software license, see the accompanying
// file COPYING or http://www.opensource.org/licenses/mit-license.php.

#ifndef BITCOIN_LLMQ_PARAMS_H
#define BITCOIN_LLMQ_PARAMS_H

#include <array>
#include <cstdint>
#include <string_view>

namespace Consensus {

enum class LLMQType : uint8_t {
    LLMQ_NONE = 0xff,

    LLMQ_50_60 = 1,  // 50 members, 30 (60%) threshold, one per hour
    LLMQ_400_60 = 2, // 400 members, 240 (60%) threshold, one every 12 hours
    LLMQ_400_85 = 3, // 400 members, 340 (85%) threshold, one every 24 hours
    LLMQ_15_60 = 4, // 15 members, 9 (60%) threshold, one per hour
    LLMQ_25_60 = 5, // 25 members, 15 (60%) threshold, one every 12 hours
    LLMQ_25_80 = 6, // 25 members, 20 (80%) threshold, one every 24 hours
    LLMQ_20_70 = 7, // 20 members, 14 (70%) threshold, one per hour
    LLMQ_20_75 = 8,  // 20 members, 15 (75%) threshold, one every 12 hours
    LLMQ_25_67 = 9, // 25 members, 67 (67%) threshold, one per hour
    // for testing only
    LLMQ_TEST = 100, // 3 members, 2 (66%) threshold, one per hour. Params might differ when -llmqtestparams is used

    // for devnets only
    LLMQ_DEVNET = 101, // 12 members, 6 (50%) threshold, one per hour. Params might differ when -llmqdevnetparams is used
    LLMQ_DEVNET_PLATFORM = 107, // 12 members, 8 (67%) threshold, one per hour.

    // for testing activation of new quorums only
    LLMQ_TEST_V17 = 102, // 3 members, 2 (66%) threshold, one per hour. Params might differ when -llmqtestparams is used

    // for testing only
    LLMQ_TEST_DIP0024 = 103,     // 4 members, 2 (66%) threshold, one per hour. Params might differ when -llmqtestparams is used
    LLMQ_TEST_INSTANTSEND = 104, // 3 members, 2 (66%) threshold, one per hour. Params might differ when -llmqtestinstantsendparams is used
    LLMQ_TEST_PLATFORM = 106,    // 3 members, 2 (66%) threshold, one per hour.

    // for devnets only. rotated version (v2) for devnets
    LLMQ_DEVNET_DIP0024 = 105 // 8 members, 4 (50%) threshold, one per hour. Params might differ when -llmqdevnetparams is used
};

// Configures a LLMQ and its DKG
// See https://github.com/sparkspay/dips/blob/master/dip-0006.md for more details
struct LLMQParams {
    LLMQType type;

    // not consensus critical, only used in logging, RPC and UI
    std::string_view name;

    // Whether this is a DIP0024 quorum or not
    bool useRotation;

    // the size of the quorum, e.g. 50 or 400
    int size;

    // The minimum number of valid members after the DKK. If less members are determined valid, no commitment can be
    // created. Should be higher then the threshold to allow some room for failing nodes, otherwise quorum might end up
    // not being able to ever created a recovered signature if more nodes fail after the DKG
    int minSize;

    // The threshold required to recover a final signature. Should be at least 50%+1 of the quorum size. This value
    // also controls the size of the public key verification vector and has a large influence on the performance of
    // recovery. It also influences the amount of minimum messages that need to be exchanged for a single signing session.
    // This value has the most influence on the security of the quorum. The number of total malicious masternodes
    // required to negatively influence signing sessions highly correlates to the threshold percentage.
    int threshold;

    // The interval in number blocks for DKGs and the creation of LLMQs. If set to 24 for example, a DKG will start
    // every 24 blocks, which is approximately once every hour.
    int dkgInterval;

    // The number of blocks per phase in a DKG session. There are 6 phases plus the mining phase that need to be processed
    // per DKG. Set this value to a number of blocks so that each phase has enough time to propagate all required
    // messages to all members before the next phase starts. If blocks are produced too fast, whole DKG sessions will
    // fail.
    int dkgPhaseBlocks;

    // The starting block inside the DKG interval for when mining of commitments starts. The value is inclusive.
    // Starting from this block, the inclusion of (possibly null) commitments is enforced until the first non-null
    // commitment is mined. The chosen value should be at least 5 * dkgPhaseBlocks so that it starts right after the
    // finalization phase.
    int dkgMiningWindowStart;

    // The ending block inside the DKG interval for when mining of commitments ends. The value is inclusive.
    // Choose a value so that miners have enough time to receive the commitment and mine it. Also take into consideration
    // that miners might omit real commitments and revert to always including null commitments. The mining window should
    // be large enough so that other miners have a chance to produce a block containing a non-null commitment. The window
    // should at the same time not be too large so that not too much space is wasted with null commitments in case a DKG
    // session failed.
    int dkgMiningWindowEnd;

    // In the complaint phase, members will vote on other members being bad (missing valid contribution). If at least
    // dkgBadVotesThreshold have voted for another member to be bad, it will considered to be bad by all other members
    // as well. This serves as a protection against late-comers who send their contribution on the bring of
    // phase-transition, which would otherwise result in inconsistent views of the valid members set
    int dkgBadVotesThreshold;

    // Number of quorums to consider "active" for signing sessions
    int signingActiveQuorumCount;

    // Used for intra-quorum communication. This is the number of quorums for which we should keep old connections.
    // For non-rotated quorums it should be at least one more than the active quorums set.
    // For rotated quorums it should be equal to 2 x active quorums set.
    int keepOldConnections;

    // How many members should we try to send all sigShares to before we give up.
    int recoveryMembers;
};

//static_assert(std::is_trivial_v<Consensus::LLMQParams>, "LLMQParams is not a trivial type");
static_assert(std::is_trivially_copyable_v<Consensus::LLMQParams>, "LLMQParams is not trivially copyable");
//static_assert(std::is_trivially_default_constructible_v<Consensus::LLMQParams>, "LLMQParams is not trivially default constructible");
static_assert(std::is_trivially_assignable_v<Consensus::LLMQParams, Consensus::LLMQParams>, "LLMQParams is not trivially assignable");


<<<<<<< HEAD
static constexpr std::array<LLMQParams, 15> available_llmqs = {
=======
static constexpr std::array<LLMQParams, 14> available_llmqs = {
>>>>>>> a884f0c5

    /**
     * llmq_test
     * This quorum is only used for testing
     *
     */
    LLMQParams{
        .type = LLMQType::LLMQ_TEST,
        .name = "llmq_test",
        .useRotation = false,
        .size = 5,
        .minSize = 3,
        .threshold =3,

        .dkgInterval = 24, // one DKG per hour
        .dkgPhaseBlocks = 2,
        .dkgMiningWindowStart = 10, // dkgPhaseBlocks * 5 = after finalization
        .dkgMiningWindowEnd = 18,
        .dkgBadVotesThreshold =3,

        .signingActiveQuorumCount = 2, // just a few ones to allow easier testing

        .keepOldConnections = 3,
        .recoveryMembers = 5,
    },

    /**
     * llmq_test_instantsend (same as llmq_test but used for InstantSend exclusively)
     * This quorum is only used for testing
     *
     */
    LLMQParams{
        .type = LLMQType::LLMQ_TEST_INSTANTSEND,
        .name = "llmq_test_instantsend",
        .useRotation = false,
        .size = 3,
        .minSize = 2,
        .threshold = 2,

        .dkgInterval = 24, // one DKG per hour
        .dkgPhaseBlocks = 2,
        .dkgMiningWindowStart = 10, // dkgPhaseBlocks * 5 = after finalization
        .dkgMiningWindowEnd = 18,
        .dkgBadVotesThreshold = 2,

        .signingActiveQuorumCount = 2, // just a few ones to allow easier testing

        .keepOldConnections = 3,
        .recoveryMembers = 3,
    },

    /**
     * llmq_test (Sparks Core 0.17) aka llmq_test_v17
     * This quorum is only used for testing
     *
     */
    LLMQParams{
        .type = LLMQType::LLMQ_TEST_V17,
        .name = "llmq_test_v17",
        .useRotation = false,
        .size = 3,
        .minSize = 2,
        .threshold = 2,

        .dkgInterval = 24, // one DKG per hour
        .dkgPhaseBlocks = 2,
        .dkgMiningWindowStart = 10, // dkgPhaseBlocks * 5 = after finalization
        .dkgMiningWindowEnd = 18,
        .dkgBadVotesThreshold = 2,

        .signingActiveQuorumCount = 2, // just a few ones to allow easier testing

        .keepOldConnections = 3,
        .recoveryMembers = 3,
    },

    /**
     * llmq_test_dip0024
     * This quorum is only used for testing
     *
     */
    LLMQParams{
        .type = LLMQType::LLMQ_TEST_DIP0024,
        .name = "llmq_test_dip0024",
        .useRotation = true,
        .size = 4,
        .minSize = 4,
        .threshold = 2,

        .dkgInterval = 24, // DKG cycle
        .dkgPhaseBlocks = 2,
        .dkgMiningWindowStart = 12, // signingActiveQuorumCount + dkgPhaseBlocks * 5 = after finalization
        .dkgMiningWindowEnd = 20,
        .dkgBadVotesThreshold = 2,

        .signingActiveQuorumCount = 2, // just a few ones to allow easier testing

        .keepOldConnections = 4,
        .recoveryMembers = 3,
    },

    /**
     * llmq_test_platform
     * This quorum is only used for testing
     *
     */
    LLMQParams{
        .type = LLMQType::LLMQ_TEST_PLATFORM,
        .name = "llmq_test_platform",
        .useRotation = false,
        .size = 3,
        .minSize = 2,
        .threshold = 2,

        .dkgInterval = 24, // DKG cycle
        .dkgPhaseBlocks = 2,
        .dkgMiningWindowStart = 10, // signingActiveQuorumCount + dkgPhaseBlocks * 5 = after finalization
        .dkgMiningWindowEnd = 18,
        .dkgBadVotesThreshold = 2,

        .signingActiveQuorumCount = 2, // just a few ones to allow easier testing

        .keepOldConnections = 4,
        .recoveryMembers = 3,
    },

    /**
     * llmq_devnet
     * This quorum is only used for testing on devnets
     *
     */
    LLMQParams{
        .type = LLMQType::LLMQ_DEVNET,
        .name = "llmq_devnet",
        .useRotation = false,
        .size = 12,
        .minSize = 7,
        .threshold = 6,

        .dkgInterval = 24, // one DKG per hour
        .dkgPhaseBlocks = 2,
        .dkgMiningWindowStart = 10, // dkgPhaseBlocks * 5 = after finalization
        .dkgMiningWindowEnd = 18,
        .dkgBadVotesThreshold = 7,

        .signingActiveQuorumCount = 4, // just a few ones to allow easier testing

        .keepOldConnections = 5,
        .recoveryMembers = 6,
    },

    /**
     * llmq_devnet_dip0024
     * This quorum is only used for testing on devnets
     *
     */
    LLMQParams{
        .type = LLMQType::LLMQ_DEVNET_DIP0024,
        .name = "llmq_devnet_dip0024",
        .useRotation = true,
        .size = 8,
        .minSize = 6,
        .threshold = 4,

        .dkgInterval = 48, // DKG cycle
        .dkgPhaseBlocks = 2,
        .dkgMiningWindowStart = 12, // signingActiveQuorumCount + dkgPhaseBlocks * 5 = after finalization
        .dkgMiningWindowEnd = 20,
        .dkgBadVotesThreshold = 7,

        .signingActiveQuorumCount = 2, // just a few ones to allow easier testing

        .keepOldConnections = 4,
        .recoveryMembers = 4,
    },

    /**
     * llmq_devnet_platform
     * This quorum is only used for testing on devnets
     *
     */
    LLMQParams{
        .type = LLMQType::LLMQ_DEVNET_PLATFORM,
        .name = "llmq_devnet_platform",
        .useRotation = false,
        .size = 12,
        .minSize = 9,
        .threshold = 8,

        .dkgInterval = 24, // one DKG per hour
        .dkgPhaseBlocks = 2,
        .dkgMiningWindowStart = 10, // dkgPhaseBlocks * 5 = after finalization
        .dkgMiningWindowEnd = 18,
        .dkgBadVotesThreshold = 7,

        .signingActiveQuorumCount = 4, // just a few ones to allow easier testing

        .keepOldConnections = 5,
        .recoveryMembers = 6,
    },

    /**
     * llmq_50_60
     * This quorum is deployed on mainnet and requires
     * 40 - 50 participants
     *
     */
    LLMQParams{
        .type = LLMQType::LLMQ_50_60,
        .name = "llmq_50_60",
        .useRotation = false,
        .size = 50,
        .minSize = 40,
        .threshold = 30,

        .dkgInterval = 24, // one DKG per hour
        .dkgPhaseBlocks = 2,
        .dkgMiningWindowStart = 10, // dkgPhaseBlocks * 5 = after finalization
        .dkgMiningWindowEnd = 18,
        .dkgBadVotesThreshold = 40,

        .signingActiveQuorumCount = 24, // a full day worth of LLMQs
        .keepOldConnections = 25,
        .recoveryMembers = 25,
    },

    /**
     * llmq_20_75
     * This quorum is deployed on mainnet and requires
     * 50 - 60 participants
     *
     */
    LLMQParams{
        .type = LLMQType::LLMQ_20_75,
        .name = "llmq_20_75",
        .useRotation = true,
        .size = 20,
        .minSize = 18,
        .threshold = 15,

        .dkgInterval = 24 * 12, // DKG cycle every 12 hours
        .dkgPhaseBlocks = 2,
        .dkgMiningWindowStart = 42, // signingActiveQuorumCount + dkgPhaseBlocks * 5 = after finalization
        .dkgMiningWindowEnd = 50,
        .dkgBadVotesThreshold = 18,

        .signingActiveQuorumCount = 32,
        .keepOldConnections = 64,
        .recoveryMembers = 10,
    },

    /**
     * llmq_400_60
     * This quorum is deployed on mainnet and requires
     * 300 - 400 participants
     *
     */
    LLMQParams{
        .type = LLMQType::LLMQ_400_60,
        .name = "llmq_400_60",
        .useRotation = false,
        .size = 400,
        .minSize = 300,
        .threshold = 240,

        .dkgInterval = 24 * 12, // one DKG every 12 hours
        .dkgPhaseBlocks = 4,
        .dkgMiningWindowStart = 20, // dkgPhaseBlocks * 5 = after finalization
        .dkgMiningWindowEnd = 28,
        .dkgBadVotesThreshold = 300,

        .signingActiveQuorumCount = 4, // two days worth of LLMQs

        .keepOldConnections = 5,
        .recoveryMembers = 100,
    },

    /**
     * llmq_400_85
     * This quorum is deployed on mainnet and requires
     * 300 - 400 participants _with_ a supermajority
     *
     * Used for deployment and min-proto-version signalling
     */
    LLMQParams{
        .type = LLMQType::LLMQ_400_85,
        .name = "llmq_400_85",
        .useRotation = false,
        .size = 400,
        .minSize = 350,
        .threshold = 340,

        .dkgInterval = 24 * 24, // one DKG every 24 hours
        .dkgPhaseBlocks = 4,
        .dkgMiningWindowStart = 20, // dkgPhaseBlocks * 5 = after finalization
        .dkgMiningWindowEnd = 48,   // give it a larger mining window to make sure it is mined
        .dkgBadVotesThreshold = 300,

        .signingActiveQuorumCount = 4, // four days worth of LLMQs

        .keepOldConnections = 5,
        .recoveryMembers = 100,
    },

    LLMQParams{
        .type = LLMQType::LLMQ_15_60,
        .name = "llmq_15_60",
        .size = 15,
        .minSize = 12,
        .threshold = 9,

        .dkgInterval = 24, // one DKG per hour
        .dkgPhaseBlocks = 2,
        .dkgMiningWindowStart = 10, // dkgPhaseBlocks * 5 = after finalization
        .dkgMiningWindowEnd = 18,
        .dkgBadVotesThreshold = 12,

        .signingActiveQuorumCount = 5, // 5 hours worth of LLMQs

        .keepOldConnections = 25,
        .recoveryMembers = 8,
    },

    LLMQParams{
        .type = LLMQType::LLMQ_25_60,
        .name = "llmq_25_60",
        .size = 25,
        .minSize = 20,
        .threshold = 15,

        .dkgInterval = 24 * 12, // one DKG every 12 hours
        .dkgPhaseBlocks = 4,
        .dkgMiningWindowStart = 20, // dkgPhaseBlocks * 5 = after finalization
        .dkgMiningWindowEnd = 28,
        .dkgBadVotesThreshold = 20,

        .signingActiveQuorumCount = 4, // two days worth of LLMQs

        .keepOldConnections = 5,
        .recoveryMembers = 7,
    },

    // Used for deployment and min-proto-version signalling, so it needs a higher threshold
    LLMQParams{
        .type = LLMQType::LLMQ_25_80,
        .name = "llmq_25_80",
        .size = 25,
        .minSize = 23,
        .threshold = 20,

        .dkgInterval = 24 * 24, // one DKG every 24 hours
        .dkgPhaseBlocks = 4,
        .dkgMiningWindowStart = 20, // dkgPhaseBlocks * 5 = after finalization
        .dkgMiningWindowEnd = 48, // give it a larger mining window to make sure it is mined
        .dkgBadVotesThreshold = 23,

        .signingActiveQuorumCount = 4, // two days worth of LLMQs

        .keepOldConnections = 5,
        .recoveryMembers = 7,
    },


    /**
     * llmq_20_70
     * This quorum is deployed on mainnet and requires
     * 16 - 20 participants
     *
     * Used by Sparks Platform
     */
    LLMQParams{
        .type = LLMQType::LLMQ_20_70,
        .name = "llmq_20_70",
        .useRotation = false,
        .size = 20,
        .minSize = 16,
        .threshold = 14,

        .dkgInterval = 24, // one DKG per hour
        .dkgPhaseBlocks = 2,
        .dkgMiningWindowStart = 10, // dkgPhaseBlocks * 5 = after finalization
        .dkgMiningWindowEnd = 18,
        .dkgBadVotesThreshold = 16,

        .signingActiveQuorumCount = 5, // a full day worth of LLMQs

        .keepOldConnections = 5,
        .recoveryMembers = 10,
    },

    /**
     * llmq_25_67
     * This quorum is deployed on Testnet and requires
     * 25 participants
     *
     * Used by Sparks Platform
     */
    LLMQParams{
        .type = LLMQType::LLMQ_25_67,
        .name = "llmq_25_67",
        .useRotation = false,
        .size = 25,
        .minSize = 22,
        .threshold = 17,

        .dkgInterval = 24, // one DKG per hour
        .dkgPhaseBlocks = 2,
        .dkgMiningWindowStart = 10, // dkgPhaseBlocks * 5 = after finalization
        .dkgMiningWindowEnd = 18,
        .dkgBadVotesThreshold = 22,

        .signingActiveQuorumCount = 24, // a full day worth of LLMQs

        .keepOldConnections = 25,
        .recoveryMembers = 12,
    },

}; // available_llmqs

} // namespace Consensus

// This must be outside of all namespaces. We must also duplicate the forward declaration of is_serializable_enum to
// avoid inclusion of serialize.h here.
template<typename T> struct is_serializable_enum;
template<> struct is_serializable_enum<Consensus::LLMQType> : std::true_type {};

#endif // BITCOIN_LLMQ_PARAMS_H<|MERGE_RESOLUTION|>--- conflicted
+++ resolved
@@ -117,11 +117,7 @@
 static_assert(std::is_trivially_assignable_v<Consensus::LLMQParams, Consensus::LLMQParams>, "LLMQParams is not trivially assignable");
 
 
-<<<<<<< HEAD
 static constexpr std::array<LLMQParams, 15> available_llmqs = {
-=======
-static constexpr std::array<LLMQParams, 14> available_llmqs = {
->>>>>>> a884f0c5
 
     /**
      * llmq_test
