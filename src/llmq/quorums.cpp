// Copyright (c) 2018-2021 The Dash Core developers
// Distributed under the MIT/X11 software license, see the accompanying
// file COPYING or http://www.opensource.org/licenses/mit-license.php.

#include <llmq/quorums.h>
#include <llmq/quorums_blockprocessor.h>
#include <llmq/quorums_dkgsession.h>
#include <llmq/quorums_dkgsessionmgr.h>
#include <llmq/quorums_utils.h>

#include <evo/specialtx.h>

#include <masternode/activemasternode.h>
#include <chainparams.h>
#include <masternode/masternode-sync.h>
#include <net.h>
#include <net_processing.h>
#include <netmessagemaker.h>
#include <univalue.h>
#include <validation.h>

#include <cxxtimer.hpp>


namespace llmq
{

static const std::string DB_QUORUM_SK_SHARE = "q_Qsk";
static const std::string DB_QUORUM_QUORUM_VVEC = "q_Qqvvec";

CQuorumManager* quorumManager;

CCriticalSection cs_data_requests;
static std::unordered_map<std::pair<uint256, bool>, CQuorumDataRequest, StaticSaltedHasher> mapQuorumDataRequests;

static uint256 MakeQuorumKey(const CQuorum& q)
{
    CHashWriter hw(SER_NETWORK, 0);
    hw << q.params.type;
    hw << q.qc.quorumHash;
    for (const auto& dmn : q.members) {
        hw << dmn->proTxHash;
    }
    return hw.GetHash();
}

CQuorum::CQuorum(const Consensus::LLMQParams& _params, CBLSWorker& _blsWorker) : params(_params), blsCache(_blsWorker)
{
}

CQuorum::~CQuorum() = default;

void CQuorum::Init(const CFinalCommitment& _qc, const CBlockIndex* _pindexQuorum, const uint256& _minedBlockHash, const std::vector<CDeterministicMNCPtr>& _members)
{
    qc = _qc;
    pindexQuorum = _pindexQuorum;
    members = _members;
    minedBlockHash = _minedBlockHash;
}

bool CQuorum::SetVerificationVector(const BLSVerificationVector& quorumVecIn)
{
    if (::SerializeHash(quorumVecIn) != qc.quorumVvecHash) {
        return false;
    }
    quorumVvec = std::make_shared<BLSVerificationVector>(quorumVecIn);
    return true;
}

bool CQuorum::SetSecretKeyShare(const CBLSSecretKey& secretKeyShare)
{
    if (!secretKeyShare.IsValid() || (secretKeyShare.GetPublicKey() != GetPubKeyShare(GetMemberIndex(activeMasternodeInfo.proTxHash)))) {
        return false;
    }
    skShare = secretKeyShare;
    return true;
}

bool CQuorum::IsMember(const uint256& proTxHash) const
{
    for (auto& dmn : members) {
        if (dmn->proTxHash == proTxHash) {
            return true;
        }
    }
    return false;
}

bool CQuorum::IsValidMember(const uint256& proTxHash) const
{
    for (size_t i = 0; i < members.size(); i++) {
        if (members[i]->proTxHash == proTxHash) {
            return qc.validMembers[i];
        }
    }
    return false;
}

CBLSPublicKey CQuorum::GetPubKeyShare(size_t memberIdx) const
{
    if (quorumVvec == nullptr || memberIdx >= members.size() || !qc.validMembers[memberIdx]) {
        return CBLSPublicKey();
    }
    auto& m = members[memberIdx];
    return blsCache.BuildPubKeyShare(m->proTxHash, quorumVvec, CBLSId(m->proTxHash));
}

const CBLSSecretKey& CQuorum::GetSkShare() const
{
    return skShare;
}

int CQuorum::GetMemberIndex(const uint256& proTxHash) const
{
    for (size_t i = 0; i < members.size(); i++) {
        if (members[i]->proTxHash == proTxHash) {
            return (int)i;
        }
    }
    return -1;
}

void CQuorum::WriteContributions(CEvoDB& evoDb)
{
    uint256 dbKey = MakeQuorumKey(*this);

    if (quorumVvec != nullptr) {
        evoDb.GetRawDB().Write(std::make_pair(DB_QUORUM_QUORUM_VVEC, dbKey), *quorumVvec);
    }
    if (skShare.IsValid()) {
        evoDb.GetRawDB().Write(std::make_pair(DB_QUORUM_SK_SHARE, dbKey), skShare);
    }
}

bool CQuorum::ReadContributions(CEvoDB& evoDb)
{
    uint256 dbKey = MakeQuorumKey(*this);

    BLSVerificationVector qv;
    if (evoDb.Read(std::make_pair(DB_QUORUM_QUORUM_VVEC, dbKey), qv)) {
        quorumVvec = std::make_shared<BLSVerificationVector>(std::move(qv));
    } else {
        return false;
    }

    // We ignore the return value here as it is ok if this fails. If it fails, it usually means that we are not a
    // member of the quorum but observed the whole DKG process to have the quorum verification vector.
    evoDb.Read(std::make_pair(DB_QUORUM_SK_SHARE, dbKey), skShare);

    return true;
}

CQuorumManager::CQuorumManager(CEvoDB& _evoDb, CBLSWorker& _blsWorker, CDKGSessionManager& _dkgManager) :
    evoDb(_evoDb),
    blsWorker(_blsWorker),
    dkgManager(_dkgManager)
{
    CLLMQUtils::InitQuorumsCache(mapQuorumsCache);
    CLLMQUtils::InitQuorumsCache(scanQuorumsCache);
    quorumThreadInterrupt.reset();
}

CQuorumManager::~CQuorumManager()
{
    Stop();
}

void CQuorumManager::Start()
{
    int workerCount = std::thread::hardware_concurrency() / 2;
    workerCount = std::max(std::min(1, workerCount), 4);
    workerPool.resize(workerCount);
    RenameThreadPool(workerPool, "dash-q-mngr");
}

void CQuorumManager::Stop()
{
    quorumThreadInterrupt();
    workerPool.clear_queue();
    workerPool.stop(true);
}

void CQuorumManager::TriggerQuorumDataRecoveryThreads(const CBlockIndex* pIndex) const
{
    if (!fMasternodeMode || !CLLMQUtils::QuorumDataRecoveryEnabled() || pIndex == nullptr) {
        return;
    }

    const std::map<Consensus::LLMQType, QvvecSyncMode> mapQuorumVvecSync = CLLMQUtils::GetEnabledQuorumVvecSyncEntries();

<<<<<<< HEAD
    // this thread will exit after some time
    // when then later some other thread tries to get keys, it will be much faster
    _this->cachePopulatorThread = std::thread([_this, t]() {
        RenameThread("sparks-q-cachepop");
        for (size_t i = 0; i < _this->members.size() && !_this->stopCachePopulatorThread && !ShutdownRequested(); i++) {
            if (_this->qc.validMembers[i]) {
                _this->GetPubKeyShare(i);
=======
    LogPrint(BCLog::LLMQ, "CQuorumManager::%s -- Process block %s\n", __func__, pIndex->GetBlockHash().ToString());

    for (auto& llmq : Params().GetConsensus().llmqs) {
        // Process signingActiveQuorumCount + 1 quorums for all available llmqTypes
        const auto vecQuorums = ScanQuorums(llmq.first, pIndex, llmq.second.signingActiveQuorumCount + 1);

        // First check if we are member of any quorum of this type
        bool fWeAreQuorumTypeMember{false};
        for (const auto& pQuorum : vecQuorums) {
            if (pQuorum->IsValidMember(activeMasternodeInfo.proTxHash)) {
                fWeAreQuorumTypeMember = true;
                break;
>>>>>>> eaca69b2
            }
        }

        for (const auto& pQuorum : vecQuorums) {
            // If there is already a thread running for this specific quorum skip it
            if (pQuorum->fQuorumDataRecoveryThreadRunning) {
                continue;
            }

            uint16_t nDataMask{0};
            const bool fWeAreQuorumMember = pQuorum->IsValidMember(activeMasternodeInfo.proTxHash);
            const bool fSyncForTypeEnabled = mapQuorumVvecSync.count(pQuorum->qc.llmqType) > 0;
            const QvvecSyncMode syncMode = fSyncForTypeEnabled ? mapQuorumVvecSync.at(pQuorum->qc.llmqType) : QvvecSyncMode::Invalid;
            const bool fSyncCurrent = syncMode == QvvecSyncMode::Always || (syncMode == QvvecSyncMode::OnlyIfTypeMember && fWeAreQuorumTypeMember);

            if ((fWeAreQuorumMember || (fSyncForTypeEnabled && fSyncCurrent)) && pQuorum->quorumVvec == nullptr) {
                nDataMask |= llmq::CQuorumDataRequest::QUORUM_VERIFICATION_VECTOR;
            }

            if (fWeAreQuorumMember && !pQuorum->skShare.IsValid()) {
                nDataMask |= llmq::CQuorumDataRequest::ENCRYPTED_CONTRIBUTIONS;
            }

            if (nDataMask == 0) {
                LogPrint(BCLog::LLMQ, "CQuorumManager::%s -- No data needed from (%d, %s) at height %d\n",
                    __func__, pQuorum->qc.llmqType, pQuorum->qc.quorumHash.ToString(), pIndex->nHeight);
                continue;
            }

            // Finally start the thread which triggers the requests for this quorum
            StartQuorumDataRecoveryThread(pQuorum, pIndex, nDataMask);
        }
    }
}

void CQuorumManager::UpdatedBlockTip(const CBlockIndex* pindexNew, bool fInitialDownload) const
{
    if (!masternodeSync.IsBlockchainSynced()) {
        return;
    }

    bool fDIP0008Active;
    {
        LOCK(cs_main);
        fDIP0008Active = VersionBitsState(chainActive.Tip(), Params().GetConsensus(), Consensus::DEPLOYMENT_DIP0008, versionbitscache) == THRESHOLD_ACTIVE;
    }
    auto llmqs = fDIP0008Active ? Params().GetConsensus().llmqs : Params().GetConsensus().llmqs_old;
    for (auto& p : llmqs) {
        EnsureQuorumConnections(p.first, pindexNew);
    }

    {
        // Cleanup expired data requests
        LOCK(cs_data_requests);
        auto it = mapQuorumDataRequests.begin();
        while (it != mapQuorumDataRequests.end()) {
            if (it->second.IsExpired()) {
                it = mapQuorumDataRequests.erase(it);
            } else {
                ++it;
            }
        }
    }

    TriggerQuorumDataRecoveryThreads(pindexNew);
}

void CQuorumManager::EnsureQuorumConnections(Consensus::LLMQType llmqType, const CBlockIndex* pindexNew) const
{
    bool fDIP0008Active;
    {
        LOCK(cs_main);
        fDIP0008Active = VersionBitsState(chainActive.Tip(), Params().GetConsensus(), Consensus::DEPLOYMENT_DIP0008, versionbitscache) == THRESHOLD_ACTIVE;
    }

    const auto& params = fDIP0008Active ? Params().GetConsensus().llmqs.at(llmqType) : Params().GetConsensus().llmqs_old.at(llmqType);

    auto myProTxHash = activeMasternodeInfo.proTxHash;
    auto lastQuorums = ScanQuorums(llmqType, pindexNew, (size_t)params.keepOldConnections);

    auto connmanQuorumsToDelete = g_connman->GetMasternodeQuorums(llmqType);

    // don't remove connections for the currently in-progress DKG round
    int curDkgHeight = pindexNew->nHeight - (pindexNew->nHeight % params.dkgInterval);
    auto curDkgBlock = pindexNew->GetAncestor(curDkgHeight)->GetBlockHash();
    connmanQuorumsToDelete.erase(curDkgBlock);

    for (auto& quorum : lastQuorums) {
        if (CLLMQUtils::EnsureQuorumConnections(llmqType, quorum->pindexQuorum, myProTxHash)) {
            continue;
        }
        if (connmanQuorumsToDelete.count(quorum->qc.quorumHash) > 0) {
            LogPrint(BCLog::LLMQ, "CQuorumManager::%s -- removing masternodes quorum connections for quorum %s:\n", __func__, quorum->qc.quorumHash.ToString());
            g_connman->RemoveMasternodeQuorumNodes(llmqType, quorum->qc.quorumHash);
        }
    }
}

CQuorumPtr CQuorumManager::BuildQuorumFromCommitment(const Consensus::LLMQType llmqType, const CBlockIndex* pindexQuorum) const
{
    AssertLockHeld(quorumsCacheCs);
    assert(pindexQuorum);

    CFinalCommitment qc;
    const uint256& quorumHash{pindexQuorum->GetBlockHash()};
    uint256 minedBlockHash;
    if (!quorumBlockProcessor->GetMinedCommitment(llmqType, quorumHash, qc, minedBlockHash)) {
        return nullptr;
    }
    assert(qc.quorumHash == pindexQuorum->GetBlockHash());

    auto quorum = std::make_shared<CQuorum>(llmq::GetLLMQParams(llmqType), blsWorker);
    auto members = CLLMQUtils::GetAllQuorumMembers((Consensus::LLMQType)qc.llmqType, pindexQuorum);

    quorum->Init(qc, pindexQuorum, minedBlockHash, members);

    bool hasValidVvec = false;
    if (quorum->ReadContributions(evoDb)) {
        hasValidVvec = true;
    } else {
        if (BuildQuorumContributions(qc, quorum)) {
            quorum->WriteContributions(evoDb);
            hasValidVvec = true;
        } else {
            LogPrint(BCLog::LLMQ, "CQuorumManager::%s -- quorum.ReadContributions and BuildQuorumContributions for block %s failed\n", __func__, qc.quorumHash.ToString());
        }
    }

    if (hasValidVvec) {
        // pre-populate caches in the background
        // recovering public key shares is quite expensive and would result in serious lags for the first few signing
        // sessions if the shares would be calculated on-demand
        StartCachePopulatorThread(quorum);
    }

    mapQuorumsCache[llmqType].insert(quorumHash, quorum);

    return quorum;
}

bool CQuorumManager::BuildQuorumContributions(const CFinalCommitment& fqc, std::shared_ptr<CQuorum>& quorum) const
{
    std::vector<uint16_t> memberIndexes;
    std::vector<BLSVerificationVectorPtr> vvecs;
    BLSSecretKeyVector skContributions;
    if (!dkgManager.GetVerifiedContributions((Consensus::LLMQType)fqc.llmqType, quorum->pindexQuorum, fqc.validMembers, memberIndexes, vvecs, skContributions)) {
        return false;
    }

    cxxtimer::Timer t2(true);
    quorum->quorumVvec = blsWorker.BuildQuorumVerificationVector(vvecs);
    if (quorum->quorumVvec == nullptr) {
        LogPrint(BCLog::LLMQ, "CQuorumManager::%s -- failed to build quorumVvec\n", __func__);
        // without the quorum vvec, there can't be a skShare, so we fail here. Failure is not fatal here, as it still
        // allows to use the quorum as a non-member (verification through the quorum pub key)
        return false;
    }
    quorum->skShare = blsWorker.AggregateSecretKeys(skContributions);
    if (!quorum->skShare.IsValid()) {
        quorum->skShare.Reset();
        LogPrint(BCLog::LLMQ, "CQuorumManager::%s -- failed to build skShare\n", __func__);
        // We don't bail out here as this is not a fatal error and still allows us to recover public key shares (as we
        // have a valid quorum vvec at this point)
    }
    t2.stop();

    LogPrint(BCLog::LLMQ, "CQuorumManager::%s -- built quorum vvec and skShare. time=%d\n", __func__, t2.count());

    return true;
}

bool CQuorumManager::HasQuorum(Consensus::LLMQType llmqType, const uint256& quorumHash)
{
    return quorumBlockProcessor->HasMinedCommitment(llmqType, quorumHash);
}

bool CQuorumManager::RequestQuorumData(CNode* pFrom, Consensus::LLMQType llmqType, const CBlockIndex* pQuorumIndex, uint16_t nDataMask, const uint256& proTxHash)
{
    if (pFrom->nVersion < LLMQ_DATA_MESSAGES_VERSION) {
        LogPrint(BCLog::LLMQ, "CQuorumManager::%s -- Version must be %d or greater.\n", __func__, LLMQ_DATA_MESSAGES_VERSION);
        return false;
    }
    if (pFrom == nullptr || (pFrom->verifiedProRegTxHash.IsNull() && !pFrom->qwatch)) {
        LogPrint(BCLog::LLMQ, "CQuorumManager::%s -- pFrom is neither a verified masternode nor a qwatch connection\n", __func__);
        return false;
    }
    if (Params().GetConsensus().llmqs.count(llmqType) == 0) {
        LogPrint(BCLog::LLMQ, "CQuorumManager::%s -- Invalid llmqType: %d\n", __func__, llmqType);
        return false;
    }
    if (pQuorumIndex == nullptr) {
        LogPrint(BCLog::LLMQ, "CQuorumManager::%s -- Invalid pQuorumIndex: nullptr\n", __func__);
        return false;
    }
    if (GetQuorum(llmqType, pQuorumIndex) == nullptr) {
        LogPrint(BCLog::LLMQ, "CQuorumManager::%s -- Quorum not found: %s, %d\n", __func__, pQuorumIndex->GetBlockHash().ToString(), llmqType);
        return false;
    }

    LOCK(cs_data_requests);
    auto key = std::make_pair(pFrom->verifiedProRegTxHash, true);
    auto it = mapQuorumDataRequests.emplace(key, CQuorumDataRequest(llmqType, pQuorumIndex->GetBlockHash(), nDataMask, proTxHash));
    if (!it.second && !it.first->second.IsExpired()) {
        LogPrint(BCLog::LLMQ, "CQuorumManager::%s -- Already requested\n", __func__);
        return false;
    }

    CNetMsgMaker msgMaker(pFrom->GetSendVersion());
    g_connman->PushMessage(pFrom, msgMaker.Make(NetMsgType::QGETDATA, it.first->second));

    return true;
}

std::vector<CQuorumCPtr> CQuorumManager::ScanQuorums(Consensus::LLMQType llmqType, size_t nCountRequested) const
{
    const CBlockIndex* pindex;
    {
        LOCK(cs_main);
        pindex = chainActive.Tip();
    }
    return ScanQuorums(llmqType, pindex, nCountRequested);
}

std::vector<CQuorumCPtr> CQuorumManager::ScanQuorums(Consensus::LLMQType llmqType, const CBlockIndex* pindexStart, size_t nCountRequested) const
{
<<<<<<< HEAD
    bool fDIP0008Active;
    {
        LOCK(cs_main);
        fDIP0008Active = VersionBitsState(chainActive.Tip(), Params().GetConsensus(), Consensus::DEPLOYMENT_DIP0008, versionbitscache) == THRESHOLD_ACTIVE;
    }

    auto& params = fDIP0008Active ? Params().GetConsensus().llmqs.at(llmqType) : Params().GetConsensus().llmqs_old.at(llmqType);

    auto cacheKey = std::make_pair(llmqType, pindexStart->GetBlockHash());
    const size_t cacheMaxSize = params.signingActiveQuorumCount + 1;
=======
    if (pindexStart == nullptr || nCountRequested == 0) {
        return {};
    }
>>>>>>> eaca69b2

    bool fCacheExists{false};
    void* pIndexScanCommitments{(void*)pindexStart};
    size_t nScanCommitments{nCountRequested};
    std::vector<CQuorumCPtr> vecResultQuorums;

    {
        LOCK(quorumsCacheCs);
        auto& cache = scanQuorumsCache[llmqType];
        fCacheExists = cache.get(pindexStart->GetBlockHash(), vecResultQuorums);
        if (fCacheExists) {
            // We have exactly what requested so just return it
            if (vecResultQuorums.size() == nCountRequested) {
                return vecResultQuorums;
            }
            // If we have more cached than requested return only a subvector
            if (vecResultQuorums.size() > nCountRequested) {
                return {vecResultQuorums.begin(), vecResultQuorums.begin() + nCountRequested};
            }
            // If we have cached quorums but not enough, subtract what we have from the count and the set correct index where to start
            // scanning for the rests
            if(vecResultQuorums.size() > 0) {
                nScanCommitments -= vecResultQuorums.size();
                pIndexScanCommitments = (void*)vecResultQuorums.back()->pindexQuorum->pprev;
            }
        } else {
            // If there is nothing in cache request at least cache.max_size() because this gets cached then later
            nScanCommitments = std::max(nCountRequested, cache.max_size());
        }
    }
    // Get the block indexes of the mined commitments to build the required quorums from
    auto quorumIndexes = quorumBlockProcessor->GetMinedCommitmentsUntilBlock(llmqType, (const CBlockIndex*)pIndexScanCommitments, nScanCommitments);
    vecResultQuorums.reserve(vecResultQuorums.size() + quorumIndexes.size());

    for (auto& quorumIndex : quorumIndexes) {
        assert(quorumIndex);
        auto quorum = GetQuorum(llmqType, quorumIndex);
        assert(quorum != nullptr);
        vecResultQuorums.emplace_back(quorum);
    }

    size_t nCountResult{vecResultQuorums.size()};
    if (nCountResult > 0 && !fCacheExists) {
        LOCK(quorumsCacheCs);
        // Don't cache more than cache.max_size() elements
        auto& cache = scanQuorumsCache[llmqType];
        size_t nCacheEndIndex = std::min(nCountResult, cache.max_size());
        cache.emplace(pindexStart->GetBlockHash(), {vecResultQuorums.begin(), vecResultQuorums.begin() + nCacheEndIndex});
    }
    // Don't return more than nCountRequested elements
    size_t nResultEndIndex = std::min(nCountResult, nCountRequested);
    return {vecResultQuorums.begin(), vecResultQuorums.begin() + nResultEndIndex};
}

CQuorumCPtr CQuorumManager::GetQuorum(Consensus::LLMQType llmqType, const uint256& quorumHash) const
{
    CBlockIndex* pindexQuorum;
    {
        LOCK(cs_main);

        pindexQuorum = LookupBlockIndex(quorumHash);
        if (!pindexQuorum) {
            LogPrint(BCLog::LLMQ, "CQuorumManager::%s -- block %s not found\n", __func__, quorumHash.ToString());
            return nullptr;
        }
    }
    return GetQuorum(llmqType, pindexQuorum);
}

CQuorumCPtr CQuorumManager::GetQuorum(Consensus::LLMQType llmqType, const CBlockIndex* pindexQuorum) const
{
    assert(pindexQuorum);

    auto quorumHash = pindexQuorum->GetBlockHash();

    // we must check this before we look into the cache. Reorgs might have happened which would mean we might have
    // cached quorums which are not in the active chain anymore
    if (!HasQuorum(llmqType, quorumHash)) {
        return nullptr;
    }

    LOCK(quorumsCacheCs);
    CQuorumPtr pQuorum;
    if (mapQuorumsCache[llmqType].get(quorumHash, pQuorum)) {
        return pQuorum;
    }

    return BuildQuorumFromCommitment(llmqType, pindexQuorum);
}

size_t CQuorumManager::GetQuorumRecoveryStartOffset(const CQuorumCPtr pQuorum, const CBlockIndex* pIndex) const
{
    auto mns = deterministicMNManager->GetListForBlock(pIndex);
    std::vector<uint256> vecProTxHashes;
    vecProTxHashes.reserve(mns.GetValidMNsCount());
    mns.ForEachMN(true, [&](const CDeterministicMNCPtr& pMasternode) {
        vecProTxHashes.emplace_back(pMasternode->proTxHash);
    });
    std::sort(vecProTxHashes.begin(), vecProTxHashes.end());
    size_t nIndex{0};
    for (size_t i = 0; i < vecProTxHashes.size(); ++i) {
        if (activeMasternodeInfo.proTxHash == vecProTxHashes[i]) {
            nIndex = i;
            break;
        }
    }
    return nIndex % pQuorum->qc.validMembers.size();
}

void CQuorumManager::ProcessMessage(CNode* pFrom, const std::string& strCommand, CDataStream& vRecv)
{
    auto strFunc = __func__;
    auto errorHandler = [&](const std::string strError, int nScore = 10) {
        LogPrint(BCLog::LLMQ, "CQuorumManager::%s -- %s: %s, from peer=%d\n", strFunc, strCommand, strError, pFrom->GetId());
        if (nScore > 0) {
            LOCK(cs_main);
            Misbehaving(pFrom->GetId(), nScore);
        }
    };

    if (strCommand == NetMsgType::QGETDATA) {

        if (!fMasternodeMode || pFrom == nullptr || (pFrom->verifiedProRegTxHash.IsNull() && !pFrom->qwatch)) {
            errorHandler("Not a verified masternode or a qwatch connection");
            return;
        }

        CQuorumDataRequest request;
        vRecv >> request;

        auto sendQDATA = [&](CQuorumDataRequest::Errors nError = CQuorumDataRequest::Errors::UNDEFINED,
                             const CDataStream& body = CDataStream(SER_NETWORK, PROTOCOL_VERSION)) {
            request.SetError(nError);
            CDataStream ssResponse(SER_NETWORK, pFrom->GetSendVersion(), request, body);
            g_connman->PushMessage(pFrom, CNetMsgMaker(pFrom->GetSendVersion()).Make(NetMsgType::QDATA, ssResponse));
        };

        {
            LOCK2(cs_main, cs_data_requests);
            auto key = std::make_pair(pFrom->verifiedProRegTxHash, false);
            auto it = mapQuorumDataRequests.find(key);
            if (it == mapQuorumDataRequests.end()) {
                it = mapQuorumDataRequests.emplace(key, request).first;
            } else if(it->second.IsExpired()) {
                it->second = request;
            } else {
                errorHandler("Request limit exceeded", 25);
            }
        }

        if (Params().GetConsensus().llmqs.count(request.GetLLMQType()) == 0) {
            sendQDATA(CQuorumDataRequest::Errors::QUORUM_TYPE_INVALID);
            return;
        }

        const CBlockIndex* pQuorumIndex{nullptr};
        {
            LOCK(cs_main);
            pQuorumIndex = LookupBlockIndex(request.GetQuorumHash());
        }
        if (pQuorumIndex == nullptr) {
            sendQDATA(CQuorumDataRequest::Errors::QUORUM_BLOCK_NOT_FOUND);
            return;
        }

        const CQuorumCPtr pQuorum = GetQuorum(request.GetLLMQType(), pQuorumIndex);
        if (pQuorum == nullptr) {
            sendQDATA(CQuorumDataRequest::Errors::QUORUM_NOT_FOUND);
            return;
        }

        CDataStream ssResponseData(SER_NETWORK, pFrom->GetSendVersion());

        // Check if request wants QUORUM_VERIFICATION_VECTOR data
        if (request.GetDataMask() & CQuorumDataRequest::QUORUM_VERIFICATION_VECTOR) {

            if (!pQuorum->quorumVvec) {
                sendQDATA(CQuorumDataRequest::Errors::QUORUM_VERIFICATION_VECTOR_MISSING);
                return;
            }

            ssResponseData << *pQuorum->quorumVvec;
        }

        // Check if request wants ENCRYPTED_CONTRIBUTIONS data
        if (request.GetDataMask() & CQuorumDataRequest::ENCRYPTED_CONTRIBUTIONS) {

            int memberIdx = pQuorum->GetMemberIndex(request.GetProTxHash());
            if (memberIdx == -1) {
                sendQDATA(CQuorumDataRequest::Errors::MASTERNODE_IS_NO_MEMBER);
                return;
            }

            std::vector<CBLSIESEncryptedObject<CBLSSecretKey>> vecEncrypted;
            if (!quorumDKGSessionManager->GetEncryptedContributions(request.GetLLMQType(), pQuorumIndex, pQuorum->qc.validMembers, request.GetProTxHash(), vecEncrypted)) {
                sendQDATA(CQuorumDataRequest::Errors::ENCRYPTED_CONTRIBUTIONS_MISSING);
                return;
            }

            ssResponseData << vecEncrypted;
        }

        sendQDATA(CQuorumDataRequest::Errors::NONE, ssResponseData);
        return;
    }

<<<<<<< HEAD
    bool fDIP0008Active;
    {
        LOCK(cs_main);
        fDIP0008Active = VersionBitsState(chainActive.Tip(), Params().GetConsensus(), Consensus::DEPLOYMENT_DIP0008, versionbitscache) == THRESHOLD_ACTIVE;
    }

    auto& params = fDIP0008Active ? Params().GetConsensus().llmqs.at(llmqType) : Params().GetConsensus().llmqs_old.at(llmqType);
=======
    if (strCommand == NetMsgType::QDATA) {

        if ((!fMasternodeMode && !CLLMQUtils::IsWatchQuorumsEnabled()) || pFrom == nullptr || (pFrom->verifiedProRegTxHash.IsNull() && !pFrom->qwatch)) {
            errorHandler("Not a verified masternode or a qwatch connection");
            return;
        }
>>>>>>> eaca69b2

        CQuorumDataRequest request;
        vRecv >> request;

        {
            LOCK2(cs_main, cs_data_requests);
            auto it = mapQuorumDataRequests.find(std::make_pair(pFrom->verifiedProRegTxHash, true));
            if (it == mapQuorumDataRequests.end()) {
                errorHandler("Not requested");
                return;
            }
            if (it->second.IsProcessed()) {
                errorHandler("Already received");
                return;
            }
            if (request != it->second) {
                errorHandler("Not like requested");
                return;
            }
            it->second.SetProcessed();
        }

        if (request.GetError() != CQuorumDataRequest::Errors::NONE) {
            errorHandler(strprintf("Error %d", request.GetError()), 0);
            return;
        }

        CQuorumPtr pQuorum;
        {
            LOCK(quorumsCacheCs);
            if (!mapQuorumsCache[request.GetLLMQType()].get(request.GetQuorumHash(), pQuorum)) {
                errorHandler("Quorum not found", 0); // Don't bump score because we asked for it
                return;
            }
        }

        // Check if request has QUORUM_VERIFICATION_VECTOR data
        if (request.GetDataMask() & CQuorumDataRequest::QUORUM_VERIFICATION_VECTOR) {

            BLSVerificationVector verficationVector;
            vRecv >> verficationVector;

            if (pQuorum->SetVerificationVector(verficationVector)) {
                StartCachePopulatorThread(pQuorum);
            } else {
                errorHandler("Invalid quorum verification vector");
                return;
            }
        }

        // Check if request has ENCRYPTED_CONTRIBUTIONS data
        if (request.GetDataMask() & CQuorumDataRequest::ENCRYPTED_CONTRIBUTIONS) {

            if (pQuorum->quorumVvec->size() != pQuorum->params.threshold) {
                errorHandler("No valid quorum verification vector available", 0); // Don't bump score because we asked for it
                return;
            }

            int memberIdx = pQuorum->GetMemberIndex(request.GetProTxHash());
            if (memberIdx == -1) {
                errorHandler("Not a member of the quorum", 0); // Don't bump score because we asked for it
                return;
            }

            std::vector<CBLSIESEncryptedObject<CBLSSecretKey>> vecEncrypted;
            vRecv >> vecEncrypted;

            BLSSecretKeyVector vecSecretKeys;
            vecSecretKeys.resize(vecEncrypted.size());
            for (size_t i = 0; i < vecEncrypted.size(); ++i) {
                if (!vecEncrypted[i].Decrypt(memberIdx, *activeMasternodeInfo.blsKeyOperator, vecSecretKeys[i], PROTOCOL_VERSION)) {
                    errorHandler("Failed to decrypt");
                    return;
                }
            }

            CBLSSecretKey secretKeyShare = blsWorker.AggregateSecretKeys(vecSecretKeys);
            if (!pQuorum->SetSecretKeyShare(secretKeyShare)) {
                errorHandler("Invalid secret key share received");
                return;
            }
        }
        pQuorum->WriteContributions(evoDb);
        return;
    }
}

void CQuorumManager::StartCachePopulatorThread(const CQuorumCPtr pQuorum) const
{
    if (pQuorum->quorumVvec == nullptr) {
        return;
    }

    cxxtimer::Timer t(true);
    LogPrint(BCLog::LLMQ, "CQuorumManager::StartCachePopulatorThread -- start\n");

    // when then later some other thread tries to get keys, it will be much faster
    workerPool.push([pQuorum, t, this](int threadId) {
        for (size_t i = 0; i < pQuorum->members.size() && !quorumThreadInterrupt; i++) {
            if (pQuorum->qc.validMembers[i]) {
                pQuorum->GetPubKeyShare(i);
            }
        }
        LogPrint(BCLog::LLMQ, "CQuorumManager::StartCachePopulatorThread -- done. time=%d\n", t.count());
    });
}

void CQuorumManager::StartQuorumDataRecoveryThread(const CQuorumCPtr pQuorum, const CBlockIndex* pIndex, uint16_t nDataMaskIn) const
{
    if (pQuorum->fQuorumDataRecoveryThreadRunning) {
        LogPrint(BCLog::LLMQ, "CQuorumManager::%s -- Already running\n", __func__);
        return;
    }
    pQuorum->fQuorumDataRecoveryThreadRunning = true;

    workerPool.push([pQuorum, pIndex, nDataMaskIn, this](int threadId) {
        size_t nTries{0};
        uint16_t nDataMask{nDataMaskIn};
        int64_t nTimeLastSuccess{0};
        uint256* pCurrentMemberHash{nullptr};
        std::vector<uint256> vecMemberHashes;
        const size_t nMyStartOffset{GetQuorumRecoveryStartOffset(pQuorum, pIndex)};
        const int64_t nRequestTimeout{10};

        auto printLog = [&](const std::string& strMessage) {
            const std::string strMember{pCurrentMemberHash == nullptr ? "nullptr" : pCurrentMemberHash->ToString()};
            LogPrint(BCLog::LLMQ, "CQuorumManager::StartQuorumDataRecoveryThread -- %s - for llmqType %d, quorumHash %s, nDataMask (%d/%d), pCurrentMemberHash %s, nTries %d\n",
                strMessage, pQuorum->qc.llmqType, pQuorum->qc.quorumHash.ToString(), nDataMask, nDataMaskIn, strMember, nTries);
        };
        printLog("Start");

        while (!masternodeSync.IsBlockchainSynced() && !quorumThreadInterrupt) {
            quorumThreadInterrupt.sleep_for(std::chrono::seconds(nRequestTimeout));
        }

        if (quorumThreadInterrupt) {
            printLog("Aborted");
            return;
        }

        vecMemberHashes.reserve(pQuorum->qc.validMembers.size());
        for (auto& member : pQuorum->members) {
            if (pQuorum->IsValidMember(member->proTxHash) && member->proTxHash != activeMasternodeInfo.proTxHash) {
                vecMemberHashes.push_back(member->proTxHash);
            }
        }
        std::sort(vecMemberHashes.begin(), vecMemberHashes.end());

        printLog("Try to request");

        while (nDataMask > 0 && !quorumThreadInterrupt) {

            if (nDataMask & llmq::CQuorumDataRequest::QUORUM_VERIFICATION_VECTOR && pQuorum->quorumVvec != nullptr) {
                nDataMask &= ~llmq::CQuorumDataRequest::QUORUM_VERIFICATION_VECTOR;
                printLog("Received quorumVvec");
            }

            if (nDataMask & llmq::CQuorumDataRequest::ENCRYPTED_CONTRIBUTIONS && pQuorum->skShare.IsValid()) {
                nDataMask &= ~llmq::CQuorumDataRequest::ENCRYPTED_CONTRIBUTIONS;
                printLog("Received skShare");
            }

            if (nDataMask == 0) {
                printLog("Success");
                break;
            }

            if ((GetAdjustedTime() - nTimeLastSuccess) > nRequestTimeout) {
                if (nTries >= vecMemberHashes.size()) {
                    printLog("All tried but failed");
                    break;
                }
                // Access the member list of the quorum with the calculated offset applied to balance the load equally
                pCurrentMemberHash = &vecMemberHashes[(nMyStartOffset + nTries++) % vecMemberHashes.size()];
                {
                    LOCK(cs_data_requests);
                    auto it = mapQuorumDataRequests.find(std::make_pair(*pCurrentMemberHash, true));
                    if (it != mapQuorumDataRequests.end() && !it->second.IsExpired()) {
                        printLog("Already asked");
                        continue;
                    }
                }
                // Sleep a bit depending on the start offset to balance out multiple requests to same masternode
                quorumThreadInterrupt.sleep_for(std::chrono::milliseconds(nMyStartOffset * 100));
                nTimeLastSuccess = GetAdjustedTime();
                g_connman->AddPendingMasternode(*pCurrentMemberHash);
                printLog("Connect");
            }

            g_connman->ForEachNode([&](CNode* pNode) {

                if (pCurrentMemberHash == nullptr || pNode->verifiedProRegTxHash != *pCurrentMemberHash) {
                    return;
                }

                if (quorumManager->RequestQuorumData(pNode, pQuorum->qc.llmqType, pQuorum->pindexQuorum, nDataMask, activeMasternodeInfo.proTxHash)) {
                    nTimeLastSuccess = GetAdjustedTime();
                    printLog("Requested");
                } else {
                    LOCK(cs_data_requests);
                    auto it = mapQuorumDataRequests.find(std::make_pair(pNode->verifiedProRegTxHash, true));
                    if (it == mapQuorumDataRequests.end()) {
                        printLog("Failed");
                        pNode->fDisconnect = true;
                        pCurrentMemberHash = nullptr;
                        return;
                    } else if (it->second.IsProcessed()) {
                        printLog("Processed");
                        pNode->fDisconnect = true;
                        pCurrentMemberHash = nullptr;
                        return;
                    } else {
                        printLog("Waiting");
                        return;
                    }
                }
            });
            quorumThreadInterrupt.sleep_for(std::chrono::seconds(1));
        }
        pQuorum->fQuorumDataRecoveryThreadRunning = false;
        printLog("Done");
    });
}

} // namespace llmq<|MERGE_RESOLUTION|>--- conflicted
+++ resolved
@@ -170,7 +170,7 @@
     int workerCount = std::thread::hardware_concurrency() / 2;
     workerCount = std::max(std::min(1, workerCount), 4);
     workerPool.resize(workerCount);
-    RenameThreadPool(workerPool, "dash-q-mngr");
+    RenameThreadPool(workerPool, "sparks-q-mngr");
 }
 
 void CQuorumManager::Stop()
@@ -188,15 +188,6 @@
 
     const std::map<Consensus::LLMQType, QvvecSyncMode> mapQuorumVvecSync = CLLMQUtils::GetEnabledQuorumVvecSyncEntries();
 
-<<<<<<< HEAD
-    // this thread will exit after some time
-    // when then later some other thread tries to get keys, it will be much faster
-    _this->cachePopulatorThread = std::thread([_this, t]() {
-        RenameThread("sparks-q-cachepop");
-        for (size_t i = 0; i < _this->members.size() && !_this->stopCachePopulatorThread && !ShutdownRequested(); i++) {
-            if (_this->qc.validMembers[i]) {
-                _this->GetPubKeyShare(i);
-=======
     LogPrint(BCLog::LLMQ, "CQuorumManager::%s -- Process block %s\n", __func__, pIndex->GetBlockHash().ToString());
 
     for (auto& llmq : Params().GetConsensus().llmqs) {
@@ -209,7 +200,6 @@
             if (pQuorum->IsValidMember(activeMasternodeInfo.proTxHash)) {
                 fWeAreQuorumTypeMember = true;
                 break;
->>>>>>> eaca69b2
             }
         }
 
@@ -435,22 +425,9 @@
 
 std::vector<CQuorumCPtr> CQuorumManager::ScanQuorums(Consensus::LLMQType llmqType, const CBlockIndex* pindexStart, size_t nCountRequested) const
 {
-<<<<<<< HEAD
-    bool fDIP0008Active;
-    {
-        LOCK(cs_main);
-        fDIP0008Active = VersionBitsState(chainActive.Tip(), Params().GetConsensus(), Consensus::DEPLOYMENT_DIP0008, versionbitscache) == THRESHOLD_ACTIVE;
-    }
-
-    auto& params = fDIP0008Active ? Params().GetConsensus().llmqs.at(llmqType) : Params().GetConsensus().llmqs_old.at(llmqType);
-
-    auto cacheKey = std::make_pair(llmqType, pindexStart->GetBlockHash());
-    const size_t cacheMaxSize = params.signingActiveQuorumCount + 1;
-=======
     if (pindexStart == nullptr || nCountRequested == 0) {
         return {};
     }
->>>>>>> eaca69b2
 
     bool fCacheExists{false};
     void* pIndexScanCommitments{(void*)pindexStart};
@@ -657,22 +634,12 @@
         return;
     }
 
-<<<<<<< HEAD
-    bool fDIP0008Active;
-    {
-        LOCK(cs_main);
-        fDIP0008Active = VersionBitsState(chainActive.Tip(), Params().GetConsensus(), Consensus::DEPLOYMENT_DIP0008, versionbitscache) == THRESHOLD_ACTIVE;
-    }
-
-    auto& params = fDIP0008Active ? Params().GetConsensus().llmqs.at(llmqType) : Params().GetConsensus().llmqs_old.at(llmqType);
-=======
     if (strCommand == NetMsgType::QDATA) {
 
         if ((!fMasternodeMode && !CLLMQUtils::IsWatchQuorumsEnabled()) || pFrom == nullptr || (pFrom->verifiedProRegTxHash.IsNull() && !pFrom->qwatch)) {
             errorHandler("Not a verified masternode or a qwatch connection");
             return;
         }
->>>>>>> eaca69b2
 
         CQuorumDataRequest request;
         vRecv >> request;
