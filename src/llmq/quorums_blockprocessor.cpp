// Copyright (c) 2018-2019 The Dash Core developers
// Distributed under the MIT/X11 software license, see the accompanying
// file COPYING or http://www.opensource.org/licenses/mit-license.php.

#include <llmq/quorums_blockprocessor.h>
#include <llmq/quorums_commitment.h>
#include <llmq/quorums_debug.h>
#include <llmq/quorums_utils.h>

#include <evo/specialtx.h>

#include <chain.h>
#include <chainparams.h>
#include <consensus/validation.h>
#include <net.h>
#include <net_processing.h>
#include <primitives/block.h>
#include <validation.h>


namespace llmq
{

CQuorumBlockProcessor* quorumBlockProcessor;

static const std::string DB_MINED_COMMITMENT = "q_mc";
static const std::string DB_MINED_COMMITMENT_BY_INVERSED_HEIGHT = "q_mcih";

static const std::string DB_BEST_BLOCK_UPGRADE = "q_bbu2";

void CQuorumBlockProcessor::ProcessMessage(CNode* pfrom, const std::string& strCommand, CDataStream& vRecv, CConnman& connman)
{
    if (strCommand == NetMsgType::QFCOMMITMENT) {
        CFinalCommitment qc;
        vRecv >> qc;

        auto hash = ::SerializeHash(qc);
        {
            LOCK(cs_main);
            EraseObjectRequest(pfrom->GetId(), CInv(MSG_QUORUM_FINAL_COMMITMENT, hash));
        }

        if (qc.IsNull()) {
            LOCK(cs_main);
            LogPrint(BCLog::LLMQ, "CQuorumBlockProcessor::%s -- null commitment from peer=%d\n", __func__, pfrom->GetId());
            Misbehaving(pfrom->GetId(), 100);
            return;
        }

        bool fDIP0008Active;
        {
            LOCK(cs_main);
            fDIP0008Active = VersionBitsState(chainActive.Tip(), Params().GetConsensus(), Consensus::DEPLOYMENT_DIP0008, versionbitscache) == THRESHOLD_ACTIVE;
        }

        if ((fDIP0008Active && !Params().GetConsensus().llmqs.count((Consensus::LLMQType)qc.llmqType)) ||
        (!fDIP0008Active && !Params().GetConsensus().llmqs_old.count((Consensus::LLMQType)qc.llmqType))) {
            LOCK(cs_main);
            LogPrint(BCLog::LLMQ, "CQuorumBlockProcessor::%s -- invalid commitment type %d from peer=%d\n", __func__,
                    qc.llmqType, pfrom->GetId());
            Misbehaving(pfrom->GetId(), 100);
            return;
        } 
        auto type = (Consensus::LLMQType)qc.llmqType;
        const auto& params = fDIP0008Active ? Params().GetConsensus().llmqs.at(type) : Params().GetConsensus().llmqs_old.at(type);

        // Verify that quorumHash is part of the active chain and that it's the first block in the DKG interval
        const CBlockIndex* pquorumIndex;
        {
            LOCK(cs_main);
            if (!mapBlockIndex.count(qc.quorumHash)) {
                LogPrint(BCLog::LLMQ, "CQuorumBlockProcessor::%s -- unknown block %s in commitment, peer=%d\n", __func__,
                        qc.quorumHash.ToString(), pfrom->GetId());
                // can't really punish the node here, as we might simply be the one that is on the wrong chain or not
                // fully synced
                return;
            }
            pquorumIndex = mapBlockIndex[qc.quorumHash];
            if (chainActive.Tip()->GetAncestor(pquorumIndex->nHeight) != pquorumIndex) {
                LogPrint(BCLog::LLMQ, "CQuorumBlockProcessor::%s -- block %s not in active chain, peer=%d\n", __func__,
                          qc.quorumHash.ToString(), pfrom->GetId());
                // same, can't punish
                return;
            }
            int quorumHeight = pquorumIndex->nHeight - (pquorumIndex->nHeight % params.dkgInterval);
            if (quorumHeight != pquorumIndex->nHeight) {
                LogPrint(BCLog::LLMQ, "CQuorumBlockProcessor::%s -- block %s is not the first block in the DKG interval, peer=%d\n", __func__,
                          qc.quorumHash.ToString(), pfrom->GetId());
                Misbehaving(pfrom->GetId(), 100);
                return;
            }
        }

        {
            // Check if we already got a better one locally
            // We do this before verifying the commitment to avoid DoS
            LOCK(minableCommitmentsCs);
            auto k = std::make_pair(type, qc.quorumHash);
            auto it = minableCommitmentsByQuorum.find(k);
            if (it != minableCommitmentsByQuorum.end()) {
                auto jt = minableCommitments.find(it->second);
                if (jt != minableCommitments.end()) {
                    if (jt->second.CountSigners() <= qc.CountSigners()) {
                        return;
                    }
                }
            }
        }

        auto members = CLLMQUtils::GetAllQuorumMembers(type, pquorumIndex);

        if (!qc.Verify(members, true)) {
            LOCK(cs_main);
            LogPrint(BCLog::LLMQ, "CQuorumBlockProcessor::%s -- commitment for quorum %s:%d is not valid, peer=%d\n", __func__,
                      qc.quorumHash.ToString(), qc.llmqType, pfrom->GetId());
            Misbehaving(pfrom->GetId(), 100);
            return;
        }

        LogPrint(BCLog::LLMQ, "CQuorumBlockProcessor::%s -- received commitment for quorum %s:%d, validMembers=%d, signers=%d, peer=%d\n", __func__,
                  qc.quorumHash.ToString(), qc.llmqType, qc.CountValidMembers(), qc.CountSigners(), pfrom->GetId());

        AddMinableCommitment(qc);
    }
}

bool CQuorumBlockProcessor::ProcessBlock(const CBlock& block, const CBlockIndex* pindex, CValidationState& state)
{
    AssertLockHeld(cs_main);

    bool fDIP0003Active = pindex->nHeight >= Params().GetConsensus().DIP0003Height;
    bool fDIP0008Active;
    {
        LOCK(cs_main);
        fDIP0008Active = VersionBitsState(chainActive.Tip(), Params().GetConsensus(), Consensus::DEPLOYMENT_DIP0008, versionbitscache) == THRESHOLD_ACTIVE;
    }
    if (!fDIP0003Active) {
        evoDb.Write(DB_BEST_BLOCK_UPGRADE, block.GetHash());
        return true;
    }

    std::map<Consensus::LLMQType, CFinalCommitment> qcs;
    if (!GetCommitmentsFromBlock(block, pindex, qcs, state)) {
        return false;
    }

    // The following checks make sure that there is always a (possibly null) commitment while in the mining phase
    // until the first non-null commitment has been mined. After the non-null commitment, no other commitments are
    // allowed, including null commitments.
<<<<<<< HEAD
    auto llmqs = fDIP0008Active ? Params().GetConsensus().llmqs : Params().GetConsensus().llmqs_old;
    for (const auto& p : llmqs) {
=======
    for (const auto& p : Params().GetConsensus().llmqs) {
        // skip these checks when replaying blocks after the crash
        if (!chainActive.Tip()) {
            break;
        }

>>>>>>> 43d2973a
        auto type = p.first;

        // does the currently processed block contain a (possibly null) commitment for the current session?
        bool hasCommitmentInNewBlock = qcs.count(type) != 0;
        bool isCommitmentRequired = IsCommitmentRequired(type, pindex->nHeight);

        if (hasCommitmentInNewBlock && !isCommitmentRequired) {
            // If we're either not in the mining phase or a non-null commitment was mined already, reject the block
            return state.DoS(100, false, REJECT_INVALID, "bad-qc-not-allowed");
        }

        if (!hasCommitmentInNewBlock && isCommitmentRequired) {
            // If no non-null commitment was mined for the mining phase yet and the new block does not include
            // a (possibly null) commitment, the block should be rejected.
            return state.DoS(100, false, REJECT_INVALID, "bad-qc-missing");
        }
    }

    auto blockHash = block.GetHash();

    for (auto& p : qcs) {
        auto& qc = p.second;
        if (!ProcessCommitment(pindex->nHeight, blockHash, qc, state)) {
            return false;
        }
    }

    evoDb.Write(DB_BEST_BLOCK_UPGRADE, blockHash);

    return true;
}

// We store a mapping from minedHeight->quorumHeight in the DB
// minedHeight is inversed so that entries are traversable in reversed order
static std::tuple<std::string, Consensus::LLMQType, uint32_t> BuildInversedHeightKey(Consensus::LLMQType llmqType, int nMinedHeight)
{
    // nMinedHeight must be converted to big endian to make it comparable when serialized
    return std::make_tuple(DB_MINED_COMMITMENT_BY_INVERSED_HEIGHT, llmqType, htobe32(std::numeric_limits<uint32_t>::max() - nMinedHeight));
}

bool CQuorumBlockProcessor::ProcessCommitment(int nHeight, const uint256& blockHash, const CFinalCommitment& qc, CValidationState& state)
{
    bool fDIP0008Active;
    {
        LOCK(cs_main);
        fDIP0008Active = VersionBitsState(chainActive.Tip(), Params().GetConsensus(), Consensus::DEPLOYMENT_DIP0008, versionbitscache) == THRESHOLD_ACTIVE;
    }
    auto& params = fDIP0008Active ? Params().GetConsensus().llmqs.at((Consensus::LLMQType)qc.llmqType) : Params().GetConsensus().llmqs_old.at((Consensus::LLMQType)qc.llmqType);

    uint256 quorumHash = GetQuorumBlockHash((Consensus::LLMQType)qc.llmqType, nHeight);

    // skip `bad-qc-block` checks below when replaying blocks after the crash
    if (!chainActive.Tip()) {
        quorumHash = qc.quorumHash;
    }

    if (quorumHash.IsNull()) {
        return state.DoS(100, false, REJECT_INVALID, "bad-qc-block");
    }
    if (quorumHash != qc.quorumHash) {
        return state.DoS(100, false, REJECT_INVALID, "bad-qc-block");
    }

    if (qc.IsNull()) {
        if (!qc.VerifyNull()) {
            return state.DoS(100, false, REJECT_INVALID, "bad-qc-invalid-null");
        }
        return true;
    }

    if (HasMinedCommitment(params.type, quorumHash)) {
        // should not happen as it's already handled in ProcessBlock
        return state.DoS(100, false, REJECT_INVALID, "bad-qc-dup");
    }

    if (!IsMiningPhase(params.type, nHeight)) {
        // should not happen as it's already handled in ProcessBlock
        return state.DoS(100, false, REJECT_INVALID, "bad-qc-height");
    }

    auto quorumIndex = mapBlockIndex.at(qc.quorumHash);
    auto members = CLLMQUtils::GetAllQuorumMembers(params.type, quorumIndex);

    if (!qc.Verify(members, true)) {
        return state.DoS(100, false, REJECT_INVALID, "bad-qc-invalid");
    }

    // Store commitment in DB
    evoDb.Write(std::make_pair(DB_MINED_COMMITMENT, std::make_pair(params.type, quorumHash)), std::make_pair(qc, blockHash));
    evoDb.Write(BuildInversedHeightKey(params.type, nHeight), quorumIndex->nHeight);

    {
        LOCK(minableCommitmentsCs);
        hasMinedCommitmentCache.erase(std::make_pair(params.type, quorumHash));
    }

    LogPrint(BCLog::LLMQ, "CQuorumBlockProcessor::%s -- processed commitment from block. type=%d, quorumHash=%s, signers=%s, validMembers=%d, quorumPublicKey=%s\n", __func__,
              qc.llmqType, quorumHash.ToString(), qc.CountSigners(), qc.CountValidMembers(), qc.quorumPublicKey.ToString());

    return true;
}

bool CQuorumBlockProcessor::UndoBlock(const CBlock& block, const CBlockIndex* pindex)
{
    AssertLockHeld(cs_main);

    std::map<Consensus::LLMQType, CFinalCommitment> qcs;
    CValidationState dummy;
    if (!GetCommitmentsFromBlock(block, pindex, qcs, dummy)) {
        return false;
    }

    for (auto& p : qcs) {
        auto& qc = p.second;
        if (qc.IsNull()) {
            continue;
        }

        evoDb.Erase(std::make_pair(DB_MINED_COMMITMENT, std::make_pair(qc.llmqType, qc.quorumHash)));
        evoDb.Erase(BuildInversedHeightKey((Consensus::LLMQType)qc.llmqType, pindex->nHeight));
        {
            LOCK(minableCommitmentsCs);
            hasMinedCommitmentCache.erase(std::make_pair((Consensus::LLMQType)qc.llmqType, qc.quorumHash));
        }

        // if a reorg happened, we should allow to mine this commitment later
        AddMinableCommitment(qc);
    }

    evoDb.Write(DB_BEST_BLOCK_UPGRADE, pindex->pprev->GetBlockHash());

    return true;
}

// TODO remove this with 0.15.0
void CQuorumBlockProcessor::UpgradeDB()
{
    LOCK(cs_main);
    uint256 bestBlock;
    if (evoDb.GetRawDB().Read(DB_BEST_BLOCK_UPGRADE, bestBlock) && bestBlock == chainActive.Tip()->GetBlockHash()) {
        return;
    }

    LogPrintf("CQuorumBlockProcessor::%s -- Upgrading DB...\n", __func__);

    if (chainActive.Height() >= Params().GetConsensus().DIP0003EnforcementHeight) {
        auto pindex = chainActive[Params().GetConsensus().DIP0003EnforcementHeight];
        while (pindex) {
            if (fPruneMode && !(pindex->nStatus & BLOCK_HAVE_DATA)) {
                // Too late, we already pruned blocks we needed to reprocess commitments
                throw std::runtime_error(std::string(__func__) + ": Quorum Commitments DB upgrade failed, you need to re-download the blockchain");
            }
            CBlock block;
            bool r = ReadBlockFromDisk(block, pindex, Params().GetConsensus());
            assert(r);

            std::map<Consensus::LLMQType, CFinalCommitment> qcs;
            CValidationState dummyState;
            GetCommitmentsFromBlock(block, pindex, qcs, dummyState);

            for (const auto& p : qcs) {
                const auto& qc = p.second;
                if (qc.IsNull()) {
                    continue;
                }
                auto quorumIndex = mapBlockIndex.at(qc.quorumHash);
                evoDb.GetRawDB().Write(std::make_pair(DB_MINED_COMMITMENT, std::make_pair(qc.llmqType, qc.quorumHash)), std::make_pair(qc, pindex->GetBlockHash()));
                evoDb.GetRawDB().Write(BuildInversedHeightKey((Consensus::LLMQType)qc.llmqType, pindex->nHeight), quorumIndex->nHeight);
            }

            evoDb.GetRawDB().Write(DB_BEST_BLOCK_UPGRADE, pindex->GetBlockHash());

            pindex = chainActive.Next(pindex);
        }
    }

    LogPrintf("CQuorumBlockProcessor::%s -- Upgrade done...\n", __func__);
}

bool CQuorumBlockProcessor::GetCommitmentsFromBlock(const CBlock& block, const CBlockIndex* pindex, std::map<Consensus::LLMQType, CFinalCommitment>& ret, CValidationState& state)
{
    AssertLockHeld(cs_main);

    auto& consensus = Params().GetConsensus();
    bool fDIP0003Active = pindex->nHeight >= consensus.DIP0003Height;

    ret.clear();

    for (const auto& tx : block.vtx) {
        if (tx->nType == TRANSACTION_QUORUM_COMMITMENT) {
            CFinalCommitmentTxPayload qc;
            if (!GetTxPayload(*tx, qc)) {
                // should not happen as it was verified before processing the block
                return state.DoS(100, false, REJECT_INVALID, "bad-qc-payload");
            }

            // only allow one commitment per type and per block
            if (ret.count((Consensus::LLMQType)qc.commitment.llmqType)) {
                return state.DoS(100, false, REJECT_INVALID, "bad-qc-dup");
            }

            ret.emplace((Consensus::LLMQType)qc.commitment.llmqType, std::move(qc.commitment));
        }
    }

    if (!fDIP0003Active && !ret.empty()) {
        return state.DoS(100, false, REJECT_INVALID, "bad-qc-premature");
    }

    return true;
}

bool CQuorumBlockProcessor::IsMiningPhase(Consensus::LLMQType llmqType, int nHeight)
{
    bool fDIP0008Active;
    {
        LOCK(cs_main);
        fDIP0008Active = VersionBitsState(chainActive.Tip(), Params().GetConsensus(), Consensus::DEPLOYMENT_DIP0008, versionbitscache) == THRESHOLD_ACTIVE;
    }

    const auto& params = fDIP0008Active ? Params().GetConsensus().llmqs.at(llmqType) : Params().GetConsensus().llmqs_old.at(llmqType);
    int phaseIndex = nHeight % params.dkgInterval;
    if (phaseIndex >= params.dkgMiningWindowStart && phaseIndex <= params.dkgMiningWindowEnd) {
        return true;
    }
    return false;
}

bool CQuorumBlockProcessor::IsCommitmentRequired(Consensus::LLMQType llmqType, int nHeight)
{
    uint256 quorumHash = GetQuorumBlockHash(llmqType, nHeight);

    // perform extra check for quorumHash.IsNull as the quorum hash is unknown for the first block of a session
    // this is because the currently processed block's hash will be the quorumHash of this session
    bool isMiningPhase = !quorumHash.IsNull() && IsMiningPhase(llmqType, nHeight);

    // did we already mine a non-null commitment for this session?
    bool hasMinedCommitment = !quorumHash.IsNull() && HasMinedCommitment(llmqType, quorumHash);

    return isMiningPhase && !hasMinedCommitment;
}

// WARNING: This method returns uint256() on the first block of the DKG interval (because the block hash is not known yet)
uint256 CQuorumBlockProcessor::GetQuorumBlockHash(Consensus::LLMQType llmqType, int nHeight)
{
    AssertLockHeld(cs_main);

    bool fDIP0008Active;
    {
        LOCK(cs_main);
        fDIP0008Active = VersionBitsState(chainActive.Tip(), Params().GetConsensus(), Consensus::DEPLOYMENT_DIP0008, versionbitscache) == THRESHOLD_ACTIVE;
    }

    auto& params = fDIP0008Active ? Params().GetConsensus().llmqs.at(llmqType) : Params().GetConsensus().llmqs_old.at(llmqType);

    int quorumStartHeight = nHeight - (nHeight % params.dkgInterval);
    uint256 quorumBlockHash;
    if (!GetBlockHash(quorumBlockHash, quorumStartHeight)) {
        return uint256();
    }
    return quorumBlockHash;
}

bool CQuorumBlockProcessor::HasMinedCommitment(Consensus::LLMQType llmqType, const uint256& quorumHash)
{
    auto cacheKey = std::make_pair(llmqType, quorumHash);
    {
        LOCK(minableCommitmentsCs);
        auto cacheIt = hasMinedCommitmentCache.find(cacheKey);
        if (cacheIt != hasMinedCommitmentCache.end()) {
            return cacheIt->second;
        }
    }

    auto key = std::make_pair(DB_MINED_COMMITMENT, std::make_pair(llmqType, quorumHash));
    bool ret = evoDb.Exists(key);

    LOCK(minableCommitmentsCs);
    hasMinedCommitmentCache.emplace(cacheKey, ret);
    return ret;
}

bool CQuorumBlockProcessor::GetMinedCommitment(Consensus::LLMQType llmqType, const uint256& quorumHash, CFinalCommitment& retQc, uint256& retMinedBlockHash)
{
    auto key = std::make_pair(DB_MINED_COMMITMENT, std::make_pair(llmqType, quorumHash));
    std::pair<CFinalCommitment, uint256> p;
    if (!evoDb.Read(key, p)) {
        return false;
    }
    retQc = std::move(p.first);
    retMinedBlockHash = p.second;
    return true;
}

// The returned quorums are in reversed order, so the most recent one is at index 0
std::vector<const CBlockIndex*> CQuorumBlockProcessor::GetMinedCommitmentsUntilBlock(Consensus::LLMQType llmqType, const CBlockIndex* pindex, size_t maxCount)
{
    LOCK(evoDb.cs);

    auto dbIt = evoDb.GetCurTransaction().NewIteratorUniquePtr();

    auto firstKey = BuildInversedHeightKey(llmqType, pindex->nHeight);
    auto lastKey = BuildInversedHeightKey(llmqType, 0);

    dbIt->Seek(firstKey);

    std::vector<const CBlockIndex*> ret;
    ret.reserve(maxCount);

    while (dbIt->Valid() && ret.size() < maxCount) {
        decltype(firstKey) curKey;
        int quorumHeight;
        if (!dbIt->GetKey(curKey) || curKey >= lastKey) {
            break;
        }
        if (std::get<0>(curKey) != DB_MINED_COMMITMENT_BY_INVERSED_HEIGHT || std::get<1>(curKey) != llmqType) {
            break;
        }

        uint32_t nMinedHeight = std::numeric_limits<uint32_t>::max() - be32toh(std::get<2>(curKey));
        if (nMinedHeight > pindex->nHeight) {
            break;
        }

        if (!dbIt->GetValue(quorumHeight)) {
            break;
        }

        auto quorumIndex = pindex->GetAncestor(quorumHeight);
        assert(quorumIndex);
        ret.emplace_back(quorumIndex);

        dbIt->Next();
    }

    return ret;
}

// The returned quorums are in reversed order, so the most recent one is at index 0
std::map<Consensus::LLMQType, std::vector<const CBlockIndex*>> CQuorumBlockProcessor::GetMinedAndActiveCommitmentsUntilBlock(const CBlockIndex* pindex)
{
    bool fDIP0008Active;
    {
        LOCK(cs_main);
        fDIP0008Active = VersionBitsState(chainActive.Tip(), Params().GetConsensus(), Consensus::DEPLOYMENT_DIP0008, versionbitscache) == THRESHOLD_ACTIVE;
    }

    std::map<Consensus::LLMQType, std::vector<const CBlockIndex*>> ret;
    auto llmqs = fDIP0008Active ? Params().GetConsensus().llmqs : Params().GetConsensus().llmqs_old;
    for (const auto& p : llmqs) {
        auto& v = ret[p.second.type];
        v.reserve(p.second.signingActiveQuorumCount);
        auto commitments = GetMinedCommitmentsUntilBlock(p.second.type, pindex, p.second.signingActiveQuorumCount);
        for (auto& c : commitments) {
            v.emplace_back(c);
        }
    }

    return ret;
}

bool CQuorumBlockProcessor::HasMinableCommitment(const uint256& hash)
{
    LOCK(minableCommitmentsCs);
    return minableCommitments.count(hash) != 0;
}

void CQuorumBlockProcessor::AddMinableCommitment(const CFinalCommitment& fqc)
{
    bool relay = false;
    uint256 commitmentHash = ::SerializeHash(fqc);

    {
        LOCK(minableCommitmentsCs);

        auto k = std::make_pair((Consensus::LLMQType) fqc.llmqType, fqc.quorumHash);
        auto ins = minableCommitmentsByQuorum.emplace(k, commitmentHash);
        if (ins.second) {
            minableCommitments.emplace(commitmentHash, fqc);
            relay = true;
        } else {
            auto& oldFqc = minableCommitments.at(ins.first->second);
            if (fqc.CountSigners() > oldFqc.CountSigners()) {
                // new commitment has more signers, so override the known one
                ins.first->second = commitmentHash;
                minableCommitments.erase(ins.first->second);
                minableCommitments.emplace(commitmentHash, fqc);
                relay = true;
            }
        }
    }

    // We only relay the new commitment if it's new or better then the old one
    if (relay) {
        CInv inv(MSG_QUORUM_FINAL_COMMITMENT, commitmentHash);
        g_connman->RelayInv(inv, DMN_PROTO_VERSION);
    }
}

bool CQuorumBlockProcessor::GetMinableCommitmentByHash(const uint256& commitmentHash, llmq::CFinalCommitment& ret)
{
    LOCK(minableCommitmentsCs);
    auto it = minableCommitments.find(commitmentHash);
    if (it == minableCommitments.end()) {
        return false;
    }
    ret = it->second;
    return true;
}

// Will return false if no commitment should be mined
// Will return true and a null commitment if no minable commitment is known and none was mined yet
bool CQuorumBlockProcessor::GetMinableCommitment(Consensus::LLMQType llmqType, int nHeight, CFinalCommitment& ret)
{
    AssertLockHeld(cs_main);

    bool fDIP0008Active;
    {
        LOCK(cs_main);
        fDIP0008Active = VersionBitsState(chainActive.Tip(), Params().GetConsensus(), Consensus::DEPLOYMENT_DIP0008, versionbitscache) == THRESHOLD_ACTIVE;
    }

    if (!IsCommitmentRequired(llmqType, nHeight)) {
        // no commitment required
        return false;
    }

    uint256 quorumHash = GetQuorumBlockHash(llmqType, nHeight);
    if (quorumHash.IsNull()) {
        return false;
    }

    LOCK(minableCommitmentsCs);

    auto k = std::make_pair(llmqType, quorumHash);
    auto it = minableCommitmentsByQuorum.find(k);
    if (it == minableCommitmentsByQuorum.end()) {
        // null commitment required
        auto llmq = fDIP0008Active ? Params().GetConsensus().llmqs.at(llmqType) : Params().GetConsensus().llmqs_old.at(llmqType);
        ret = CFinalCommitment(llmq, quorumHash);
        return true;
    }

    ret = minableCommitments.at(it->second);

    return true;
}

bool CQuorumBlockProcessor::GetMinableCommitmentTx(Consensus::LLMQType llmqType, int nHeight, CTransactionRef& ret)
{
    AssertLockHeld(cs_main);

    CFinalCommitmentTxPayload qc;
    if (!GetMinableCommitment(llmqType, nHeight, qc.commitment)) {
        return false;
    }

    qc.nHeight = nHeight;

    CMutableTransaction tx;
    tx.nVersion = 3;
    tx.nType = TRANSACTION_QUORUM_COMMITMENT;
    SetTxPayload(tx, qc);

    ret = MakeTransactionRef(tx);

    return true;
}

} // namespace llmq<|MERGE_RESOLUTION|>--- conflicted
+++ resolved
@@ -147,17 +147,12 @@
     // The following checks make sure that there is always a (possibly null) commitment while in the mining phase
     // until the first non-null commitment has been mined. After the non-null commitment, no other commitments are
     // allowed, including null commitments.
-<<<<<<< HEAD
     auto llmqs = fDIP0008Active ? Params().GetConsensus().llmqs : Params().GetConsensus().llmqs_old;
     for (const auto& p : llmqs) {
-=======
-    for (const auto& p : Params().GetConsensus().llmqs) {
         // skip these checks when replaying blocks after the crash
         if (!chainActive.Tip()) {
             break;
         }
-
->>>>>>> 43d2973a
         auto type = p.first;
 
         // does the currently processed block contain a (possibly null) commitment for the current session?
