--- conflicted
+++ resolved
@@ -63,11 +63,7 @@
     int workerCount = std::thread::hardware_concurrency() / 2;
     workerCount = std::max(std::min(1, workerCount), 4);
     workerPool.resize(workerCount);
-<<<<<<< HEAD
-    RenameThreadPool(workerPool, "sparks-bls-worker");
-=======
-    RenameThreadPool(workerPool, "dash-bls-work");
->>>>>>> eaca69b2
+    RenameThreadPool(workerPool, "sparks-bls-work");
 }
 
 void CBLSWorker::Stop()
