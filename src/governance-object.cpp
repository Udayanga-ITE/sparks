--- conflicted
+++ resolved
@@ -541,33 +541,26 @@
         return false;
     }
 
-    switch (nObjectType) {
-    case GOVERNANCE_OBJECT_WATCHDOG: {
-        // watchdogs are deprecated
-        return false;
-    }
-    case GOVERNANCE_OBJECT_PROPOSAL: {
-        CProposalValidator validator(GetDataAsHexString());
-        // Note: It's ok to have expired proposals
-        // they are going to be cleared by CGovernanceManager::UpdateCachesAndClean()
-        // TODO: should they be tagged as "expired" to skip vote downloading?
-        if (!validator.Validate(false)) {
-            strError = strprintf("Invalid proposal data, error messages: %s", validator.GetErrorMessages());
-            return false;
-        }
-        if (fCheckCollateral && !IsCollateralValid(strError, fMissingConfirmations)) {
-            strError = "Invalid proposal collateral";
-            return false;
-        }
-        return true;
-    }
-    case GOVERNANCE_OBJECT_TRIGGER: {
-        if (!fCheckCollateral) {
-            // nothing else we can check here (yet?)
+    switch(nObjectType) {
+        case GOVERNANCE_OBJECT_WATCHDOG: {
+            // watchdogs are deprecated
+            return false;
+        }
+        case GOVERNANCE_OBJECT_PROPOSAL: {
+            CProposalValidator validator(GetDataAsHexString());
+            // Note: It's ok to have expired proposals
+            // they are going to be cleared by CGovernanceManager::UpdateCachesAndClean()
+            // TODO: should they be tagged as "expired" to skip vote downloading?
+            if (!validator.Validate(false)) {
+                strError = strprintf("Invalid proposal data, error messages: %s", validator.GetErrorMessages());
+                return false;
+            }
+            if (fCheckCollateral && !IsCollateralValid(strError, fMissingConfirmations)) {
+                strError = "Invalid proposal collateral";
+                return false;
+            }
             return true;
         }
-<<<<<<< HEAD
-=======
         case GOVERNANCE_OBJECT_TRIGGER: {
             if (!fCheckCollateral)
                 // nothing else we can check here (yet?)
@@ -590,7 +583,43 @@
                     // this should never happen with CPubKey() as a param
                     strError = "CheckCollateral critical failure! Masternode: " + strOutpoint;
                 }
->>>>>>> cce03666
+
+                return false;
+            }
+
+            // Check that we have a valid MN signature
+            if (!CheckSignature(infoMn.pubKeyMasternode)) {
+                strError = "Invalid masternode signature for: " + strOutpoint + ", pubkey id = " + infoMn.pubKeyMasternode.GetID().ToString();
+                return false;
+            }
+
+            return true;
+        }
+        default: {
+            strError = strprintf("Invalid object type %d", nObjectType);
+            return false;
+        }
+    }
+    case GOVERNANCE_OBJECT_PROPOSAL: {
+        CProposalValidator validator(GetDataAsHexString());
+        // Note: It's ok to have expired proposals
+        // they are going to be cleared by CGovernanceManager::UpdateCachesAndClean()
+        // TODO: should they be tagged as "expired" to skip vote downloading?
+        if (!validator.Validate(false)) {
+            strError = strprintf("Invalid proposal data, error messages: %s", validator.GetErrorMessages());
+            return false;
+        }
+        if (fCheckCollateral && !IsCollateralValid(strError, fMissingConfirmations)) {
+            strError = "Invalid proposal collateral";
+            return false;
+        }
+        return true;
+    }
+    case GOVERNANCE_OBJECT_TRIGGER: {
+        if (!fCheckCollateral) {
+            // nothing else we can check here (yet?)
+            return true;
+        }
 
         std::string strOutpoint = masternodeOutpoint.ToStringShort();
         masternode_info_t infoMn;
