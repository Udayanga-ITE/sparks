--- conflicted
+++ resolved
@@ -14,70 +14,6 @@
         static_assert(std::size(p2p_name_str) <= CMessageHeader::COMMAND_SIZE + 1, "p2p_name_str cannot be greater than COMMAND_SIZE"); // Includes +1 for null termination character.
 
 namespace NetMsgType {
-<<<<<<< HEAD
-const char *VERSION="version";
-const char *VERACK="verack";
-const char *ADDR="addr";
-const char *INV="inv";
-const char *GETDATA="getdata";
-const char *MERKLEBLOCK="merkleblock";
-const char *GETBLOCKS="getblocks";
-const char *GETHEADERS="getheaders";
-const char *TX="tx";
-const char *HEADERS="headers";
-const char *BLOCK="block";
-const char *GETADDR="getaddr";
-const char *MEMPOOL="mempool";
-const char *PING="ping";
-const char *PONG="pong";
-const char *NOTFOUND="notfound";
-const char *FILTERLOAD="filterload";
-const char *FILTERADD="filteradd";
-const char *FILTERCLEAR="filterclear";
-const char *REJECT="reject";
-const char *SENDHEADERS="sendheaders";
-const char *SENDCMPCT="sendcmpct";
-const char *CMPCTBLOCK="cmpctblock";
-const char *GETBLOCKTXN="getblocktxn";
-const char *BLOCKTXN="blocktxn";
-// Sparks message types
-const char *LEGACYTXLOCKREQUEST="ix";
-const char *SPORK="spork";
-const char *GETSPORKS="getsporks";
-const char *DSACCEPT="dsa";
-const char *DSVIN="dsi";
-const char *DSFINALTX="dsf";
-const char *DSSIGNFINALTX="dss";
-const char *DSCOMPLETE="dsc";
-const char *DSSTATUSUPDATE="dssu";
-const char *DSTX="dstx";
-const char *DSQUEUE="dsq";
-const char *SENDDSQUEUE="senddsq";
-const char *SYNCSTATUSCOUNT="ssc";
-const char *MNGOVERNANCESYNC="govsync";
-const char *MNGOVERNANCEOBJECT="govobj";
-const char *MNGOVERNANCEOBJECTVOTE="govobjvote";
-const char *GETMNLISTDIFF="getmnlistd";
-const char *MNLISTDIFF="mnlistdiff";
-const char *QSENDRECSIGS="qsendrecsigs";
-const char *QFCOMMITMENT="qfcommit";
-const char *QCONTRIB="qcontrib";
-const char *QCOMPLAINT="qcomplaint";
-const char *QJUSTIFICATION="qjustify";
-const char *QPCOMMITMENT="qpcommit";
-const char *QWATCH="qwatch";
-const char *QSIGSESANN="qsigsesann";
-const char *QSIGSHARESINV="qsigsinv";
-const char *QGETSIGSHARES="qgetsigs";
-const char *QBSIGSHARES="qbsigs";
-const char *QSIGREC="qsigrec";
-const char *QSIGSHARE="qsigshare";
-const char* QGETDATA = "qgetdata";
-const char* QDATA = "qdata";
-const char *CLSIG="clsig";
-const char *ISLOCK="islock";
-const char *MNAUTH="mnauth";
-=======
 MAKE_MSG(VERSION, "version");
 MAKE_MSG(VERACK, "verack");
 MAKE_MSG(ADDR, "addr");
@@ -111,7 +47,7 @@
 MAKE_MSG(CFHEADERS, "cfheaders");
 MAKE_MSG(GETCFCHECKPT, "getcfcheckpt");
 MAKE_MSG(CFCHECKPT, "cfcheckpt");
-// Dash message types
+// Sparks message types
 MAKE_MSG(LEGACYTXLOCKREQUEST, "ix");
 MAKE_MSG(SPORK, "spork");
 MAKE_MSG(GETSPORKS, "getsporks");
@@ -154,7 +90,6 @@
 MAKE_MSG(HEADERS2, "headers2");
 MAKE_MSG(GETQUORUMROTATIONINFO, "getqrinfo");
 MAKE_MSG(QUORUMROTATIONINFO, "qrinfo");
->>>>>>> 1f3f0e00
 }; // namespace NetMsgType
 
 /** All known message types. Keep this in the same order as the list of
@@ -188,17 +123,13 @@
     NetMsgType::CMPCTBLOCK,
     NetMsgType::GETBLOCKTXN,
     NetMsgType::BLOCKTXN,
-<<<<<<< HEAD
-    // Sparks message types
-=======
     NetMsgType::GETCFILTERS,
     NetMsgType::CFILTER,
     NetMsgType::GETCFHEADERS,
     NetMsgType::CFHEADERS,
     NetMsgType::GETCFCHECKPT,
     NetMsgType::CFCHECKPT,
-    // Dash message types
->>>>>>> 1f3f0e00
+    // Sparks message types
     // NOTE: do NOT include non-implmented here, we want them to be "Unknown command" in ProcessMessage()
     NetMsgType::LEGACYTXLOCKREQUEST,
     NetMsgType::SPORK,
