--- conflicted
+++ resolved
@@ -135,11 +135,7 @@
 
     if (!ptx.collateralOutpoint.hash.IsNull()) {
         Coin coin;
-<<<<<<< HEAD
-        if (!GetUTXOCoin(ptx.collateralOutpoint, coin) || coin.out.nValue != 25000 * COIN) {
-=======
-        if (!view.GetCoin(ptx.collateralOutpoint, coin) || coin.IsSpent() || coin.out.nValue != 1000 * COIN) {
->>>>>>> eaca69b2
+        if (!view.GetCoin(ptx.collateralOutpoint, coin) || coin.IsSpent() || coin.out.nValue != 25000 * COIN) {
             return state.DoS(10, false, REJECT_INVALID, "bad-protx-collateral");
         }
 
