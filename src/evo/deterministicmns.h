--- conflicted
+++ resolved
@@ -664,10 +664,6 @@
     void UpgradeDBIfNeeded();
 
 private:
-<<<<<<< HEAD
-    int64_t GetSpork16Value();
-=======
->>>>>>> 2ae1ce48
     void CleanupCache(int nHeight);
 };
 
