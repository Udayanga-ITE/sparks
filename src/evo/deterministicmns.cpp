--- conflicted
+++ resolved
@@ -1,4 +1,5 @@
 // Copyright (c) 2018-2019 The Dash Core developers
+// Copyright (c) 2016-2022 The Sparks Core developers
 // Distributed under the MIT software license, see the accompanying
 // file COPYING or http://www.opensource.org/licenses/mit-license.php.
 
@@ -546,15 +547,10 @@
         }
     }
 
-<<<<<<< HEAD
-    if (nHeight == GetSpork16Value()) {
-        LogPrintf("CDeterministicMNManager::%s -- spork16 is active now. nHeight=%d\n", __func__, nHeight);
-=======
     // Don't hold cs while calling signals
     if (diff.HasChanges()) {
         GetMainSignals().NotifyMasternodeListChanged(false, oldList, diff);
         uiInterface.NotifyMasternodeListChanged(newList);
->>>>>>> 2ae1ce48
     }
 
     if (nHeight == consensusParams.DIP0003EnforcementHeight) {
@@ -584,10 +580,6 @@
         LOCK(cs);
         evoDb.Read(std::make_pair(DB_LIST_DIFF, blockHash), diff);
 
-<<<<<<< HEAD
-    if (nHeight == GetSpork16Value()) {
-        LogPrintf("CDeterministicMNManager::%s -- spork16 is not active anymore. nHeight=%d\n", __func__, nHeight);
-=======
         if (diff.HasChanges()) {
             // need to call this before erasing
             curList = GetListForBlock(pindex);
@@ -609,7 +601,6 @@
     const auto& consensusParams = Params().GetConsensus();
     if (nHeight == consensusParams.DIP0003EnforcementHeight) {
         LogPrintf("CDeterministicMNManager::%s -- DIP3 is not enforced anymore. nHeight=%d\n", __func__, nHeight);
->>>>>>> 2ae1ce48
     }
 
     return true;
@@ -948,33 +939,10 @@
 CDeterministicMNList CDeterministicMNManager::GetListAtChainTip()
 {
     LOCK(cs);
-<<<<<<< HEAD
-    return GetListForBlock(tipBlockHash);
-}
-
-bool CDeterministicMNManager::HasValidMNCollateralAtChainTip(const COutPoint& outpoint)
-{
-    auto mnList = GetListAtChainTip();
-    auto dmn = mnList.GetMNByCollateral(outpoint);
-    return dmn && mnList.IsMNValid(dmn);
-}
-
-bool CDeterministicMNManager::HasMNCollateralAtChainTip(const COutPoint& outpoint)
-{
-    auto mnList = GetListAtChainTip();
-    auto dmn = mnList.GetMNByCollateral(outpoint);
-    return dmn != nullptr;
-}
-
-int64_t CDeterministicMNManager::GetSpork16Value()
-{
-    return sporkManager.GetSporkValue(SPORK_16_DETERMINISTIC_MNS_ENABLED);
-=======
     if (!tipIndex) {
         return {};
     }
     return GetListForBlock(tipIndex);
->>>>>>> 2ae1ce48
 }
 
 bool CDeterministicMNManager::IsProTxWithCollateral(const CTransactionRef& tx, uint32_t n)
@@ -1007,12 +975,7 @@
         nHeight = tipIndex->nHeight;
     }
 
-<<<<<<< HEAD
-    int64_t spork16Value = GetSpork16Value();
-    return nHeight >= spork16Value;
-=======
     return nHeight >= Params().GetConsensus().DIP0003EnforcementHeight;
->>>>>>> 2ae1ce48
 }
 
 void CDeterministicMNManager::CleanupCache(int nHeight)
