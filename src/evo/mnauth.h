--- conflicted
+++ resolved
@@ -2,13 +2,8 @@
 // Distributed under the MIT software license, see the accompanying
 // file COPYING or http://www.opensource.org/licenses/mit-license.php.
 
-<<<<<<< HEAD
-#ifndef SPARKS_MNAUTH_H
-#define SPARKS_MNAUTH_H
-=======
 #ifndef BITCOIN_EVO_MNAUTH_H
 #define BITCOIN_EVO_MNAUTH_H
->>>>>>> eaca69b2
 
 #include <bls/bls.h>
 #include <serialize.h>
@@ -60,8 +55,4 @@
 };
 
 
-<<<<<<< HEAD
-#endif //SPARKS_MNAUTH_H
-=======
-#endif // BITCOIN_EVO_MNAUTH_H
->>>>>>> eaca69b2
+#endif // BITCOIN_EVO_MNAUTH_H