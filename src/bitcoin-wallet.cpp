--- conflicted
+++ resolved
@@ -45,31 +45,18 @@
         tfm::format(std::cerr, "Error parsing command line arguments: %s\n", error_message);
         return false;
     }
-<<<<<<< HEAD
-    if (argc < 2 || HelpRequested(gArgs)) {
-        std::string usage = strprintf("%s sparks-wallet version", PACKAGE_NAME) + " " + FormatFullVersion() + "\n\n" +
-                                      "sparks-wallet is an offline tool for creating and interacting with Dash Core wallet files.\n" +
-                                      "By default sparks-wallet will act on wallets in the default mainnet wallet directory in the datadir.\n" +
-                                      "To change the target wallet, use the -datadir, -wallet and -testnet/-regtest arguments.\n\n" +
-                                      "Usage:\n" +
-                                     "  sparks-wallet [options] <command>\n\n" +
-                                     gArgs.GetHelpMessage();
-
-        tfm::format(std::cout, "%s", usage);
-=======
     if (argc < 2 || HelpRequested(gArgs) || gArgs.IsArgSet("-version")) {
-        std::string strUsage = strprintf("%s dash-wallet version", PACKAGE_NAME) + " " + FormatFullVersion() + "\n";
+        std::string strUsage = strprintf("%s sparks-wallet version", PACKAGE_NAME) + " " + FormatFullVersion() + "\n";
             if (!gArgs.IsArgSet("-version")) {
                 strUsage += "\n"
-                    "dash-wallet is an offline tool for creating and interacting with " PACKAGE_NAME " wallet files.\n"
-                    "By default dash-wallet will act on wallets in the default mainnet wallet directory in the datadir.\n"
+                    "sparks-wallet is an offline tool for creating and interacting with " PACKAGE_NAME " wallet files.\n"
+                    "By default sparks-wallet will act on wallets in the default mainnet wallet directory in the datadir.\n"
                     "To change the target wallet, use the -datadir, -wallet and -testnet/-regtest arguments.\n\n"
                     "Usage:\n"
-                    "  dash-wallet [options] <command>\n";
+                    "  sparks-wallet [options] <command>\n";
                 strUsage += "\n" + gArgs.GetHelpMessage();
             }
         tfm::format(std::cout, "%s", strUsage);
->>>>>>> 3b7deea3
         return false;
     }
 
