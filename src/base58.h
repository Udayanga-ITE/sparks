--- conflicted
+++ resolved
@@ -95,34 +95,6 @@
     bool operator> (const CBase58Data& b58) const { return CompareTo(b58) >  0; }
 };
 
-<<<<<<< HEAD
-/** base58-encoded Sparks addresses.
- * Public-key-hash-addresses have version 76 (or 140 testnet).
- * The data vector contains RIPEMD160(SHA256(pubkey)), where pubkey is the serialized public key.
- * Script-hash-addresses have version 16 (or 19 testnet).
- * The data vector contains RIPEMD160(SHA256(cscript)), where cscript is the serialized redemption script.
- */
-class CBitcoinAddress : public CBase58Data {
-public:
-    bool Set(const CKeyID &id);
-    bool Set(const CScriptID &id);
-    bool Set(const CTxDestination &dest);
-    bool IsValid() const;
-    bool IsValid(const CChainParams &params) const;
-
-    CBitcoinAddress() {}
-    CBitcoinAddress(const CTxDestination &dest) { Set(dest); }
-    CBitcoinAddress(const std::string& strAddress) { SetString(strAddress); }
-    CBitcoinAddress(const char* pszAddress) { SetString(pszAddress); }
-
-    CTxDestination Get() const;
-    bool GetKeyID(CKeyID &keyID) const;
-    bool GetIndexKey(uint160& hashBytes, int& type) const;
-    bool IsScript() const;
-};
-
-=======
->>>>>>> 43d2973a
 /**
  * A base58-encoded secret key
  */
