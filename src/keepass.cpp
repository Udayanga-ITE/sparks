// Copyright (c) 2014-2020 The Dash Core developers
// Distributed under the MIT/X11 software license, see the accompanying
// file COPYING or http://www.opensource.org/licenses/mit-license.php.

#include "keepass.h"

#include "wallet/crypter.h"
#include "clientversion.h"
#include "protocol.h"
#include "random.h"
#include "rpc/protocol.h"

// Necessary to prevent compile errors due to forward declaration of
//CScript in serialize.h (included from crypter.h)
#include "script/script.h"
#include "script/standard.h"

#include "util.h"
#include "utilstrencodings.h"

#include <event2/event.h>
#include <event2/http.h>
#include <event2/buffer.h>
#include <event2/keyvalq_struct.h>

#include <openssl/bio.h>
#include <openssl/evp.h>
#include <openssl/buffer.h>
#include "support/cleanse.h" // for OPENSSL_cleanse()

const char* CKeePassIntegrator::KEEPASS_HTTP_HOST = "localhost";

CKeePassIntegrator keePassInt;

// Base64 decoding with secure memory allocation
SecureString DecodeBase64Secure(const SecureString& sInput)
{
    SecureString output;

    // Init openssl BIO with base64 filter and memory input
    BIO *b64, *mem;
    b64 = BIO_new(BIO_f_base64());
    BIO_set_flags(b64, BIO_FLAGS_BASE64_NO_NL); //Do not use newlines to flush buffer
    mem = BIO_new_mem_buf((void *) &sInput[0], sInput.size());
    BIO_push(b64, mem);

    // Prepare buffer to receive decoded data
    if(sInput.size() % 4 != 0) {
        throw std::runtime_error("Input length should be a multiple of 4");
    }
    size_t nMaxLen = sInput.size() / 4 * 3; // upper bound, guaranteed divisible by 4
    output.resize(nMaxLen);

    // Decode the string
    size_t nLen;
    nLen = BIO_read(b64, (void *) &output[0], sInput.size());
    output.resize(nLen);

    // Free memory
    BIO_free_all(b64);
    return output;
}

// Base64 encoding with secure memory allocation
SecureString EncodeBase64Secure(const SecureString& sInput)
{
    // Init openssl BIO with base64 filter and memory output
    BIO *b64, *mem;
    b64 = BIO_new(BIO_f_base64());
    BIO_set_flags(b64, BIO_FLAGS_BASE64_NO_NL); // No newlines in output
    mem = BIO_new(BIO_s_mem());
    BIO_push(b64, mem);

    // Decode the string
    BIO_write(b64, &sInput[0], sInput.size());
    (void) BIO_flush(b64);

    // Create output variable from buffer mem ptr
    BUF_MEM *bptr;
    BIO_get_mem_ptr(b64, &bptr);
    SecureString output(bptr->data, bptr->length);

    // Cleanse secure data buffer from memory
    memory_cleanse((void *) bptr->data, bptr->length);

    // Free memory
    BIO_free_all(b64);
    return output;
}

CKeePassIntegrator::CKeePassIntegrator()
    :sKeyBase64(" "), sKey(" "), sUrl(" ") // Prevent LockedPageManagerBase complaints
{
    sKeyBase64.clear(); // Prevent LockedPageManagerBase complaints
    sKey.clear(); // Prevent LockedPageManagerBase complaints
    sUrl.clear(); // Prevent LockedPageManagerBase complaints
    bIsActive = false;
    nPort = DEFAULT_KEEPASS_HTTP_PORT;
}

// Initialze from application context
void CKeePassIntegrator::init()
{
    bIsActive = gArgs.GetBoolArg("-keepass", false);
    nPort = gArgs.GetArg("-keepassport", DEFAULT_KEEPASS_HTTP_PORT);
    sKeyBase64 = SecureString(gArgs.GetArg("-keepasskey", "").c_str());
    strKeePassId = gArgs.GetArg("-keepassid", "");
    strKeePassEntryName = gArgs.GetArg("-keepassname", "");
    // Convert key if available
    if(sKeyBase64.size() > 0)
    {
        sKey = DecodeBase64Secure(sKeyBase64);
    }
    // Construct url if available
    if(strKeePassEntryName.size() > 0)
    {
        sUrl = SecureString("http://");
        sUrl += SecureString(strKeePassEntryName.c_str());
        sUrl += SecureString("/");
    }
}

void CKeePassIntegrator::CKeePassRequest::addStrParameter(const std::string& strName, const std::string& strValue)
{
    requestObj.push_back(Pair(strName, strValue));
}

void CKeePassIntegrator::CKeePassRequest::addStrParameter(const std::string& strName, const SecureString& sValue)
{
    std::string sCipherValue;

    if(!EncryptAES256(sKey, sValue, strIV, sCipherValue))
    {
        throw std::runtime_error("Unable to encrypt Verifier");
    }

    addStrParameter(strName, EncodeBase64(sCipherValue));
}

std::string CKeePassIntegrator::CKeePassRequest::getJson()
{
    return requestObj.write();
}

void CKeePassIntegrator::CKeePassRequest::init()
{
    SecureString sIVSecure = generateRandomKey(KEEPASS_CRYPTO_BLOCK_SIZE);
    strIV = std::string(&sIVSecure[0], sIVSecure.size());
    // Generate Nonce, Verifier and RequestType
    SecureString sNonceBase64Secure = EncodeBase64Secure(sIVSecure);
    addStrParameter("Nonce", std::string(&sNonceBase64Secure[0], sNonceBase64Secure.size())); // Plain
    addStrParameter("Verifier", sNonceBase64Secure); // Encoded
    addStrParameter("RequestType", strType);
}

void CKeePassIntegrator::CKeePassResponse::parseResponse(const std::string& strResponse)
{
    UniValue responseValue;
    if(!responseValue.read(strResponse))
    {
        throw std::runtime_error("Unable to parse KeePassHttp response");
    }

    responseObj = responseValue;

    // retrieve main values
    bSuccess = responseObj["Success"].get_bool();
    strType = getStr("RequestType");
    strIV = DecodeBase64(getStr("Nonce"));
}

std::string CKeePassIntegrator::CKeePassResponse::getStr(const std::string& strName)
{
    return responseObj[strName].get_str();
}

SecureString CKeePassIntegrator::CKeePassResponse::getSecureStr(const std::string& strName)
{
    std::string strValueBase64Encrypted(responseObj[strName].get_str());
    SecureString sValue;
    try
    {
        sValue = decrypt(strValueBase64Encrypted);
    }
    catch (std::exception &e)
    {
        std::string strError = "Exception occured while decrypting ";
        strError += strName + ": " + e.what();
        throw std::runtime_error(strError);
    }
    return sValue;
}

SecureString CKeePassIntegrator::CKeePassResponse::decrypt(const std::string& strValueBase64Encrypted)
{
    std::string strValueEncrypted = DecodeBase64(strValueBase64Encrypted);
    SecureString sValue;
    if(!DecryptAES256(sKey, strValueEncrypted, strIV, sValue))
    {
      throw std::runtime_error("Unable to decrypt value.");
    }
    return sValue;
}

std::vector<CKeePassIntegrator::CKeePassEntry> CKeePassIntegrator::CKeePassResponse::getEntries()
{

    std::vector<CKeePassEntry> vEntries;

    UniValue aEntries = responseObj["Entries"].get_array();
    for(size_t i = 0; i < aEntries.size(); i++)
    {
        SecureString sEntryUuid(decrypt(aEntries[i]["Uuid"].get_str().c_str()));
        SecureString sEntryName(decrypt(aEntries[i]["Name"].get_str().c_str()));
        SecureString sEntryLogin(decrypt(aEntries[i]["Login"].get_str().c_str()));
        SecureString sEntryPassword(decrypt(aEntries[i]["Password"].get_str().c_str()));
        CKeePassEntry entry(sEntryUuid, sEntryName, sEntryLogin, sEntryPassword);
        vEntries.push_back(entry);
    }

    return vEntries;

}

SecureString CKeePassIntegrator::generateRandomKey(size_t nSize)
{
    // Generates random key
    SecureString sKey;
    sKey.resize(nSize);

    GetStrongRandBytes((unsigned char *) &sKey[0], nSize);

    return sKey;
}

// Construct POST body for RPC JSON call
std::string CKeePassIntegrator::constructHTTPPost(const std::string& strMsg, const std::map<std::string,std::string>& mapRequestHeaders)
{
    std::ostringstream streamOut;
    streamOut << "POST / HTTP/1.1\r\n"
      << "User-Agent: sparks-json-rpc/" << FormatFullVersion() << "\r\n"
      << "Host: localhost\r\n"
      << "Content-Type: application/json\r\n"
      << "Content-Length: " << strMsg.size() << "\r\n"
      << "Connection: close\r\n"
      << "Accept: application/json\r\n";
    for (const auto& item : mapRequestHeaders)
        streamOut << item.first << ": " << item.second << "\r\n";
    streamOut << "\r\n" << strMsg;

    return streamOut.str();
}

/** Reply structure for request_done to fill in */
struct HTTPReply
{
    int nStatus;
    std::string strBody;
};

static void http_request_done(struct evhttp_request *req, void *ctx)
{
    HTTPReply *reply = static_cast<HTTPReply*>(ctx);

    if (req == nullptr) {
        /* If req is nullptr, it means an error occurred while connecting, but
         * I'm not sure how to find out which one. We also don't really care.
         */
        reply->nStatus = 0;
        return;
    }

    reply->nStatus = evhttp_request_get_response_code(req);

    struct evbuffer *buf = evhttp_request_get_input_buffer(req);
    if (buf)
    {
        size_t size = evbuffer_get_length(buf);
        const char *data = (const char*)evbuffer_pullup(buf, size);
        if (data)
            reply->strBody = std::string(data, size);
        evbuffer_drain(buf, size);
    }
}

// Send RPC message to KeePassHttp
void CKeePassIntegrator::doHTTPPost(const std::string& sRequest, int& nStatusRet, std::string& strResponseRet)
{
    // Create event base
    struct event_base *base = event_base_new(); // TODO RAII
    if (!base)
        throw std::runtime_error("cannot create event_base");

    // Synchronously look up hostname
    struct evhttp_connection *evcon = evhttp_connection_base_new(base, nullptr, KEEPASS_HTTP_HOST, DEFAULT_KEEPASS_HTTP_PORT); // TODO RAII
    if (evcon == nullptr)
        throw std::runtime_error("create connection failed");
    evhttp_connection_set_timeout(evcon, KEEPASS_HTTP_CONNECT_TIMEOUT);

    HTTPReply response;
    struct evhttp_request *req = evhttp_request_new(http_request_done, (void*)&response); // TODO RAII
    if (req == nullptr)
        throw std::runtime_error("create http request failed");

    struct evkeyvalq *output_headers = evhttp_request_get_output_headers(req);
    assert(output_headers);
<<<<<<< HEAD
//    s << "POST / HTTP/1.1\r\n"
    evhttp_add_header(output_headers, "User-Agent", ("sparks-json-rpc/" + FormatFullVersion()).c_str());
=======
    evhttp_add_header(output_headers, "User-Agent", ("dash-json-rpc/" + FormatFullVersion()).c_str());
>>>>>>> 351fbf65
    evhttp_add_header(output_headers, "Host", KEEPASS_HTTP_HOST);
    evhttp_add_header(output_headers, "Accept", "application/json");
    evhttp_add_header(output_headers, "Content-Type", "application/json");
    evhttp_add_header(output_headers, "Connection", "close");

    LogPrint(BCLog::KEEPASS, "CKeePassIntegrator::doHTTPPost -- send POST data\n");

    struct evbuffer * output_buffer = evhttp_request_get_output_buffer(req);
    assert(output_buffer);
    evbuffer_add(output_buffer, sRequest.data(), sRequest.size());

    int r = evhttp_make_request(evcon, req, EVHTTP_REQ_POST, "/");
    if (r != 0) {
        evhttp_connection_free(evcon);
        event_base_free(base);
        throw std::runtime_error("send http request failed");
    }

    event_base_dispatch(base);
    evhttp_connection_free(evcon);
    event_base_free(base);

    nStatusRet = response.nStatus;
    if (response.nStatus == 0)
        throw std::runtime_error("couldn't connect to server");
    else if (response.nStatus >= 400 && response.nStatus != HTTP_BAD_REQUEST && response.nStatus != HTTP_NOT_FOUND && response.nStatus != HTTP_INTERNAL_SERVER_ERROR)
        throw std::runtime_error(strprintf("server returned HTTP error %d", response.nStatus));
    else if (response.strBody.empty())
        throw std::runtime_error("no response from server");

    // Parse reply
    UniValue valReply(UniValue::VSTR);
    if (!valReply.read(response.strBody))
         throw std::runtime_error("couldn't parse reply from server");
    const UniValue& reply = valReply.get_obj();
    if (reply.empty())
        throw std::runtime_error("expected reply to have result, error and id properties");

    strResponseRet = valReply.get_str();
}

void CKeePassIntegrator::rpcTestAssociation(bool bTriggerUnlock)
{
    CKeePassRequest request(sKey, "test-associate");
    request.addStrParameter("TriggerUnlock", std::string(bTriggerUnlock ? "true" : "false"));

    int nStatus;
    std::string strResponse;

    doHTTPPost(request.getJson(), nStatus, strResponse);

    LogPrint(BCLog::KEEPASS, "CKeePassIntegrator::rpcTestAssociation -- send result: status: %d response: %s\n", nStatus, strResponse);
}

std::vector<CKeePassIntegrator::CKeePassEntry> CKeePassIntegrator::rpcGetLogins()
{

    // Convert key format
    SecureString sKey = DecodeBase64Secure(sKeyBase64);

    CKeePassRequest request(sKey, "get-logins");
    request.addStrParameter("addStrParameter", std::string("true"));
    request.addStrParameter("TriggerUnlock", std::string("true"));
    request.addStrParameter("Id", strKeePassId);
    request.addStrParameter("Url", sUrl);

    int nStatus;
    std::string strResponse;

    doHTTPPost(request.getJson(), nStatus, strResponse);

    LogPrint(BCLog::KEEPASS, "CKeePassIntegrator::rpcGetLogins -- send result: status: %d\n", nStatus);

    if(nStatus != 200)
    {
        std::string strError = "Error returned by KeePassHttp: HTTP code ";
        strError += itostr(nStatus);
        strError += " - Response: ";
        strError += " response: [";
        strError += strResponse;
        strError += "]";
        throw std::runtime_error(strError);
    }

    // Parse the response
    CKeePassResponse response(sKey, strResponse);

    if(!response.getSuccess())
    {
        std::string strError = "KeePassHttp returned failure status";
        throw std::runtime_error(strError);
    }

    return response.getEntries();
}

void CKeePassIntegrator::rpcSetLogin(const SecureString& sWalletPass, const SecureString& sEntryId)
{

    // Convert key format
    SecureString sKey = DecodeBase64Secure(sKeyBase64);

    CKeePassRequest request(sKey, "set-login");
    request.addStrParameter("Id", strKeePassId);
    request.addStrParameter("Url", sUrl);

    LogPrint(BCLog::KEEPASS, "CKeePassIntegrator::rpcSetLogin -- send Url: %s\n", sUrl);

    //request.addStrParameter("SubmitUrl", sSubmitUrl); // Is used to construct the entry title
    request.addStrParameter("Login", SecureString("sparks"));
    request.addStrParameter("Password", sWalletPass);
    if(sEntryId.size() != 0)
    {
        request.addStrParameter("Uuid", sEntryId); // Update existing
    }

    int nStatus;
    std::string strResponse;

    doHTTPPost(request.getJson(), nStatus, strResponse);


    LogPrint(BCLog::KEEPASS, "CKeePassIntegrator::rpcSetLogin -- send result: status: %d response: %s\n", nStatus, strResponse);

    if(nStatus != 200)
    {
        std::string strError = "Error returned: HTTP code ";
        strError += itostr(nStatus);
        strError += " - Response: ";
        strError += " response: [";
        strError += strResponse;
        strError += "]";
        throw std::runtime_error(strError);
    }

    // Parse the response
    CKeePassResponse response(sKey, strResponse);

    if(!response.getSuccess())
    {
        throw std::runtime_error("KeePassHttp returned failure status");
    }
}


SecureString CKeePassIntegrator::generateKeePassKey()
{
    SecureString sKey = generateRandomKey(KEEPASS_CRYPTO_KEY_SIZE);
    SecureString sKeyBase64 = EncodeBase64Secure(sKey);
    return sKeyBase64;
}

void CKeePassIntegrator::rpcAssociate(std::string& strIdRet, SecureString& sKeyBase64Ret)
{
    sKey = generateRandomKey(KEEPASS_CRYPTO_KEY_SIZE);
    CKeePassRequest request(sKey, "associate");

    sKeyBase64Ret = EncodeBase64Secure(sKey);
    request.addStrParameter("Key", std::string(&sKeyBase64Ret[0], sKeyBase64Ret.size()));

    int nStatus;
    std::string strResponse;

    doHTTPPost(request.getJson(), nStatus, strResponse);

    LogPrint(BCLog::KEEPASS, "CKeePassIntegrator::rpcAssociate -- send result: status: %d response: %s\n", nStatus, strResponse);

    if(nStatus != 200)
    {
        std::string strError = "Error returned: HTTP code ";
        strError += itostr(nStatus);
        strError += " - Response: ";
        strError += " response: [";
        strError += strResponse;
        strError += "]";
        throw std::runtime_error(strError);
    }

    // Parse the response
    CKeePassResponse response(sKey, strResponse);

    if(!response.getSuccess())
    {
        throw std::runtime_error("KeePassHttp returned failure status");
    }

    // If we got here, we were successful. Return the information
    strIdRet = response.getStr("Id");
}

// Retrieve wallet passphrase from KeePass
SecureString CKeePassIntegrator::retrievePassphrase()
{

    // Check we have all required information
    if(sKey.size() == 0)
    {
        throw std::runtime_error("keepasskey parameter is not defined. Please specify the configuration parameter.");
    }
    if(strKeePassId.size() == 0)
    {
        throw std::runtime_error("keepassid parameter is not defined. Please specify the configuration parameter.");
    }
    if(strKeePassEntryName == "")
    {
        throw std::runtime_error("keepassname parameter is not defined. Please specify the configuration parameter.");
    }

    // Retrieve matching logins from KeePass
    std::vector<CKeePassIntegrator::CKeePassEntry> vecEntries = rpcGetLogins();

    // Only accept one unique match
    if(vecEntries.size() == 0)
    {
        throw std::runtime_error("KeePassHttp returned 0 matches, please verify the keepassurl setting.");
    }
    if(vecEntries.size() > 1)
    {
        throw std::runtime_error("KeePassHttp returned multiple matches, bailing out.");
    }

    return vecEntries[0].getPassword();
}

// Update wallet passphrase in keepass
void CKeePassIntegrator::updatePassphrase(const SecureString& sWalletPassphrase)
{
    // Check we have all required information
    if(sKey.size() == 0)
    {
        throw std::runtime_error("keepasskey parameter is not defined. Please specify the configuration parameter.");
    }
    if(strKeePassId.size() == 0)
    {
        throw std::runtime_error("keepassid parameter is not defined. Please specify the configuration parameter.");
    }
    if(strKeePassEntryName == "")
    {
        throw std::runtime_error("keepassname parameter is not defined. Please specify the configuration parameter.");
    }

    SecureString sEntryId("");

    std::string strError;

    // Lookup existing entry
    std::vector<CKeePassIntegrator::CKeePassEntry> vecEntries = rpcGetLogins();

    if(vecEntries.size() > 1)
    {
        throw std::runtime_error("KeePassHttp returned multiple matches, bailing out.");
    }

    if(vecEntries.size() == 1)
    {
        sEntryId = vecEntries[0].getUuid();
    }

    // Update wallet passphrase in KeePass
    rpcSetLogin(sWalletPassphrase, sEntryId);
}<|MERGE_RESOLUTION|>--- conflicted
+++ resolved
@@ -304,12 +304,7 @@
 
     struct evkeyvalq *output_headers = evhttp_request_get_output_headers(req);
     assert(output_headers);
-<<<<<<< HEAD
-//    s << "POST / HTTP/1.1\r\n"
     evhttp_add_header(output_headers, "User-Agent", ("sparks-json-rpc/" + FormatFullVersion()).c_str());
-=======
-    evhttp_add_header(output_headers, "User-Agent", ("dash-json-rpc/" + FormatFullVersion()).c_str());
->>>>>>> 351fbf65
     evhttp_add_header(output_headers, "Host", KEEPASS_HTTP_HOST);
     evhttp_add_header(output_headers, "Accept", "application/json");
     evhttp_add_header(output_headers, "Content-Type", "application/json");
