// Copyright (c) 2009-2010 Satoshi Nakamoto
// Copyright (c) 2009-2015 The Bitcoin Core developers
// Copyright (c) 2014-2017 The Dash Core developers
// Copyright (c) 2016-2019 The Sparks Core developers
// Distributed under the MIT software license, see the accompanying
// file COPYING or http://www.opensource.org/licenses/mit-license.php.

#if defined(HAVE_CONFIG_H)
#include "config/sparks-config.h"
#endif

#include "init.h"

#include "addrman.h"
#include "amount.h"
#include "base58.h"
#include "chain.h"
#include "chainparams.h"
#include "checkpoints.h"
#include "compat/sanity.h"
#include "consensus/validation.h"
#include "httpserver.h"
#include "httprpc.h"
#include "key.h"
#include "validation.h"
#include "miner.h"
#include "netbase.h"
#include "net.h"
#include "netfulfilledman.h"
#include "net_processing.h"
#include "policy/policy.h"
#include "rpc/server.h"
#include "rpc/register.h"
#include "script/standard.h"
#include "script/sigcache.h"
#include "scheduler.h"
#include "timedata.h"
#include "txdb.h"
#include "txmempool.h"
#include "torcontrol.h"
#include "ui_interface.h"
#include "util.h"
#include "utilmoneystr.h"
#include "validationinterface.h"
#ifdef ENABLE_WALLET
#include "wallet/wallet.h"
#endif

#include "activemasternode.h"
#include "dsnotificationinterface.h"
#include "flat-database.h"
#include "governance.h"
#include "instantx.h"
#ifdef ENABLE_WALLET
#include "keepass.h"
#endif
#include "masternode-payments.h"
#include "masternode-sync.h"
#include "masternodeman.h"
#include "masternodeconfig.h"
#include "messagesigner.h"
#include "netfulfilledman.h"
#ifdef ENABLE_WALLET
#include "privatesend-client.h"
#endif // ENABLE_WALLET
#include "privatesend-server.h"
#include "spork.h"
#include "warnings.h"

#include "evo/deterministicmns.h"

#include "llmq/quorums_init.h"

#include <stdint.h>
#include <stdio.h>
#include <memory>

#include "bls/bls.h"

#ifndef WIN32
#include <signal.h>
#endif

#include <boost/algorithm/string/classification.hpp>
#include <boost/algorithm/string/predicate.hpp>
#include <boost/algorithm/string/replace.hpp>
#include <boost/algorithm/string/split.hpp>
#include <boost/bind.hpp>
#include <boost/filesystem.hpp>
#include <boost/function.hpp>
#include <boost/interprocess/sync/file_lock.hpp>
#include <boost/thread.hpp>
#include <openssl/crypto.h>

#if ENABLE_ZMQ
#include "zmq/zmqnotificationinterface.h"
#endif

extern void ThreadSendAlert(CConnman& connman);

bool fFeeEstimatesInitialized = false;
static const bool DEFAULT_PROXYRANDOMIZE = true;
static const bool DEFAULT_REST_ENABLE = false;
static const bool DEFAULT_DISABLE_SAFEMODE = false;
static const bool DEFAULT_STOPAFTERBLOCKIMPORT = false;


std::unique_ptr<CConnman> g_connman;
std::unique_ptr<PeerLogicValidation> peerLogic;

#if ENABLE_ZMQ
static CZMQNotificationInterface* pzmqNotificationInterface = NULL;
#endif

static CDSNotificationInterface* pdsNotificationInterface = NULL;

#ifdef WIN32
// Win32 LevelDB doesn't use filedescriptors, and the ones used for
// accessing block files don't count towards the fd_set size limit
// anyway.
#define MIN_CORE_FILEDESCRIPTORS 0
#else
#define MIN_CORE_FILEDESCRIPTORS 150
#endif

/** Used to pass flags to the Bind() function */
enum BindFlags {
    BF_NONE         = 0,
    BF_EXPLICIT     = (1U << 0),
    BF_REPORT_ERROR = (1U << 1),
    BF_WHITELIST    = (1U << 2),
};

static const char* FEE_ESTIMATES_FILENAME="fee_estimates.dat";

//////////////////////////////////////////////////////////////////////////////
//
// Shutdown
//

//
// Thread management and startup/shutdown:
//
// The network-processing threads are all part of a thread group
// created by AppInit() or the Qt main() function.
//
// A clean exit happens when StartShutdown() or the SIGTERM
// signal handler sets fRequestShutdown, which triggers
// the DetectShutdownThread(), which interrupts the main thread group.
// DetectShutdownThread() then exits, which causes AppInit() to
// continue (it .joins the shutdown thread).
// Shutdown() is then
// called to clean up database connections, and stop other
// threads that should only be stopped after the main network-processing
// threads have exited.
//
// Note that if running -daemon the parent process returns from AppInit2
// before adding any threads to the threadGroup, so .join_all() returns
// immediately and the parent exits from main().
//
// Shutdown for Qt is very similar, only it uses a QTimer to detect
// fRequestShutdown getting set, and then does the normal Qt
// shutdown thing.
//

std::atomic<bool> fRequestShutdown(false);
std::atomic<bool> fRequestRestart(false);
std::atomic<bool> fDumpMempoolLater(false);

void StartShutdown()
{
    fRequestShutdown = true;
}
void StartRestart()
{
    fRequestShutdown = fRequestRestart = true;
}
bool ShutdownRequested()
{
    return fRequestShutdown;
}

/**
 * This is a minimally invasive approach to shutdown on LevelDB read errors from the
 * chainstate, while keeping user interface out of the common library, which is shared
 * between bitcoind, and bitcoin-qt and non-server tools.
*/
class CCoinsViewErrorCatcher : public CCoinsViewBacked
{
public:
    CCoinsViewErrorCatcher(CCoinsView* view) : CCoinsViewBacked(view) {}
    bool GetCoin(const COutPoint &outpoint, Coin &coin) const override {
        try {
            return CCoinsViewBacked::GetCoin(outpoint, coin);
        } catch(const std::runtime_error& e) {
            uiInterface.ThreadSafeMessageBox(_("Error reading from database, shutting down."), "", CClientUIInterface::MSG_ERROR);
            LogPrintf("Error reading from database: %s\n", e.what());
            // Starting the shutdown sequence and returning false to the caller would be
            // interpreted as 'entry not found' (as opposed to unable to read data), and
            // could lead to invalid interpretation. Just exit immediately, as we can't
            // continue anyway, and all writes should be atomic.
            abort();
        }
    }
    // Writes do not need similar protection, as failure to write is handled by the caller.
};

static CCoinsViewErrorCatcher *pcoinscatcher = NULL;
static std::unique_ptr<ECCVerifyHandle> globalVerifyHandle;

void Interrupt(boost::thread_group& threadGroup)
{
    InterruptHTTPServer();
    InterruptHTTPRPC();
    InterruptRPC();
    InterruptREST();
    InterruptTorControl();
    if (g_connman)
        g_connman->Interrupt();
    threadGroup.interrupt_all();
}

/** Preparing steps before shutting down or restarting the wallet */
void PrepareShutdown()
{
    LogPrintf("%s: In progress...\n", __func__);
    static CCriticalSection cs_Shutdown;
    TRY_LOCK(cs_Shutdown, lockShutdown);
    if (!lockShutdown)
        return;

    /// Note: Shutdown() must be able to handle cases in which AppInit2() failed part of the way,
    /// for example if the data directory was found to be locked.
    /// Be sure that anything that writes files or flushes caches only does this if the respective
    /// module was initialized.
    RenameThread("sparks-shutoff");
    mempool.AddTransactionsUpdated(1);
    StopHTTPRPC();
    StopREST();
    StopRPC();
    StopHTTPServer();

    // fRPCInWarmup should be `false` if we completed the loading sequence
    // before a shutdown request was received
    std::string statusmessage;
    bool fRPCInWarmup = RPCIsInWarmup(&statusmessage);

#ifdef ENABLE_WALLET
    if (!fLiteMode && !fRPCInWarmup) {
        // Stop PrivateSend, release keys
        privateSendClient.fEnablePrivateSend = false;
        privateSendClient.ResetPool();
    }
    if (pwalletMain)
        pwalletMain->Flush(false);
#endif
    MapPort(false);
    UnregisterValidationInterface(peerLogic.get());
    peerLogic.reset();
    if (g_connman) {
        // make sure to stop all threads before g_connman is reset to nullptr as these threads might still be accessing it
        g_connman->Stop();
    }
    g_connman.reset();

    if (!fLiteMode && !fRPCInWarmup) {
        // STORE DATA CACHES INTO SERIALIZED DAT FILES
        CFlatDB<CMasternodeMan> flatdb1("mncache.dat", "magicMasternodeCache");
        flatdb1.Dump(mnodeman);
        CFlatDB<CMasternodePayments> flatdb2("mnpayments.dat", "magicMasternodePaymentsCache");
        flatdb2.Dump(mnpayments);
        CFlatDB<CGovernanceManager> flatdb3("governance.dat", "magicGovernanceCache");
        flatdb3.Dump(governance);
        CFlatDB<CNetFulfilledRequestManager> flatdb4("netfulfilled.dat", "magicFulfilledCache");
        flatdb4.Dump(netfulfilledman);
        if(fEnableInstantSend)
        {
            CFlatDB<CInstantSend> flatdb5("instantsend.dat", "magicInstantSendCache");
            flatdb5.Dump(instantsend);
        }
        CFlatDB<CSporkManager> flatdb6("sporks.dat", "magicSporkCache");
        flatdb6.Dump(sporkManager);
    }

    UnregisterNodeSignals(GetNodeSignals());
    if (fDumpMempoolLater)
        DumpMempool();

    if (fFeeEstimatesInitialized)
    {
        boost::filesystem::path est_path = GetDataDir() / FEE_ESTIMATES_FILENAME;
        CAutoFile est_fileout(fopen(est_path.string().c_str(), "wb"), SER_DISK, CLIENT_VERSION);
        if (!est_fileout.IsNull())
            mempool.WriteFeeEstimates(est_fileout);
        else
            LogPrintf("%s: Failed to write fee estimates to %s\n", __func__, est_path.string());
        fFeeEstimatesInitialized = false;
    }

    {
        LOCK(cs_main);
        if (pcoinsTip != NULL) {
            FlushStateToDisk();
        }
        delete pcoinsTip;
        pcoinsTip = NULL;
        delete pcoinscatcher;
        pcoinscatcher = NULL;
        delete pcoinsdbview;
        pcoinsdbview = NULL;
        delete pblocktree;
        pblocktree = NULL;
        llmq::DestroyLLMQSystem();
        delete deterministicMNManager;
        deterministicMNManager = NULL;
        delete evoDb;
        evoDb = NULL;
    }
#ifdef ENABLE_WALLET
    if (pwalletMain)
        pwalletMain->Flush(true);
#endif

#if ENABLE_ZMQ
    if (pzmqNotificationInterface) {
        UnregisterValidationInterface(pzmqNotificationInterface);
        delete pzmqNotificationInterface;
        pzmqNotificationInterface = NULL;
    }
#endif

    if (pdsNotificationInterface) {
        UnregisterValidationInterface(pdsNotificationInterface);
        delete pdsNotificationInterface;
        pdsNotificationInterface = NULL;
    }
    if (fMasternodeMode) {
        UnregisterValidationInterface(activeMasternodeManager);
    }

    // make sure to clean up BLS keys before global destructors are called (they have allocated from the secure memory pool)
    activeMasternodeInfo.blsKeyOperator.reset();
    activeMasternodeInfo.blsPubKeyOperator.reset();

#ifndef WIN32
    try {
        boost::filesystem::remove(GetPidFile());
    } catch (const boost::filesystem::filesystem_error& e) {
        LogPrintf("%s: Unable to remove pidfile: %s\n", __func__, e.what());
    }
#endif
    UnregisterAllValidationInterfaces();
}

/**
* Shutdown is split into 2 parts:
* Part 1: shut down everything but the main wallet instance (done in PrepareShutdown() )
* Part 2: delete wallet instance
*
* In case of a restart PrepareShutdown() was already called before, but this method here gets
* called implicitly when the parent object is deleted. In this case we have to skip the
* PrepareShutdown() part because it was already executed and just delete the wallet instance.
*/
void Shutdown()
{
    // Shutdown part 1: prepare shutdown
    if(!fRequestRestart) {
        PrepareShutdown();
    }
   // Shutdown part 2: Stop TOR thread and delete wallet instance
    StopTorControl();
#ifdef ENABLE_WALLET
    delete pwalletMain;
    pwalletMain = NULL;
#endif
    globalVerifyHandle.reset();
    ECC_Stop();
    LogPrintf("%s: done\n", __func__);
}

/**
 * Signal handlers are very limited in what they are allowed to do, so:
 */
void HandleSIGTERM(int)
{
    fRequestShutdown = true;
}

void HandleSIGHUP(int)
{
    fReopenDebugLog = true;
}

bool static Bind(CConnman& connman, const CService &addr, unsigned int flags) {
    if (!(flags & BF_EXPLICIT) && IsLimited(addr))
        return false;
    std::string strError;
    if (!connman.BindListenPort(addr, strError, (flags & BF_WHITELIST) != 0)) {
        if (flags & BF_REPORT_ERROR)
            return InitError(strError);
        return false;
    }
    return true;
}
void OnRPCStarted()
{
    uiInterface.NotifyBlockTip.connect(&RPCNotifyBlockChange);
}

void OnRPCStopped()
{
    uiInterface.NotifyBlockTip.disconnect(&RPCNotifyBlockChange);
    RPCNotifyBlockChange(false, nullptr);
    cvBlockChange.notify_all();
    LogPrint("rpc", "RPC stopped.\n");
}

void OnRPCPreCommand(const CRPCCommand& cmd)
{
    // Observe safe mode
    std::string strWarning = GetWarnings("rpc");
    if (strWarning != "" && !GetBoolArg("-disablesafemode", DEFAULT_DISABLE_SAFEMODE) &&
        !cmd.okSafeMode)
        throw JSONRPCError(RPC_FORBIDDEN_BY_SAFE_MODE, std::string("Safe mode: ") + strWarning);
}

std::string HelpMessage(HelpMessageMode mode)
{
    const bool showDebug = GetBoolArg("-help-debug", false);

    // When adding new options to the categories, please keep and ensure alphabetical ordering.
    // Do not translate _(...) -help-debug options, Many technical terms, and only a very small audience, so is unnecessary stress to translators.
    std::string strUsage = HelpMessageGroup(_("Options:"));
    strUsage += HelpMessageOpt("-?", _("Print this help message and exit"));
    strUsage += HelpMessageOpt("-version", _("Print version and exit"));
    strUsage += HelpMessageOpt("-alerts", strprintf(_("Receive and display P2P network alerts (default: %u)"), DEFAULT_ALERTS));
    strUsage += HelpMessageOpt("-alertnotify=<cmd>", _("Execute command when a relevant alert is received or we see a really long fork (%s in cmd is replaced by message)"));
    strUsage += HelpMessageOpt("-blocknotify=<cmd>", _("Execute command when the best block changes (%s in cmd is replaced by block hash)"));
    if (showDebug)
        strUsage += HelpMessageOpt("-blocksonly", strprintf(_("Whether to operate in a blocks only mode (default: %u)"), DEFAULT_BLOCKSONLY));
    strUsage +=HelpMessageOpt("-assumevalid=<hex>", strprintf(_("If this block is in the chain assume that it and its ancestors are valid and potentially skip their script verification (0 to verify all, default: %s, testnet: %s)"), Params(CBaseChainParams::MAIN).GetConsensus().defaultAssumeValid.GetHex(), Params(CBaseChainParams::TESTNET).GetConsensus().defaultAssumeValid.GetHex()));
    strUsage += HelpMessageOpt("-conf=<file>", strprintf(_("Specify configuration file (default: %s)"), BITCOIN_CONF_FILENAME));
    if (mode == HMM_BITCOIND)
    {
#if HAVE_DECL_DAEMON
        strUsage += HelpMessageOpt("-daemon", _("Run in the background as a daemon and accept commands"));
#endif
    }
    strUsage += HelpMessageOpt("-datadir=<dir>", _("Specify data directory"));
    strUsage += HelpMessageOpt("-dbcache=<n>", strprintf(_("Set database cache size in megabytes (%d to %d, default: %d)"), nMinDbCache, nMaxDbCache, nDefaultDbCache));
    strUsage += HelpMessageOpt("-loadblock=<file>", _("Imports blocks from external blk000??.dat file on startup"));
    strUsage += HelpMessageOpt("-maxorphantx=<n>", strprintf(_("Keep at most <n> unconnectable transactions in memory (default: %u)"), DEFAULT_MAX_ORPHAN_TRANSACTIONS));
    strUsage += HelpMessageOpt("-maxmempool=<n>", strprintf(_("Keep the transaction memory pool below <n> megabytes (default: %u)"), DEFAULT_MAX_MEMPOOL_SIZE));
    strUsage += HelpMessageOpt("-mempoolexpiry=<n>", strprintf(_("Do not keep transactions in the mempool longer than <n> hours (default: %u)"), DEFAULT_MEMPOOL_EXPIRY));
    strUsage += HelpMessageOpt("-blockreconstructionextratxn=<n>", strprintf(_("Extra transactions to keep in memory for compact block reconstructions (default: %u)"), DEFAULT_BLOCK_RECONSTRUCTION_EXTRA_TXN));
    strUsage += HelpMessageOpt("-par=<n>", strprintf(_("Set the number of script verification threads (%u to %d, 0 = auto, <0 = leave that many cores free, default: %d)"),
        -GetNumCores(), MAX_SCRIPTCHECK_THREADS, DEFAULT_SCRIPTCHECK_THREADS));
#ifndef WIN32
    strUsage += HelpMessageOpt("-pid=<file>", strprintf(_("Specify pid file (default: %s)"), BITCOIN_PID_FILENAME));
#endif
    strUsage += HelpMessageOpt("-prune=<n>", strprintf(_("Reduce storage requirements by enabling pruning (deleting) of old blocks. This allows the pruneblockchain RPC to be called to delete specific blocks, and enables automatic pruning of old blocks if a target size in MiB is provided. This mode is incompatible with -txindex and -rescan. "
            "Warning: Reverting this setting requires re-downloading the entire blockchain. "
            "(default: 0 = disable pruning blocks, 1 = allow manual pruning via RPC, >%u = automatically prune block files to stay under the specified target size in MiB)"), MIN_DISK_SPACE_FOR_BLOCK_FILES / 1024 / 1024));
    strUsage += HelpMessageOpt("-reindex-chainstate", _("Rebuild chain state from the currently indexed blocks"));
    strUsage += HelpMessageOpt("-reindex", _("Rebuild chain state and block index from the blk*.dat files on disk"));
#ifndef WIN32
    strUsage += HelpMessageOpt("-sysperms", _("Create new files with system default permissions, instead of umask 077 (only effective with disabled wallet functionality)"));
#endif
    strUsage += HelpMessageOpt("-txindex", strprintf(_("Maintain a full transaction index, used by the getrawtransaction rpc call (default: %u)"), DEFAULT_TXINDEX));

    strUsage += HelpMessageOpt("-addressindex", strprintf(_("Maintain a full address index, used to query for the balance, txids and unspent outputs for addresses (default: %u)"), DEFAULT_ADDRESSINDEX));
    strUsage += HelpMessageOpt("-timestampindex", strprintf(_("Maintain a timestamp index for block hashes, used to query blocks hashes by a range of timestamps (default: %u)"), DEFAULT_TIMESTAMPINDEX));
    strUsage += HelpMessageOpt("-spentindex", strprintf(_("Maintain a full spent index, used to query the spending txid and input index for an outpoint (default: %u)"), DEFAULT_SPENTINDEX));

    strUsage += HelpMessageGroup(_("Connection options:"));
    strUsage += HelpMessageOpt("-addnode=<ip>", _("Add a node to connect to and attempt to keep the connection open"));
    strUsage += HelpMessageOpt("-allowprivatenet", strprintf(_("Allow RFC1918 addresses to be relayed and connected to (default: %u)"), DEFAULT_ALLOWPRIVATENET));
    strUsage += HelpMessageOpt("-banscore=<n>", strprintf(_("Threshold for disconnecting misbehaving peers (default: %u)"), DEFAULT_BANSCORE_THRESHOLD));
    strUsage += HelpMessageOpt("-bantime=<n>", strprintf(_("Number of seconds to keep misbehaving peers from reconnecting (default: %u)"), DEFAULT_MISBEHAVING_BANTIME));
    strUsage += HelpMessageOpt("-bind=<addr>", _("Bind to given address and always listen on it. Use [host]:port notation for IPv6"));
    strUsage += HelpMessageOpt("-connect=<ip>", _("Connect only to the specified node(s); -noconnect or -connect=0 alone to disable automatic connections"));
    strUsage += HelpMessageOpt("-discover", _("Discover own IP addresses (default: 1 when listening and no -externalip or -proxy)"));
    strUsage += HelpMessageOpt("-dns", _("Allow DNS lookups for -addnode, -seednode and -connect") + " " + strprintf(_("(default: %u)"), DEFAULT_NAME_LOOKUP));
    strUsage += HelpMessageOpt("-dnsseed", _("Query for peer addresses via DNS lookup, if low on addresses (default: 1 unless -connect/-noconnect)"));
    strUsage += HelpMessageOpt("-externalip=<ip>", _("Specify your own public address"));
    strUsage += HelpMessageOpt("-forcednsseed", strprintf(_("Always query for peer addresses via DNS lookup (default: %u)"), DEFAULT_FORCEDNSSEED));
    strUsage += HelpMessageOpt("-listen", _("Accept connections from outside (default: 1 if no -proxy or -connect/-noconnect)"));
    strUsage += HelpMessageOpt("-listenonion", strprintf(_("Automatically create Tor hidden service (default: %d)"), DEFAULT_LISTEN_ONION));
    strUsage += HelpMessageOpt("-maxconnections=<n>", strprintf(_("Maintain at most <n> connections to peers (temporary service connections excluded) (default: %u)"), DEFAULT_MAX_PEER_CONNECTIONS));
    strUsage += HelpMessageOpt("-maxreceivebuffer=<n>", strprintf(_("Maximum per-connection receive buffer, <n>*1000 bytes (default: %u)"), DEFAULT_MAXRECEIVEBUFFER));
    strUsage += HelpMessageOpt("-maxsendbuffer=<n>", strprintf(_("Maximum per-connection send buffer, <n>*1000 bytes (default: %u)"), DEFAULT_MAXSENDBUFFER));
    strUsage += HelpMessageOpt("-maxtimeadjustment", strprintf(_("Maximum allowed median peer time offset adjustment. Local perspective of time may be influenced by peers forward or backward by this amount. (default: %u seconds)"), DEFAULT_MAX_TIME_ADJUSTMENT));
    strUsage += HelpMessageOpt("-onion=<ip:port>", strprintf(_("Use separate SOCKS5 proxy to reach peers via Tor hidden services (default: %s)"), "-proxy"));
    strUsage += HelpMessageOpt("-onlynet=<net>", _("Only connect to nodes in network <net> (ipv4, ipv6 or onion)"));
    strUsage += HelpMessageOpt("-permitbaremultisig", strprintf(_("Relay non-P2SH multisig (default: %u)"), DEFAULT_PERMIT_BAREMULTISIG));
    strUsage += HelpMessageOpt("-peerbloomfilters", strprintf(_("Support filtering of blocks and transaction with bloom filters (default: %u)"), DEFAULT_PEERBLOOMFILTERS));
    strUsage += HelpMessageOpt("-port=<port>", strprintf(_("Listen for connections on <port> (default: %u or testnet: %u)"), Params(CBaseChainParams::MAIN).GetDefaultPort(), Params(CBaseChainParams::TESTNET).GetDefaultPort()));
    strUsage += HelpMessageOpt("-proxy=<ip:port>", _("Connect through SOCKS5 proxy"));
    strUsage += HelpMessageOpt("-proxyrandomize", strprintf(_("Randomize credentials for every proxy connection. This enables Tor stream isolation (default: %u)"), DEFAULT_PROXYRANDOMIZE));
    strUsage += HelpMessageOpt("-seednode=<ip>", _("Connect to a node to retrieve peer addresses, and disconnect"));
    strUsage += HelpMessageOpt("-timeout=<n>", strprintf(_("Specify connection timeout in milliseconds (minimum: 1, default: %d)"), DEFAULT_CONNECT_TIMEOUT));
    strUsage += HelpMessageOpt("-torcontrol=<ip>:<port>", strprintf(_("Tor control port to use if onion listening enabled (default: %s)"), DEFAULT_TOR_CONTROL));
    strUsage += HelpMessageOpt("-torpassword=<pass>", _("Tor control port password (default: empty)"));
#ifdef USE_UPNP
#if USE_UPNP
    strUsage += HelpMessageOpt("-upnp", _("Use UPnP to map the listening port (default: 1 when listening and no -proxy)"));
#else
    strUsage += HelpMessageOpt("-upnp", strprintf(_("Use UPnP to map the listening port (default: %u)"), 0));
#endif
#endif
    strUsage += HelpMessageOpt("-whitebind=<addr>", _("Bind to given address and whitelist peers connecting to it. Use [host]:port notation for IPv6"));
    strUsage += HelpMessageOpt("-whitelist=<IP address or network>", _("Whitelist peers connecting from the given IP address (e.g. 1.2.3.4) or CIDR notated network (e.g. 1.2.3.0/24). Can be specified multiple times.") +
        " " + _("Whitelisted peers cannot be DoS banned and their transactions are always relayed, even if they are already in the mempool, useful e.g. for a gateway"));
    strUsage += HelpMessageOpt("-whitelistrelay", strprintf(_("Accept relayed transactions received from whitelisted peers even when not relaying transactions (default: %d)"), DEFAULT_WHITELISTRELAY));
    strUsage += HelpMessageOpt("-whitelistforcerelay", strprintf(_("Force relay of transactions from whitelisted peers even if they violate local relay policy (default: %d)"), DEFAULT_WHITELISTFORCERELAY));
    strUsage += HelpMessageOpt("-maxuploadtarget=<n>", strprintf(_("Tries to keep outbound traffic under the given target (in MiB per 24h), 0 = no limit (default: %d)"), DEFAULT_MAX_UPLOAD_TARGET));

#ifdef ENABLE_WALLET
    strUsage += CWallet::GetWalletHelpString(showDebug);
    if (mode == HMM_BITCOIN_QT)
        strUsage += HelpMessageOpt("-windowtitle=<name>", _("Wallet window title"));
#endif

#if ENABLE_ZMQ
    strUsage += HelpMessageGroup(_("ZeroMQ notification options:"));
    strUsage += HelpMessageOpt("-zmqpubhashblock=<address>", _("Enable publish hash block in <address>"));
    strUsage += HelpMessageOpt("-zmqpubhashtx=<address>", _("Enable publish hash transaction in <address>"));
    strUsage += HelpMessageOpt("-zmqpubhashtxlock=<address>", _("Enable publish hash transaction (locked via InstantSend) in <address>"));
    strUsage += HelpMessageOpt("-zmqpubhashgovernancevote=<address>", _("Enable publish hash of governance votes in <address>"));
    strUsage += HelpMessageOpt("-zmqpubhashgovernanceobject=<address>", _("Enable publish hash of governance objects (like proposals) in <address>"));
    strUsage += HelpMessageOpt("-zmqpubhashinstantsenddoublespend=<address>", _("Enable publish transaction hashes of attempted InstantSend double spend in <address>"));
    strUsage += HelpMessageOpt("-zmqpubrawblock=<address>", _("Enable publish raw block in <address>"));
    strUsage += HelpMessageOpt("-zmqpubrawtx=<address>", _("Enable publish raw transaction in <address>"));
    strUsage += HelpMessageOpt("-zmqpubrawtxlock=<address>", _("Enable publish raw transaction (locked via InstantSend) in <address>"));
    strUsage += HelpMessageOpt("-zmqpubrawinstantsenddoublespend=<address>", _("Enable publish raw transactions of attempted InstantSend double spend in <address>"));
#endif

    strUsage += HelpMessageGroup(_("Debugging/Testing options:"));
    strUsage += HelpMessageOpt("-uacomment=<cmt>", _("Append comment to the user agent string"));
    if (showDebug)
    {
        strUsage += HelpMessageOpt("-checkblocks=<n>", strprintf(_("How many blocks to check at startup (default: %u, 0 = all)"), DEFAULT_CHECKBLOCKS));
        strUsage += HelpMessageOpt("-checklevel=<n>", strprintf(_("How thorough the block verification of -checkblocks is (0-4, default: %u)"), DEFAULT_CHECKLEVEL));
        strUsage += HelpMessageOpt("-checkblockindex", strprintf("Do a full consistency check for mapBlockIndex, setBlockIndexCandidates, chainActive and mapBlocksUnlinked occasionally. Also sets -checkmempool (default: %u)", Params(CBaseChainParams::MAIN).DefaultConsistencyChecks()));
        strUsage += HelpMessageOpt("-checkmempool=<n>", strprintf("Run checks every <n> transactions (default: %u)", Params(CBaseChainParams::MAIN).DefaultConsistencyChecks()));
        strUsage += HelpMessageOpt("-checkpoints", strprintf("Disable expensive verification for known chain history (default: %u)", DEFAULT_CHECKPOINTS_ENABLED));
        strUsage += HelpMessageOpt("-disablesafemode", strprintf("Disable safemode, override a real safe mode event (default: %u)", DEFAULT_DISABLE_SAFEMODE));
        strUsage += HelpMessageOpt("-testsafemode", strprintf("Force safe mode (default: %u)", DEFAULT_TESTSAFEMODE));
        strUsage += HelpMessageOpt("-dropmessagestest=<n>", "Randomly drop 1 of every <n> network messages");
        strUsage += HelpMessageOpt("-fuzzmessagestest=<n>", "Randomly fuzz 1 of every <n> network messages");
        strUsage += HelpMessageOpt("-stopafterblockimport", strprintf("Stop running after importing blocks from disk (default: %u)", DEFAULT_STOPAFTERBLOCKIMPORT));
        strUsage += HelpMessageOpt("-limitancestorcount=<n>", strprintf("Do not accept transactions if number of in-mempool ancestors is <n> or more (default: %u)", DEFAULT_ANCESTOR_LIMIT));
        strUsage += HelpMessageOpt("-limitancestorsize=<n>", strprintf("Do not accept transactions whose size with all in-mempool ancestors exceeds <n> kilobytes (default: %u)", DEFAULT_ANCESTOR_SIZE_LIMIT));
        strUsage += HelpMessageOpt("-limitdescendantcount=<n>", strprintf("Do not accept transactions if any ancestor would have <n> or more in-mempool descendants (default: %u)", DEFAULT_DESCENDANT_LIMIT));
        strUsage += HelpMessageOpt("-limitdescendantsize=<n>", strprintf("Do not accept transactions if any ancestor would have more than <n> kilobytes of in-mempool descendants (default: %u).", DEFAULT_DESCENDANT_SIZE_LIMIT));
        strUsage += HelpMessageOpt("-bip9params=deployment:start:end", "Use given start/end times for specified BIP9 deployment (regtest-only)");
    }
    std::string debugCategories = "addrman, alert, bench, cmpctblock, coindb, db, http, leveldb, libevent, lock, mempool, mempoolrej, net, proxy, prune, rand, reindex, rpc, selectcoins, tor, zmq, "
                                  "sparks (or specifically: gobject, instantsend, keepass, masternode, mnpayments, mnsync, privatesend, spork)"; // Don't translate these and qt below
    if (mode == HMM_BITCOIN_QT)
        debugCategories += ", qt";
    strUsage += HelpMessageOpt("-debug=<category>", strprintf(_("Output debugging information (default: %u, supplying <category> is optional)"), 0) + ". " +
        _("If <category> is not supplied or if <category> = 1, output all debugging information.") + _("<category> can be:") + " " + debugCategories + ".");
    if (showDebug)
        strUsage += HelpMessageOpt("-nodebug", "Turn off debugging messages, same as -debug=0");
    strUsage += HelpMessageOpt("-help-debug", _("Show all debugging options (usage: --help -help-debug)"));
    strUsage += HelpMessageOpt("-logips", strprintf(_("Include IP addresses in debug output (default: %u)"), DEFAULT_LOGIPS));
    strUsage += HelpMessageOpt("-logtimestamps", strprintf(_("Prepend debug output with timestamp (default: %u)"), DEFAULT_LOGTIMESTAMPS));
    if (showDebug)
    {
        strUsage += HelpMessageOpt("-logtimemicros", strprintf("Add microsecond precision to debug timestamps (default: %u)", DEFAULT_LOGTIMEMICROS));
        strUsage += HelpMessageOpt("-logthreadnames", strprintf("Add thread names to debug messages (default: %u)", DEFAULT_LOGTHREADNAMES));
        strUsage += HelpMessageOpt("-mocktime=<n>", "Replace actual time with <n> seconds since epoch (default: 0)");
        strUsage += HelpMessageOpt("-limitfreerelay=<n>", strprintf("Continuously rate-limit free transactions to <n>*1000 bytes per minute (default: %u)", DEFAULT_LIMITFREERELAY));
        strUsage += HelpMessageOpt("-relaypriority", strprintf("Require high priority for relaying free or low-fee transactions (default: %u)", DEFAULT_RELAYPRIORITY));
        strUsage += HelpMessageOpt("-maxsigcachesize=<n>", strprintf("Limit size of signature cache to <n> MiB (default: %u)", DEFAULT_MAX_SIG_CACHE_SIZE));
        strUsage += HelpMessageOpt("-maxtipage=<n>", strprintf("Maximum tip age in seconds to consider node in initial block download (default: %u)", DEFAULT_MAX_TIP_AGE));
    }
    strUsage += HelpMessageOpt("-minrelaytxfee=<amt>", strprintf(_("Fees (in %s/kB) smaller than this are considered zero fee for relaying, mining and transaction creation (default: %s)"),
        CURRENCY_UNIT, FormatMoney(DEFAULT_MIN_RELAY_TX_FEE)));
    strUsage += HelpMessageOpt("-maxtxfee=<amt>", strprintf(_("Maximum total fees (in %s) to use in a single wallet transaction or raw transaction; setting this too low may abort large transactions (default: %s)"),
        CURRENCY_UNIT, FormatMoney(DEFAULT_TRANSACTION_MAXFEE)));
    strUsage += HelpMessageOpt("-printtoconsole", _("Send trace/debug info to console instead of debug.log file"));
    strUsage += HelpMessageOpt("-printtodebuglog", strprintf(_("Send trace/debug info to debug.log file (default: %u)"), 1));
    if (showDebug)
    {
        strUsage += HelpMessageOpt("-printpriority", strprintf("Log transaction priority and fee per kB when mining blocks (default: %u)", DEFAULT_PRINTPRIORITY));
    }
    strUsage += HelpMessageOpt("-shrinkdebugfile", _("Shrink debug.log file on client startup (default: 1 when no -debug)"));
    AppendParamsHelpMessages(strUsage, showDebug);
    strUsage += HelpMessageOpt("-litemode=<n>", strprintf(_("Disable all Sparks specific functionality (Masternodes, PrivateSend, InstantSend, Governance) (0-1, default: %u)"), 0));
    strUsage += HelpMessageOpt("-sporkaddr=<hex>", strprintf(_("Override spork address. Only useful for regtest and devnet. Using this on mainnet or testnet will ban you.")));
    strUsage += HelpMessageOpt("-minsporkkeys=<n>", strprintf(_("Overrides minimum spork signers to change spork value. Only useful for regtest and devnet. Using this on mainnet or testnet will ban you.")));

    strUsage += HelpMessageGroup(_("Masternode options:"));
    strUsage += HelpMessageOpt("-masternode=<n>", strprintf(_("Enable the client to act as a masternode (0-1, default: %u)"), 0));
    strUsage += HelpMessageOpt("-mnconf=<file>", strprintf(_("Specify masternode configuration file (default: %s)"), "masternode.conf"));
    strUsage += HelpMessageOpt("-mnconflock=<n>", strprintf(_("Lock masternodes from masternode configuration file (default: %u)"), 1));
    strUsage += HelpMessageOpt("-masternodeprivkey=<n>", _("Set the masternode private key"));
    strUsage += HelpMessageOpt("-masternodeblsprivkey=<hex>", _("Set the masternode BLS private key"));

#ifdef ENABLE_WALLET
    strUsage += HelpMessageGroup(_("PrivateSend options:"));
    strUsage += HelpMessageOpt("-enableprivatesend=<n>", strprintf(_("Enable use of automated PrivateSend for funds stored in this wallet (0-1, default: %u)"), 0));
    strUsage += HelpMessageOpt("-privatesendmultisession=<n>", strprintf(_("Enable multiple PrivateSend mixing sessions per block, experimental (0-1, default: %u)"), DEFAULT_PRIVATESEND_MULTISESSION));
    strUsage += HelpMessageOpt("-privatesendsessions=<n>", strprintf(_("Use N separate masternodes in parallel to mix funds (%u-%u, default: %u)"), MIN_PRIVATESEND_SESSIONS, MAX_PRIVATESEND_SESSIONS, DEFAULT_PRIVATESEND_SESSIONS));
    strUsage += HelpMessageOpt("-privatesendrounds=<n>", strprintf(_("Use N separate masternodes for each denominated input to mix funds (%u-%u, default: %u)"), MIN_PRIVATESEND_ROUNDS, MAX_PRIVATESEND_ROUNDS, DEFAULT_PRIVATESEND_ROUNDS));
    strUsage += HelpMessageOpt("-privatesendamount=<n>", strprintf(_("Keep N SPARKS anonymized (%u-%u, default: %u)"), MIN_PRIVATESEND_AMOUNT, MAX_PRIVATESEND_AMOUNT, DEFAULT_PRIVATESEND_AMOUNT));
    strUsage += HelpMessageOpt("-liquidityprovider=<n>", strprintf(_("Provide liquidity to PrivateSend by infrequently mixing coins on a continual basis (%u-%u, default: %u, 1=very frequent, high fees, %u=very infrequent, low fees)"),
        MIN_PRIVATESEND_LIQUIDITY, MAX_PRIVATESEND_LIQUIDITY, DEFAULT_PRIVATESEND_LIQUIDITY, MAX_PRIVATESEND_LIQUIDITY));
#endif // ENABLE_WALLET

    strUsage += HelpMessageGroup(_("InstantSend options:"));
    strUsage += HelpMessageOpt("-enableinstantsend=<n>", strprintf(_("Enable InstantSend, show confirmations for locked transactions (0-1, default: %u)"), 1));
    strUsage += HelpMessageOpt("-instantsendnotify=<cmd>", _("Execute command when a wallet InstantSend transaction is successfully locked (%s in cmd is replaced by TxID)"));


    strUsage += HelpMessageGroup(_("Node relay options:"));
    if (showDebug) {
        strUsage += HelpMessageOpt("-acceptnonstdtxn", strprintf("Relay and mine \"non-standard\" transactions (%sdefault: %u)", "testnet/regtest only; ", !Params(CBaseChainParams::TESTNET).RequireStandard()));
        strUsage += HelpMessageOpt("-incrementalrelayfee=<amt>", strprintf("Fee rate (in %s/kB) used to define cost of relay, used for mempool limiting and BIP 125 replacement. (default: %s)", CURRENCY_UNIT, FormatMoney(DEFAULT_INCREMENTAL_RELAY_FEE)));
        strUsage += HelpMessageOpt("-dustrelayfee=<amt>", strprintf("Fee rate (in %s/kB) used to defined dust, the value of an output such that it will cost about 1/3 of its value in fees at this fee rate to spend it. (default: %s)", CURRENCY_UNIT, FormatMoney(DUST_RELAY_TX_FEE)));
    }
    strUsage += HelpMessageOpt("-bytespersigop", strprintf(_("Minimum bytes per sigop in transactions we relay and mine (default: %u)"), DEFAULT_BYTES_PER_SIGOP));
    strUsage += HelpMessageOpt("-datacarrier", strprintf(_("Relay and mine data carrier transactions (default: %u)"), DEFAULT_ACCEPT_DATACARRIER));
    strUsage += HelpMessageOpt("-datacarriersize", strprintf(_("Maximum size of data in data carrier transactions we relay and mine (default: %u)"), MAX_OP_RETURN_RELAY));

    strUsage += HelpMessageGroup(_("Block creation options:"));
    strUsage += HelpMessageOpt("-blockmaxsize=<n>", strprintf(_("Set maximum block size in bytes (default: %d)"), DEFAULT_BLOCK_MAX_SIZE));
    strUsage += HelpMessageOpt("-blockprioritysize=<n>", strprintf(_("Set maximum size of high-priority/low-fee transactions in bytes (default: %d)"), DEFAULT_BLOCK_PRIORITY_SIZE));
    strUsage += HelpMessageOpt("-blockmintxfee=<amt>", strprintf(_("Set lowest fee rate (in %s/kB) for transactions to be included in block creation. (default: %s)"), CURRENCY_UNIT, FormatMoney(DEFAULT_BLOCK_MIN_TX_FEE)));
    if (showDebug)
        strUsage += HelpMessageOpt("-blockversion=<n>", "Override block version to test forking scenarios");

    strUsage += HelpMessageGroup(_("RPC server options:"));
    strUsage += HelpMessageOpt("-server", _("Accept command line and JSON-RPC commands"));
    strUsage += HelpMessageOpt("-rest", strprintf(_("Accept public REST requests (default: %u)"), DEFAULT_REST_ENABLE));
    strUsage += HelpMessageOpt("-rpcbind=<addr>", _("Bind to given address to listen for JSON-RPC connections. Use [host]:port notation for IPv6. This option can be specified multiple times (default: bind to all interfaces)"));
    strUsage += HelpMessageOpt("-rpccookiefile=<loc>", _("Location of the auth cookie (default: data dir)"));
    strUsage += HelpMessageOpt("-rpcuser=<user>", _("Username for JSON-RPC connections"));
    strUsage += HelpMessageOpt("-rpcpassword=<pw>", _("Password for JSON-RPC connections"));
    strUsage += HelpMessageOpt("-rpcauth=<userpw>", _("Username and hashed password for JSON-RPC connections. The field <userpw> comes in the format: <USERNAME>:<SALT>$<HASH>. A canonical python script is included in share/rpcuser. The client then connects normally using the rpcuser=<USERNAME>/rpcpassword=<PASSWORD> pair of arguments. This option can be specified multiple times"));
    strUsage += HelpMessageOpt("-rpcport=<port>", strprintf(_("Listen for JSON-RPC connections on <port> (default: %u or testnet: %u)"), BaseParams(CBaseChainParams::MAIN).RPCPort(), BaseParams(CBaseChainParams::TESTNET).RPCPort()));
    strUsage += HelpMessageOpt("-rpcallowip=<ip>", _("Allow JSON-RPC connections from specified source. Valid for <ip> are a single IP (e.g. 1.2.3.4), a network/netmask (e.g. 1.2.3.4/255.255.255.0) or a network/CIDR (e.g. 1.2.3.4/24). This option can be specified multiple times"));
    strUsage += HelpMessageOpt("-rpcthreads=<n>", strprintf(_("Set the number of threads to service RPC calls (default: %d)"), DEFAULT_HTTP_THREADS));
    if (showDebug) {
        strUsage += HelpMessageOpt("-rpcworkqueue=<n>", strprintf("Set the depth of the work queue to service RPC calls (default: %d)", DEFAULT_HTTP_WORKQUEUE));
        strUsage += HelpMessageOpt("-rpcservertimeout=<n>", strprintf("Timeout during HTTP requests (default: %d)", DEFAULT_HTTP_SERVER_TIMEOUT));
    }

    return strUsage;
}

std::string LicenseInfo()
{
    const std::string URL_SOURCE_CODE = "<https://github.com/sparkspay/sparks>";
    const std::string URL_WEBSITE = "<https://sparkspay.io>";

    return CopyrightHolders(_("Copyright (C)"), 2014, COPYRIGHT_YEAR) + "\n" +
           "\n" +
           strprintf(_("Please contribute if you find %s useful. "
                       "Visit %s for further information about the software."),
               PACKAGE_NAME, URL_WEBSITE) +
           "\n" +
           strprintf(_("The source code is available from %s."),
               URL_SOURCE_CODE) +
           "\n" +
           "\n" +
           _("This is experimental software.") + "\n" +
           strprintf(_("Distributed under the MIT software license, see the accompanying file %s or %s"), "COPYING", "<https://opensource.org/licenses/MIT>") + "\n" +
           "\n" +
           strprintf(_("This product includes software developed by the OpenSSL Project for use in the OpenSSL Toolkit %s and cryptographic software written by Eric Young and UPnP software written by Thomas Bernard."), "<https://www.openssl.org>") +
           "\n";
}

static void BlockNotifyCallback(bool initialSync, const CBlockIndex *pBlockIndex)
{
    if (initialSync || !pBlockIndex)
        return;

    std::string strCmd = GetArg("-blocknotify", "");

    boost::replace_all(strCmd, "%s", pBlockIndex->GetBlockHash().GetHex());
    boost::thread t(runCommand, strCmd); // thread runs free
}

static bool fHaveGenesis = false;
static boost::mutex cs_GenesisWait;
static CConditionVariable condvar_GenesisWait;

static void BlockNotifyGenesisWait(bool, const CBlockIndex *pBlockIndex)
{
    if (pBlockIndex != NULL) {
        {
            boost::unique_lock<boost::mutex> lock_GenesisWait(cs_GenesisWait);
            fHaveGenesis = true;
        }
        condvar_GenesisWait.notify_all();
    }
}

struct CImportingNow
{
    CImportingNow() {
        assert(fImporting == false);
        fImporting = true;
    }

    ~CImportingNow() {
        assert(fImporting == true);
        fImporting = false;
    }
};


// If we're using -prune with -reindex, then delete block files that will be ignored by the
// reindex.  Since reindexing works by starting at block file 0 and looping until a blockfile
// is missing, do the same here to delete any later block files after a gap.  Also delete all
// rev files since they'll be rewritten by the reindex anyway.  This ensures that vinfoBlockFile
// is in sync with what's actually on disk by the time we start downloading, so that pruning
// works correctly.
void CleanupBlockRevFiles()
{
    std::map<std::string, boost::filesystem::path> mapBlockFiles;

    // Glob all blk?????.dat and rev?????.dat files from the blocks directory.
    // Remove the rev files immediately and insert the blk file paths into an
    // ordered map keyed by block file index.
    LogPrintf("Removing unusable blk?????.dat and rev?????.dat files for -reindex with -prune\n");
    boost::filesystem::path blocksdir = GetDataDir() / "blocks";
    for (boost::filesystem::directory_iterator it(blocksdir); it != boost::filesystem::directory_iterator(); it++) {
        if (is_regular_file(*it) &&
            it->path().filename().string().length() == 12 &&
            it->path().filename().string().substr(8,4) == ".dat")
        {
            if (it->path().filename().string().substr(0,3) == "blk")
                mapBlockFiles[it->path().filename().string().substr(3,5)] = it->path();
            else if (it->path().filename().string().substr(0,3) == "rev")
                remove(it->path());
        }
    }

    // Remove all block files that aren't part of a contiguous set starting at
    // zero by walking the ordered map (keys are block file indices) by
    // keeping a separate counter.  Once we hit a gap (or if 0 doesn't exist)
    // start removing block files.
    int nContigCounter = 0;
    BOOST_FOREACH(const PAIRTYPE(std::string, boost::filesystem::path)& item, mapBlockFiles) {
        if (atoi(item.first) == nContigCounter) {
            nContigCounter++;
            continue;
        }
        remove(item.second);
    }
}

void ThreadImport(std::vector<boost::filesystem::path> vImportFiles)
{
    const CChainParams& chainparams = Params();
    RenameThread("sparks-loadblk");

    {
    CImportingNow imp;

    // -reindex
    if (fReindex) {
        int nFile = 0;
        while (true) {
            CDiskBlockPos pos(nFile, 0);
            if (!boost::filesystem::exists(GetBlockPosFilename(pos, "blk")))
                break; // No block files left to reindex
            FILE *file = OpenBlockFile(pos, true);
            if (!file)
                break; // This error is logged in OpenBlockFile
            LogPrintf("Reindexing block file blk%05u.dat...\n", (unsigned int)nFile);
            LoadExternalBlockFile(chainparams, file, &pos);
            nFile++;
        }
        pblocktree->WriteReindexing(false);
        fReindex = false;
        LogPrintf("Reindexing finished\n");
        // To avoid ending up in a situation without genesis block, re-try initializing (no-op if reindexing worked):
        InitBlockIndex(chainparams);
    }

    // hardcoded $DATADIR/bootstrap.dat
    boost::filesystem::path pathBootstrap = GetDataDir() / "bootstrap.dat";
    if (boost::filesystem::exists(pathBootstrap)) {
        FILE *file = fopen(pathBootstrap.string().c_str(), "rb");
        if (file) {
            boost::filesystem::path pathBootstrapOld = GetDataDir() / "bootstrap.dat.old";
            LogPrintf("Importing bootstrap.dat...\n");
            LoadExternalBlockFile(chainparams, file);
            RenameOver(pathBootstrap, pathBootstrapOld);
        } else {
            LogPrintf("Warning: Could not open bootstrap file %s\n", pathBootstrap.string());
        }
    }

    // -loadblock=
    BOOST_FOREACH(const boost::filesystem::path& path, vImportFiles) {
        FILE *file = fopen(path.string().c_str(), "rb");
        if (file) {
            LogPrintf("Importing blocks file %s...\n", path.string());
            LoadExternalBlockFile(chainparams, file);
        } else {
            LogPrintf("Warning: Could not open blocks file %s\n", path.string());
        }
    }

    // scan for better chains in the block chain database, that are not yet connected in the active best chain
    CValidationState state;
    if (!ActivateBestChain(state, chainparams)) {
        LogPrintf("Failed to connect best block");
        StartShutdown();
    }

    if (GetBoolArg("-stopafterblockimport", DEFAULT_STOPAFTERBLOCKIMPORT)) {
        LogPrintf("Stopping after block import\n");
        StartShutdown();
    }
    } // End scope of CImportingNow

    // force UpdatedBlockTip to initialize nCachedBlockHeight for DS, MN payments and budgets
    // but don't call it directly to prevent triggering of other listeners like zmq etc.
    // GetMainSignals().UpdatedBlockTip(chainActive.Tip());
    pdsNotificationInterface->InitializeCurrentBlockTip();

    bool fDIP003Active;
    {
        LOCK(cs_main);
        if (chainActive.Tip()->pprev) {
            fDIP003Active = VersionBitsState(chainActive.Tip()->pprev, Params().GetConsensus(), Consensus::DEPLOYMENT_DIP0003, versionbitscache) == THRESHOLD_ACTIVE;
        }
    }

    if (activeMasternodeManager && fDIP003Active)
        activeMasternodeManager->Init();

#ifdef ENABLE_WALLET
    // we can't do this before DIP3 is fully initialized
    if (pwalletMain) {
        pwalletMain->AutoLockMasternodeCollaterals();
    }
#endif

    LoadMempool();
    fDumpMempoolLater = !fRequestShutdown;
}

/** Sanity checks
 *  Ensure that Sparks Core is running in a usable environment with all
 *  necessary library support.
 */
bool InitSanityCheck(void)
{
    if(!ECC_InitSanityCheck()) {
        InitError("Elliptic curve cryptography sanity check failure. Aborting.");
        return false;
    }
    if (!glibc_sanity_test() || !glibcxx_sanity_test())
        return false;

    if (!BLSInit()) {
        return false;
    }

    return true;
}

bool AppInitServers(boost::thread_group& threadGroup)
{
    RPCServer::OnStarted(&OnRPCStarted);
    RPCServer::OnStopped(&OnRPCStopped);
    RPCServer::OnPreCommand(&OnRPCPreCommand);
    if (!InitHTTPServer())
        return false;
    if (!StartRPC())
        return false;
    if (!StartHTTPRPC())
        return false;
    if (GetBoolArg("-rest", DEFAULT_REST_ENABLE) && !StartREST())
        return false;
    if (!StartHTTPServer())
        return false;
    return true;
}

// Parameter interaction based on rules
void InitParameterInteraction()
{
    // when specifying an explicit binding address, you want to listen on it
    // even when -connect or -proxy is specified
    if (IsArgSet("-bind")) {
        if (SoftSetBoolArg("-listen", true))
            LogPrintf("%s: parameter interaction: -bind set -> setting -listen=1\n", __func__);
    }
    if (IsArgSet("-whitebind")) {
        if (SoftSetBoolArg("-listen", true))
            LogPrintf("%s: parameter interaction: -whitebind set -> setting -listen=1\n", __func__);
    }

    if (GetBoolArg("-masternode", false)) {
        // masternodes MUST accept connections from outside
        ForceSetArg("-listen", "1");
        LogPrintf("%s: parameter interaction: -masternode=1 -> setting -listen=1\n", __func__);
        if (GetArg("-maxconnections", DEFAULT_MAX_PEER_CONNECTIONS) < DEFAULT_MAX_PEER_CONNECTIONS) {
            // masternodes MUST be able to handle at least DEFAULT_MAX_PEER_CONNECTIONS connections
            ForceSetArg("-maxconnections", itostr(DEFAULT_MAX_PEER_CONNECTIONS));
            LogPrintf("%s: parameter interaction: -masternode=1 -> setting -maxconnections=%d\n", __func__, DEFAULT_MAX_PEER_CONNECTIONS);
        }
    }

    if (mapMultiArgs.count("-connect") && mapMultiArgs.at("-connect").size() > 0) {
        // when only connecting to trusted nodes, do not seed via DNS, or listen by default
        if (SoftSetBoolArg("-dnsseed", false))
            LogPrintf("%s: parameter interaction: -connect set -> setting -dnsseed=0\n", __func__);
        if (SoftSetBoolArg("-listen", false))
            LogPrintf("%s: parameter interaction: -connect set -> setting -listen=0\n", __func__);
    }

    if (IsArgSet("-proxy")) {
        // to protect privacy, do not listen by default if a default proxy server is specified
        if (SoftSetBoolArg("-listen", false))
            LogPrintf("%s: parameter interaction: -proxy set -> setting -listen=0\n", __func__);
        // to protect privacy, do not use UPNP when a proxy is set. The user may still specify -listen=1
        // to listen locally, so don't rely on this happening through -listen below.
        if (SoftSetBoolArg("-upnp", false))
            LogPrintf("%s: parameter interaction: -proxy set -> setting -upnp=0\n", __func__);
        // to protect privacy, do not discover addresses by default
        if (SoftSetBoolArg("-discover", false))
            LogPrintf("%s: parameter interaction: -proxy set -> setting -discover=0\n", __func__);
    }

    if (!GetBoolArg("-listen", DEFAULT_LISTEN)) {
        // do not map ports or try to retrieve public IP when not listening (pointless)
        if (SoftSetBoolArg("-upnp", false))
            LogPrintf("%s: parameter interaction: -listen=0 -> setting -upnp=0\n", __func__);
        if (SoftSetBoolArg("-discover", false))
            LogPrintf("%s: parameter interaction: -listen=0 -> setting -discover=0\n", __func__);
        if (SoftSetBoolArg("-listenonion", false))
            LogPrintf("%s: parameter interaction: -listen=0 -> setting -listenonion=0\n", __func__);
    }

    if (IsArgSet("-externalip")) {
        // if an explicit public IP is specified, do not try to find others
        if (SoftSetBoolArg("-discover", false))
            LogPrintf("%s: parameter interaction: -externalip set -> setting -discover=0\n", __func__);
    }

    // disable whitelistrelay in blocksonly mode
    if (GetBoolArg("-blocksonly", DEFAULT_BLOCKSONLY)) {
        if (SoftSetBoolArg("-whitelistrelay", false))
            LogPrintf("%s: parameter interaction: -blocksonly=1 -> setting -whitelistrelay=0\n", __func__);
    }

    // Forcing relay from whitelisted hosts implies we will accept relays from them in the first place.
    if (GetBoolArg("-whitelistforcerelay", DEFAULT_WHITELISTFORCERELAY)) {
        if (SoftSetBoolArg("-whitelistrelay", true))
            LogPrintf("%s: parameter interaction: -whitelistforcerelay=1 -> setting -whitelistrelay=1\n", __func__);
    }

#ifdef ENABLE_WALLET
    int nLiqProvTmp = GetArg("-liquidityprovider", DEFAULT_PRIVATESEND_LIQUIDITY);
    if (nLiqProvTmp > 0) {
        ForceSetArg("-enableprivatesend", "1");
        LogPrintf("%s: parameter interaction: -liquidityprovider=%d -> setting -enableprivatesend=1\n", __func__, nLiqProvTmp);
        ForceSetArg("-privatesendsessions", itostr(MIN_PRIVATESEND_SESSIONS));
        LogPrintf("%s: parameter interaction: -liquidityprovider=%d -> setting -privatesendsessions=%d\n", __func__, nLiqProvTmp, itostr(std::numeric_limits<int>::max()));
        ForceSetArg("-privatesendrounds", itostr(std::numeric_limits<int>::max()));
        LogPrintf("%s: parameter interaction: -liquidityprovider=%d -> setting -privatesendrounds=%d\n", __func__, nLiqProvTmp, itostr(std::numeric_limits<int>::max()));
        ForceSetArg("-privatesendamount", itostr(MAX_PRIVATESEND_AMOUNT));
        LogPrintf("%s: parameter interaction: -liquidityprovider=%d -> setting -privatesendamount=%d\n", __func__, nLiqProvTmp, MAX_PRIVATESEND_AMOUNT);
        ForceSetArg("-privatesendmultisession", "0");
        LogPrintf("%s: parameter interaction: -liquidityprovider=%d -> setting -privatesendmultisession=0\n", __func__, nLiqProvTmp);
    }

    if (IsArgSet("-hdseed") && IsHex(GetArg("-hdseed", "not hex")) && (IsArgSet("-mnemonic") || IsArgSet("-mnemonicpassphrase"))) {
        ForceRemoveArg("-mnemonic");
        ForceRemoveArg("-mnemonicpassphrase");
        LogPrintf("%s: parameter interaction: can't use -hdseed and -mnemonic/-mnemonicpassphrase together, will prefer -seed\n", __func__);
    }
#endif // ENABLE_WALLET

    // Make sure additional indexes are recalculated correctly in VerifyDB
    // (we must reconnect blocks whenever we disconnect them for these indexes to work)
    bool fAdditionalIndexes =
        GetBoolArg("-addressindex", DEFAULT_ADDRESSINDEX) ||
        GetBoolArg("-spentindex", DEFAULT_SPENTINDEX) ||
        GetBoolArg("-timestampindex", DEFAULT_TIMESTAMPINDEX);

    if (fAdditionalIndexes && GetArg("-checklevel", DEFAULT_CHECKLEVEL) < 4) {
        ForceSetArg("-checklevel", "4");
        LogPrintf("%s: parameter interaction: additional indexes -> setting -checklevel=4\n", __func__);
    }
}

static std::string ResolveErrMsg(const char * const optname, const std::string& strBind)
{
    return strprintf(_("Cannot resolve -%s address: '%s'"), optname, strBind);
}

void InitLogging()
{
    fPrintToConsole = GetBoolArg("-printtoconsole", false);
    fPrintToDebugLog = GetBoolArg("-printtodebuglog", true) && !fPrintToConsole;
    fLogTimestamps = GetBoolArg("-logtimestamps", DEFAULT_LOGTIMESTAMPS);
    fLogTimeMicros = GetBoolArg("-logtimemicros", DEFAULT_LOGTIMEMICROS);
    fLogThreadNames = GetBoolArg("-logthreadnames", DEFAULT_LOGTHREADNAMES);
    fLogIPs = GetBoolArg("-logips", DEFAULT_LOGIPS);

    LogPrintf("\n\n\n\n\n\n\n\n\n\n\n\n\n\n\n\n\n\n\n\n");
    LogPrintf("Sparks Core version %s\n", FormatFullVersion());
}

namespace { // Variables internal to initialization process only

ServiceFlags nRelevantServices = NODE_NETWORK;
int nMaxConnections;
int nUserMaxConnections;
int nFD;
ServiceFlags nLocalServices = NODE_NETWORK;

}

[[noreturn]] static void new_handler_terminate()
{
    // Rather than throwing std::bad-alloc if allocation fails, terminate
    // immediately to (try to) avoid chain corruption.
    // Since LogPrintf may itself allocate memory, set the handler directly
    // to terminate first.
    std::set_new_handler(std::terminate);
    LogPrintf("Error: Out of memory. Terminating.\n");

    // The log was successful, terminate now.
    std::terminate();
};

bool AppInitBasicSetup()
{
    // ********************************************************* Step 1: setup
#ifdef _MSC_VER
    // Turn off Microsoft heap dump noise
    _CrtSetReportMode(_CRT_WARN, _CRTDBG_MODE_FILE);
    _CrtSetReportFile(_CRT_WARN, CreateFileA("NUL", GENERIC_WRITE, 0, NULL, OPEN_EXISTING, 0, 0));
#endif
#if _MSC_VER >= 1400
    // Disable confusing "helpful" text message on abort, Ctrl-C
    _set_abort_behavior(0, _WRITE_ABORT_MSG | _CALL_REPORTFAULT);
#endif
#ifdef WIN32
    // Enable Data Execution Prevention (DEP)
    // Minimum supported OS versions: WinXP SP3, WinVista >= SP1, Win Server 2008
    // A failure is non-critical and needs no further attention!
#ifndef PROCESS_DEP_ENABLE
    // We define this here, because GCCs winbase.h limits this to _WIN32_WINNT >= 0x0601 (Windows 7),
    // which is not correct. Can be removed, when GCCs winbase.h is fixed!
#define PROCESS_DEP_ENABLE 0x00000001
#endif
    typedef BOOL (WINAPI *PSETPROCDEPPOL)(DWORD);
    PSETPROCDEPPOL setProcDEPPol = (PSETPROCDEPPOL)GetProcAddress(GetModuleHandleA("Kernel32.dll"), "SetProcessDEPPolicy");
    if (setProcDEPPol != NULL) setProcDEPPol(PROCESS_DEP_ENABLE);
#endif

    if (!SetupNetworking())
        return InitError("Initializing networking failed");

#ifndef WIN32
    if (!GetBoolArg("-sysperms", false)) {
        umask(077);
    }

    // Clean shutdown on SIGTERM
    struct sigaction sa;
    sa.sa_handler = HandleSIGTERM;
    sigemptyset(&sa.sa_mask);
    sa.sa_flags = 0;
    sigaction(SIGTERM, &sa, NULL);
    sigaction(SIGINT, &sa, NULL);

    // Reopen debug.log on SIGHUP
    struct sigaction sa_hup;
    sa_hup.sa_handler = HandleSIGHUP;
    sigemptyset(&sa_hup.sa_mask);
    sa_hup.sa_flags = 0;
    sigaction(SIGHUP, &sa_hup, NULL);

    // Ignore SIGPIPE, otherwise it will bring the daemon down if the client closes unexpectedly
    signal(SIGPIPE, SIG_IGN);
#endif

    std::set_new_handler(new_handler_terminate);

    return true;
}

bool AppInitParameterInteraction()
{
    const CChainParams& chainparams = Params();
    // ********************************************************* Step 2: parameter interactions

    // also see: InitParameterInteraction()

    // if using block pruning, then disallow txindex
    if (GetArg("-prune", 0)) {
        if (GetBoolArg("-txindex", DEFAULT_TXINDEX))
            return InitError(_("Prune mode is incompatible with -txindex."));
    }

    if (IsArgSet("-devnet")) {
        // Require setting of ports when running devnet
        if (GetArg("-listen", DEFAULT_LISTEN) && !IsArgSet("-port"))
            return InitError(_("-port must be specified when -devnet and -listen are specified"));
        if (GetArg("-server", false) && !IsArgSet("-rpcport"))
            return InitError(_("-rpcport must be specified when -devnet and -server are specified"));

        if (mapMultiArgs.count("-devnet") > 1)
            return InitError(_("-devnet can only be specified once"));
    }

    fAllowPrivateNet = GetBoolArg("-allowprivatenet", DEFAULT_ALLOWPRIVATENET);

    // Make sure enough file descriptors are available
    int nBind = std::max(
                (mapMultiArgs.count("-bind") ? mapMultiArgs.at("-bind").size() : 0) +
                (mapMultiArgs.count("-whitebind") ? mapMultiArgs.at("-whitebind").size() : 0), size_t(1));
    nUserMaxConnections = GetArg("-maxconnections", DEFAULT_MAX_PEER_CONNECTIONS);
    nMaxConnections = std::max(nUserMaxConnections, 0);

    // Trim requested connection counts, to fit into system limitations
    nMaxConnections = std::max(std::min(nMaxConnections, (int)(FD_SETSIZE - nBind - MIN_CORE_FILEDESCRIPTORS - MAX_ADDNODE_CONNECTIONS)), 0);
    nFD = RaiseFileDescriptorLimit(nMaxConnections + MIN_CORE_FILEDESCRIPTORS + MAX_ADDNODE_CONNECTIONS);
    if (nFD < MIN_CORE_FILEDESCRIPTORS)
        return InitError(_("Not enough file descriptors available."));
    nMaxConnections = std::min(nFD - MIN_CORE_FILEDESCRIPTORS - MAX_ADDNODE_CONNECTIONS, nMaxConnections);

    if (nMaxConnections < nUserMaxConnections)
        InitWarning(strprintf(_("Reducing -maxconnections from %d to %d, because of system limitations."), nUserMaxConnections, nMaxConnections));

    // ********************************************************* Step 3: parameter-to-internal-flags

    fDebug = mapMultiArgs.count("-debug");
    // Special-case: if -debug=0/-nodebug is set, turn off debugging messages
    if (fDebug) {
        const std::vector<std::string>& categories = mapMultiArgs.at("-debug");
        if (GetBoolArg("-nodebug", false) || find(categories.begin(), categories.end(), std::string("0")) != categories.end())
            fDebug = false;
    }

    // Check for -debugnet
    if (GetBoolArg("-debugnet", false))
        InitWarning(_("Unsupported argument -debugnet ignored, use -debug=net."));
    // Check for -socks - as this is a privacy risk to continue, exit here
    if (IsArgSet("-socks"))
        return InitError(_("Unsupported argument -socks found. Setting SOCKS version isn't possible anymore, only SOCKS5 proxies are supported."));
    // Check for -tor - as this is a privacy risk to continue, exit here
    if (GetBoolArg("-tor", false))
        return InitError(_("Unsupported argument -tor found, use -onion."));

    if (GetBoolArg("-benchmark", false))
        InitWarning(_("Unsupported argument -benchmark ignored, use -debug=bench."));

    if (GetBoolArg("-whitelistalwaysrelay", false))
        InitWarning(_("Unsupported argument -whitelistalwaysrelay ignored, use -whitelistrelay and/or -whitelistforcerelay."));

    if (IsArgSet("-blockminsize"))
        InitWarning("Unsupported argument -blockminsize ignored.");

    // Checkmempool and checkblockindex default to true in regtest mode
    int ratio = std::min<int>(std::max<int>(GetArg("-checkmempool", chainparams.DefaultConsistencyChecks() ? 1 : 0), 0), 1000000);
    if (ratio != 0) {
        mempool.setSanityCheck(1.0 / ratio);
    }
    fCheckBlockIndex = GetBoolArg("-checkblockindex", chainparams.DefaultConsistencyChecks());
    fCheckpointsEnabled = GetBoolArg("-checkpoints", DEFAULT_CHECKPOINTS_ENABLED);

    hashAssumeValid = uint256S(GetArg("-assumevalid", chainparams.GetConsensus().defaultAssumeValid.GetHex()));
    if (!hashAssumeValid.IsNull())
        LogPrintf("Assuming ancestors of block %s have valid signatures.\n", hashAssumeValid.GetHex());
    else
        LogPrintf("Validating signatures for all blocks.\n");

    // mempool limits
    int64_t nMempoolSizeMax = GetArg("-maxmempool", DEFAULT_MAX_MEMPOOL_SIZE) * 1000000;
    int64_t nMempoolSizeMin = GetArg("-limitdescendantsize", DEFAULT_DESCENDANT_SIZE_LIMIT) * 1000 * 40;
    if (nMempoolSizeMax < 0 || nMempoolSizeMax < nMempoolSizeMin)
        return InitError(strprintf(_("-maxmempool must be at least %d MB"), std::ceil(nMempoolSizeMin / 1000000.0)));
    // incremental relay fee sets the minimimum feerate increase necessary for BIP 125 replacement in the mempool
    // and the amount the mempool min fee increases above the feerate of txs evicted due to mempool limiting.
    if (IsArgSet("-incrementalrelayfee"))
    {
        CAmount n = 0;
        if (!ParseMoney(GetArg("-incrementalrelayfee", ""), n))
            return InitError(AmountErrMsg("incrementalrelayfee", GetArg("-incrementalrelayfee", "")));
        incrementalRelayFee = CFeeRate(n);
    }

    // -par=0 means autodetect, but nScriptCheckThreads==0 means no concurrency
    nScriptCheckThreads = GetArg("-par", DEFAULT_SCRIPTCHECK_THREADS);
    if (nScriptCheckThreads <= 0)
        nScriptCheckThreads += GetNumCores();
    if (nScriptCheckThreads <= 1)
        nScriptCheckThreads = 0;
    else if (nScriptCheckThreads > MAX_SCRIPTCHECK_THREADS)
        nScriptCheckThreads = MAX_SCRIPTCHECK_THREADS;

    // block pruning; get the amount of disk space (in MiB) to allot for block & undo files
    int64_t nPruneArg = GetArg("-prune", 0);
    if (nPruneArg < 0) {
        return InitError(_("Prune cannot be configured with a negative value."));
    }
    nPruneTarget = (uint64_t) nPruneArg * 1024 * 1024;
    if (nPruneArg == 1) {  // manual pruning: -prune=1
        LogPrintf("Block pruning enabled.  Use RPC call pruneblockchain(height) to manually prune block and undo files.\n");
        nPruneTarget = std::numeric_limits<uint64_t>::max();
        fPruneMode = true;
    } else if (nPruneTarget) {
        if (nPruneTarget < MIN_DISK_SPACE_FOR_BLOCK_FILES) {
            return InitError(strprintf(_("Prune configured below the minimum of %d MiB.  Please use a higher number."), MIN_DISK_SPACE_FOR_BLOCK_FILES / 1024 / 1024));
        }
        LogPrintf("Prune configured to target %uMiB on disk for block and undo files.\n", nPruneTarget / 1024 / 1024);
        fPruneMode = true;
    }

    RegisterAllCoreRPCCommands(tableRPC);
#ifdef ENABLE_WALLET
    RegisterWalletRPCCommands(tableRPC);
#endif

    nConnectTimeout = GetArg("-timeout", DEFAULT_CONNECT_TIMEOUT);
    if (nConnectTimeout <= 0)
        nConnectTimeout = DEFAULT_CONNECT_TIMEOUT;

    // Fee-per-kilobyte amount considered the same as "free"
    // If you are mining, be careful setting this:
    // if you set it to zero then
    // a transaction spammer can cheaply fill blocks using
    // 1-satoshi-fee transactions. It should be set above the real
    // cost to you of processing a transaction.
    if (IsArgSet("-minrelaytxfee"))
    {
        CAmount n = 0;
        if (!ParseMoney(GetArg("-minrelaytxfee", ""), n) || 0 == n)
            return InitError(AmountErrMsg("minrelaytxfee", GetArg("-minrelaytxfee", "")));
        // High fee check is done afterward in CWallet::ParameterInteraction()
        ::minRelayTxFee = CFeeRate(n);
    } else if (incrementalRelayFee > ::minRelayTxFee) {
        // Allow only setting incrementalRelayFee to control both
        ::minRelayTxFee = incrementalRelayFee;
        LogPrintf("Increasing minrelaytxfee to %s to match incrementalrelayfee\n",::minRelayTxFee.ToString());
    }

    // Sanity check argument for min fee for including tx in block
    // TODO: Harmonize which arguments need sanity checking and where that happens
    if (IsArgSet("-blockmintxfee"))
    {
        CAmount n = 0;
        if (!ParseMoney(GetArg("-blockmintxfee", ""), n))
            return InitError(AmountErrMsg("blockmintxfee", GetArg("-blockmintxfee", "")));
    }

    // Feerate used to define dust.  Shouldn't be changed lightly as old
    // implementations may inadvertently create non-standard transactions
    if (IsArgSet("-dustrelayfee"))
    {
        CAmount n = 0;
        if (!ParseMoney(GetArg("-dustrelayfee", ""), n) || 0 == n)
            return InitError(AmountErrMsg("dustrelayfee", GetArg("-dustrelayfee", "")));
        dustRelayFee = CFeeRate(n);
    }

    fRequireStandard = !GetBoolArg("-acceptnonstdtxn", !chainparams.RequireStandard());
    if (chainparams.RequireStandard() && !fRequireStandard)
        return InitError(strprintf("acceptnonstdtxn is not currently supported for %s chain", chainparams.NetworkIDString()));
    nBytesPerSigOp = GetArg("-bytespersigop", nBytesPerSigOp);

#ifdef ENABLE_WALLET
    if (!CWallet::ParameterInteraction())
        return false;
#endif // ENABLE_WALLET

    fIsBareMultisigStd = GetBoolArg("-permitbaremultisig", DEFAULT_PERMIT_BAREMULTISIG);
    fAcceptDatacarrier = GetBoolArg("-datacarrier", DEFAULT_ACCEPT_DATACARRIER);
    nMaxDatacarrierBytes = GetArg("-datacarriersize", nMaxDatacarrierBytes);

    fAlerts = GetBoolArg("-alerts", DEFAULT_ALERTS);

    // Option to startup with mocktime set (used for regression testing):
    SetMockTime(GetArg("-mocktime", 0)); // SetMockTime(0) is a no-op

    if (GetBoolArg("-peerbloomfilters", DEFAULT_PEERBLOOMFILTERS))
        nLocalServices = ServiceFlags(nLocalServices | NODE_BLOOM);

    nMaxTipAge = GetArg("-maxtipage", DEFAULT_MAX_TIP_AGE);

    if (mapMultiArgs.count("-bip9params")) {
        // Allow overriding BIP9 parameters for testing
        if (!chainparams.MineBlocksOnDemand()) {
            return InitError("BIP9 parameters may only be overridden on regtest.");
        }
        const std::vector<std::string>& deployments = mapMultiArgs.at("-bip9params");
        for (auto i : deployments) {
            std::vector<std::string> vDeploymentParams;
            boost::split(vDeploymentParams, i, boost::is_any_of(":"));
            if (vDeploymentParams.size() != 3) {
                return InitError("BIP9 parameters malformed, expecting deployment:start:end");
            }
            int64_t nStartTime, nTimeout;
            if (!ParseInt64(vDeploymentParams[1], &nStartTime)) {
                return InitError(strprintf("Invalid nStartTime (%s)", vDeploymentParams[1]));
            }
            if (!ParseInt64(vDeploymentParams[2], &nTimeout)) {
                return InitError(strprintf("Invalid nTimeout (%s)", vDeploymentParams[2]));
            }
            bool found = false;
            for (int j=0; j<(int)Consensus::MAX_VERSION_BITS_DEPLOYMENTS; ++j)
            {
                if (vDeploymentParams[0].compare(VersionBitsDeploymentInfo[j].name) == 0) {
                    UpdateRegtestBIP9Parameters(Consensus::DeploymentPos(j), nStartTime, nTimeout);
                    found = true;
                    LogPrintf("Setting BIP9 activation parameters for %s to start=%ld, timeout=%ld\n", vDeploymentParams[0], nStartTime, nTimeout);
                    break;
                }
            }
            if (!found) {
                return InitError(strprintf("Invalid deployment (%s)", vDeploymentParams[0]));
            }
        }
    }

    if (IsArgSet("-budgetparams")) {
        // Allow overriding budget parameters for testing
        if (!chainparams.MineBlocksOnDemand()) {
            return InitError("Budget parameters may only be overridden on regtest.");
        }

        std::string strBudgetParams = GetArg("-budgetparams", "");
        std::vector<std::string> vBudgetParams;
        boost::split(vBudgetParams, strBudgetParams, boost::is_any_of(":"));
        if (vBudgetParams.size() != 3) {
            return InitError("Budget parameters malformed, expecting masternodePaymentsStartBlock:budgetPaymentsStartBlock:superblockStartBlock");
        }
        int nMasternodePaymentsStartBlock, nBudgetPaymentsStartBlock, nSuperblockStartBlock;
        if (!ParseInt32(vBudgetParams[0], &nMasternodePaymentsStartBlock)) {
            return InitError(strprintf("Invalid nMasternodePaymentsStartBlock (%s)", vBudgetParams[0]));
        }
        if (!ParseInt32(vBudgetParams[1], &nBudgetPaymentsStartBlock)) {
            return InitError(strprintf("Invalid nBudgetPaymentsStartBlock (%s)", vBudgetParams[1]));
        }
        if (!ParseInt32(vBudgetParams[2], &nSuperblockStartBlock)) {
            return InitError(strprintf("Invalid nSuperblockStartBlock (%s)", vBudgetParams[2]));
        }
        UpdateRegtestBudgetParameters(nMasternodePaymentsStartBlock, nBudgetPaymentsStartBlock, nSuperblockStartBlock);
    }

    if (chainparams.NetworkIDString() == CBaseChainParams::DEVNET) {
        int nMinimumDifficultyBlocks = GetArg("-minimumdifficultyblocks", chainparams.GetConsensus().nMinimumDifficultyBlocks);
        int nHighSubsidyBlocks = GetArg("-highsubsidyblocks", chainparams.GetConsensus().nHighSubsidyBlocks);
        int nHighSubsidyFactor = GetArg("-highsubsidyfactor", chainparams.GetConsensus().nHighSubsidyFactor);
        UpdateDevnetSubsidyAndDiffParams(nMinimumDifficultyBlocks, nHighSubsidyBlocks, nHighSubsidyFactor);
    } else if (IsArgSet("-minimumdifficultyblocks") || IsArgSet("-highsubsidyblocks") || IsArgSet("-highsubsidyfactor")) {
        return InitError("Difficulty and subsidy parameters may only be overridden on devnet.");
    }

    return true;
}

static bool LockDataDirectory(bool probeOnly)
{
    std::string strDataDir = GetDataDir().string();

    // Make sure only a single Sparks Core process is using the data directory.
    boost::filesystem::path pathLockFile = GetDataDir() / ".lock";
    FILE* file = fopen(pathLockFile.string().c_str(), "a"); // empty lock file; created if it doesn't exist.
    if (file) fclose(file);

    try {
        static boost::interprocess::file_lock lock(pathLockFile.string().c_str());
        if (!lock.try_lock()) {
            return InitError(strprintf(_("Cannot obtain a lock on data directory %s. %s is probably already running."), strDataDir, _(PACKAGE_NAME)));
        }
        if (probeOnly) {
            lock.unlock();
        }
    } catch(const boost::interprocess::interprocess_exception& e) {
        return InitError(strprintf(_("Cannot obtain a lock on data directory %s. %s is probably already running.") + " %s.", strDataDir, _(PACKAGE_NAME), e.what()));
    }
    return true;
}

bool AppInitSanityChecks()
{
    // ********************************************************* Step 4: sanity checks

    // Initialize elliptic curve code
    ECC_Start();
    globalVerifyHandle.reset(new ECCVerifyHandle());

    // Sanity check
    if (!InitSanityCheck())
        return InitError(strprintf(_("Initialization sanity check failed. %s is shutting down."), _(PACKAGE_NAME)));

    // Probe the data directory lock to give an early error message, if possible
    return LockDataDirectory(true);
}

bool AppInitMain(boost::thread_group& threadGroup, CScheduler& scheduler)
{
    const CChainParams& chainparams = Params();
    // ********************************************************* Step 4a: application initialization
    // After daemonization get the data directory lock again and hold on to it until exit
    // This creates a slight window for a race condition to happen, however this condition is harmless: it
    // will at most make us exit without printing a message to console.
    if (!LockDataDirectory(false)) {
        // Detailed error printed inside LockDataDirectory
        return false;
    }

#ifndef WIN32
    CreatePidFile(GetPidFile(), getpid());
#endif
    if (GetBoolArg("-shrinkdebugfile", !fDebug)) {
        // Do this first since it both loads a bunch of debug.log into memory,
        // and because this needs to happen before any other debug.log printing
        ShrinkDebugFile();
    }

    if (fPrintToDebugLog)
        OpenDebugLog();

    if (!fLogTimestamps)
        LogPrintf("Startup time: %s\n", DateTimeStrFormat("%Y-%m-%d %H:%M:%S", GetTime()));
    LogPrintf("Default data directory %s\n", GetDefaultDataDir().string());
    LogPrintf("Using data directory %s\n", GetDataDir().string());
    LogPrintf("Using config file %s\n", GetConfigFile(GetArg("-conf", BITCOIN_CONF_FILENAME)).string());
    LogPrintf("Using at most %i automatic connections (%i file descriptors available)\n", nMaxConnections, nFD);

    InitSignatureCache();

    LogPrintf("Using %u threads for script verification\n", nScriptCheckThreads);
    if (nScriptCheckThreads) {
        for (int i=0; i<nScriptCheckThreads-1; i++)
            threadGroup.create_thread(&ThreadScriptCheck);
    }

    std::vector<std::string> vSporkAddresses;
    if (mapMultiArgs.count("-sporkaddr")) {
        vSporkAddresses = mapMultiArgs.at("-sporkaddr");
    } else {
        vSporkAddresses = Params().SporkAddresses();
    }
    for (const auto& address: vSporkAddresses) {
        if (!sporkManager.SetSporkAddress(address)) {
            return InitError(_("Invalid spork address specified with -sporkaddr"));
        }
    }

    int minsporkkeys = GetArg("-minsporkkeys", Params().MinSporkKeys());
    if (!sporkManager.SetMinSporkKeys(minsporkkeys)) {
        return InitError(_("Invalid minimum number of spork signers specified with -minsporkkeys"));
    }


    if (IsArgSet("-sporkkey")) { // spork priv key
        if (!sporkManager.SetPrivKey(GetArg("-sporkkey", ""))) {
            return InitError(_("Unable to sign spork message, wrong key?"));
        }
    }

    // Start the lightweight task scheduler thread
    CScheduler::Function serviceLoop = boost::bind(&CScheduler::serviceQueue, &scheduler);
    threadGroup.create_thread(boost::bind(&TraceThread<CScheduler::Function>, "scheduler", serviceLoop));

    /* Start the RPC server already.  It will be started in "warmup" mode
     * and not really process calls already (but it will signify connections
     * that the server is there and will be ready later).  Warmup mode will
     * be disabled when initialisation is finished.
     */
    if (GetBoolArg("-server", false))
    {
        uiInterface.InitMessage.connect(SetRPCWarmupStatus);
        if (!AppInitServers(threadGroup))
            return InitError(_("Unable to start HTTP server. See debug log for details."));
    }

    // ********************************************************* Step 5: Backup wallet and verify wallet database integrity
#ifdef ENABLE_WALLET
    if (!CWallet::InitAutoBackup())
        return false;

    if (!CWallet::Verify())
        return false;

    // Initialize KeePass Integration
    keePassInt.init();
#endif // ENABLE_WALLET
    // ********************************************************* Step 6: network initialization
    // Note that we absolutely cannot open any actual connections
    // until the very end ("start node") as the UTXO/block state
    // is not yet setup and may end up being set up twice if we
    // need to reindex later.

    assert(!g_connman);
    g_connman = std::unique_ptr<CConnman>(new CConnman(GetRand(std::numeric_limits<uint64_t>::max()), GetRand(std::numeric_limits<uint64_t>::max())));
    CConnman& connman = *g_connman;

    peerLogic.reset(new PeerLogicValidation(&connman));
    RegisterValidationInterface(peerLogic.get());
    RegisterNodeSignals(GetNodeSignals());

    // sanitize comments per BIP-0014, format user agent and check total size
    std::vector<std::string> uacomments;

    if (chainparams.NetworkIDString() == CBaseChainParams::DEVNET) {
        // Add devnet name to user agent. This allows to disconnect nodes immediately if they don't belong to our own devnet
        uacomments.push_back(strprintf("devnet=%s", GetDevNetName()));
    }

    if (mapMultiArgs.count("-uacomment")) {
        BOOST_FOREACH(std::string cmt, mapMultiArgs.at("-uacomment"))
        {
            if (cmt != SanitizeString(cmt, SAFE_CHARS_UA_COMMENT))
                return InitError(strprintf(_("User Agent comment (%s) contains unsafe characters."), cmt));
            uacomments.push_back(cmt);
        }
    }
    strSubVersion = FormatSubVersion(CLIENT_NAME, CLIENT_VERSION, uacomments);
    if (strSubVersion.size() > MAX_SUBVERSION_LENGTH) {
        return InitError(strprintf(_("Total length of network version string (%i) exceeds maximum length (%i). Reduce the number or size of uacomments."),
            strSubVersion.size(), MAX_SUBVERSION_LENGTH));
    }

    if (mapMultiArgs.count("-onlynet")) {
        std::set<enum Network> nets;
        BOOST_FOREACH(const std::string& snet, mapMultiArgs.at("-onlynet")) {
            enum Network net = ParseNetwork(snet);
            if (net == NET_UNROUTABLE)
                return InitError(strprintf(_("Unknown network specified in -onlynet: '%s'"), snet));
            nets.insert(net);
        }
        for (int n = 0; n < NET_MAX; n++) {
            enum Network net = (enum Network)n;
            if (!nets.count(net))
                SetLimited(net);
        }
    }

    if (mapMultiArgs.count("-whitelist")) {
        BOOST_FOREACH(const std::string& net, mapMultiArgs.at("-whitelist")) {
            CSubNet subnet;
            LookupSubNet(net.c_str(), subnet);
            if (!subnet.IsValid())
                return InitError(strprintf(_("Invalid netmask specified in -whitelist: '%s'"), net));
            connman.AddWhitelistedRange(subnet);
        }
    }

    bool proxyRandomize = GetBoolArg("-proxyrandomize", DEFAULT_PROXYRANDOMIZE);
    // -proxy sets a proxy for all outgoing network traffic
    // -noproxy (or -proxy=0) as well as the empty string can be used to not set a proxy, this is the default
    std::string proxyArg = GetArg("-proxy", "");
    SetLimited(NET_TOR);
    if (proxyArg != "" && proxyArg != "0") {
        CService resolved(LookupNumeric(proxyArg.c_str(), 9050));
        proxyType addrProxy = proxyType(resolved, proxyRandomize);
        if (!addrProxy.IsValid())
            return InitError(strprintf(_("Invalid -proxy address: '%s'"), proxyArg));

        SetProxy(NET_IPV4, addrProxy);
        SetProxy(NET_IPV6, addrProxy);
        SetProxy(NET_TOR, addrProxy);
        SetNameProxy(addrProxy);
        SetLimited(NET_TOR, false); // by default, -proxy sets onion as reachable, unless -noonion later
    }

    // -onion can be used to set only a proxy for .onion, or override normal proxy for .onion addresses
    // -noonion (or -onion=0) disables connecting to .onion entirely
    // An empty string is used to not override the onion proxy (in which case it defaults to -proxy set above, or none)
    std::string onionArg = GetArg("-onion", "");
    if (onionArg != "") {
        if (onionArg == "0") { // Handle -noonion/-onion=0
            SetLimited(NET_TOR); // set onions as unreachable
        } else {
            CService resolved(LookupNumeric(onionArg.c_str(), 9050));
            proxyType addrOnion = proxyType(resolved, proxyRandomize);
            if (!addrOnion.IsValid())
                return InitError(strprintf(_("Invalid -onion address: '%s'"), onionArg));
            SetProxy(NET_TOR, addrOnion);
            SetLimited(NET_TOR, false);
        }
    }

    // see Step 2: parameter interactions for more information about these
    fListen = GetBoolArg("-listen", DEFAULT_LISTEN);
    fDiscover = GetBoolArg("-discover", true);
    fNameLookup = GetBoolArg("-dns", DEFAULT_NAME_LOOKUP);
    fRelayTxes = !GetBoolArg("-blocksonly", DEFAULT_BLOCKSONLY);

    if (fListen) {
        bool fBound = false;
        if (mapMultiArgs.count("-bind")) {
            BOOST_FOREACH(const std::string& strBind, mapMultiArgs.at("-bind")) {
                CService addrBind;
                if (!Lookup(strBind.c_str(), addrBind, GetListenPort(), false))
                    return InitError(ResolveErrMsg("bind", strBind));
                fBound |= Bind(connman, addrBind, (BF_EXPLICIT | BF_REPORT_ERROR));
            }
        }
        if (mapMultiArgs.count("-whitebind")) {
            BOOST_FOREACH(const std::string& strBind, mapMultiArgs.at("-whitebind")) {
                CService addrBind;
                if (!Lookup(strBind.c_str(), addrBind, 0, false))
                    return InitError(ResolveErrMsg("whitebind", strBind));
                if (addrBind.GetPort() == 0)
                    return InitError(strprintf(_("Need to specify a port with -whitebind: '%s'"), strBind));
                fBound |= Bind(connman, addrBind, (BF_EXPLICIT | BF_REPORT_ERROR | BF_WHITELIST));
            }
        }
        if (!mapMultiArgs.count("-bind") && !mapMultiArgs.count("-whitebind")) {
            struct in_addr inaddr_any;
            inaddr_any.s_addr = INADDR_ANY;
            fBound |= Bind(connman, CService((in6_addr)IN6ADDR_ANY_INIT, GetListenPort()), BF_NONE);
            fBound |= Bind(connman, CService(inaddr_any, GetListenPort()), !fBound ? BF_REPORT_ERROR : BF_NONE);
        }
        if (!fBound)
            return InitError(_("Failed to listen on any port. Use -listen=0 if you want this."));
    }

    if (mapMultiArgs.count("-externalip")) {
        BOOST_FOREACH(const std::string& strAddr, mapMultiArgs.at("-externalip")) {
            CService addrLocal;
            if (Lookup(strAddr.c_str(), addrLocal, GetListenPort(), fNameLookup) && addrLocal.IsValid())
                AddLocal(addrLocal, LOCAL_MANUAL);
            else
                return InitError(ResolveErrMsg("externalip", strAddr));
        }
    }

    if (mapMultiArgs.count("-seednode")) {
        BOOST_FOREACH(const std::string& strDest, mapMultiArgs.at("-seednode"))
            connman.AddOneShot(strDest);
    }

#if ENABLE_ZMQ
    pzmqNotificationInterface = CZMQNotificationInterface::Create();

    if (pzmqNotificationInterface) {
        RegisterValidationInterface(pzmqNotificationInterface);
    }
#endif

    pdsNotificationInterface = new CDSNotificationInterface(connman);
    RegisterValidationInterface(pdsNotificationInterface);

    uint64_t nMaxOutboundLimit = 0; //unlimited unless -maxuploadtarget is set
    uint64_t nMaxOutboundTimeframe = MAX_UPLOAD_TIMEFRAME;

    if (IsArgSet("-maxuploadtarget")) {
        nMaxOutboundLimit = GetArg("-maxuploadtarget", DEFAULT_MAX_UPLOAD_TARGET)*1024*1024;
    }

    // ********************************************************* Step 7a: check lite mode and load sporks

    // lite mode disables all Dash-specific functionality
    fLiteMode = GetBoolArg("-litemode", false);
    LogPrintf("fLiteMode %d\n", fLiteMode);

    if(fLiteMode) {
        InitWarning(_("You are starting in lite mode, all Dash-specific functionality is disabled."));
    }

    if((!fLiteMode && fTxIndex == false)
       && chainparams.NetworkIDString() != CBaseChainParams::REGTEST) { // TODO remove this when pruning is fixed. See https://github.com/dashpay/dash/pull/1817 and https://github.com/dashpay/dash/pull/1743
        return InitError(_("Transaction index can't be disabled in full mode. Either start with -litemode command line switch or enable transaction index."));
    }

    if (!fLiteMode) {
        uiInterface.InitMessage(_("Loading sporks cache..."));
        CFlatDB<CSporkManager> flatdb6("sporks.dat", "magicSporkCache");
        if (!flatdb6.Load(sporkManager)) {
            return InitError(_("Failed to load sporks cache from") + "\n" + (GetDataDir() / "sporks.dat").string());
        }
    }

    // ********************************************************* Step 7b: load block chain

    fReindex = GetBoolArg("-reindex", false);
    bool fReindexChainState = GetBoolArg("-reindex-chainstate", false);

    // Upgrading to 0.8; hard-link the old blknnnn.dat files into /blocks/
    boost::filesystem::path blocksDir = GetDataDir() / "blocks";
    if (!boost::filesystem::exists(blocksDir))
    {
        boost::filesystem::create_directories(blocksDir);
        bool linked = false;
        for (unsigned int i = 1; i < 10000; i++) {
            boost::filesystem::path source = GetDataDir() / strprintf("blk%04u.dat", i);
            if (!boost::filesystem::exists(source)) break;
            boost::filesystem::path dest = blocksDir / strprintf("blk%05u.dat", i-1);
            try {
                boost::filesystem::create_hard_link(source, dest);
                LogPrintf("Hardlinked %s -> %s\n", source.string(), dest.string());
                linked = true;
            } catch (const boost::filesystem::filesystem_error& e) {
                // Note: hardlink creation failing is not a disaster, it just means
                // blocks will get re-downloaded from peers.
                LogPrintf("Error hardlinking blk%04u.dat: %s\n", i, e.what());
                break;
            }
        }
        if (linked)
        {
            fReindex = true;
        }
    }

    // cache size calculations
    int64_t nTotalCache = (GetArg("-dbcache", nDefaultDbCache) << 20);
    nTotalCache = std::max(nTotalCache, nMinDbCache << 20); // total cache cannot be less than nMinDbCache
    nTotalCache = std::min(nTotalCache, nMaxDbCache << 20); // total cache cannot be greater than nMaxDbcache
    int64_t nBlockTreeDBCache = nTotalCache / 8;
    nBlockTreeDBCache = std::min(nBlockTreeDBCache, (GetBoolArg("-txindex", DEFAULT_TXINDEX) ? nMaxBlockDBAndTxIndexCache : nMaxBlockDBCache) << 20);
    nTotalCache -= nBlockTreeDBCache;
    int64_t nCoinDBCache = std::min(nTotalCache / 2, (nTotalCache / 4) + (1 << 23)); // use 25%-50% of the remainder for disk cache
    nCoinDBCache = std::min(nCoinDBCache, nMaxCoinsDBCache << 20); // cap total coins db cache
    nTotalCache -= nCoinDBCache;
    nCoinCacheUsage = nTotalCache; // the rest goes to in-memory cache
    int64_t nMempoolSizeMax = GetArg("-maxmempool", DEFAULT_MAX_MEMPOOL_SIZE) * 1000000;
    int64_t nEvoDbCache = 1024 * 1024 * 16; // TODO
    LogPrintf("Cache configuration:\n");
    LogPrintf("* Using %.1fMiB for block index database\n", nBlockTreeDBCache * (1.0 / 1024 / 1024));
    LogPrintf("* Using %.1fMiB for chain state database\n", nCoinDBCache * (1.0 / 1024 / 1024));
    LogPrintf("* Using %.1fMiB for in-memory UTXO set (plus up to %.1fMiB of unused mempool space)\n", nCoinCacheUsage * (1.0 / 1024 / 1024), nMempoolSizeMax * (1.0 / 1024 / 1024));

    bool fLoaded = false;
    int64_t nStart = GetTimeMillis();

    while (!fLoaded && !fRequestShutdown) {
        bool fReset = fReindex;
        std::string strLoadError;

        uiInterface.InitMessage(_("Loading block index..."));

        nStart = GetTimeMillis();
        do {
            try {
                UnloadBlockIndex();
                delete pcoinsTip;
                delete pcoinsdbview;
                delete pcoinscatcher;
                delete pblocktree;
                llmq::DestroyLLMQSystem();
                delete deterministicMNManager;
                delete evoDb;

                evoDb = new CEvoDB(nEvoDbCache, false, fReindex || fReindexChainState);
                deterministicMNManager = new CDeterministicMNManager(*evoDb);
                pblocktree = new CBlockTreeDB(nBlockTreeDBCache, false, fReindex);
                pcoinsdbview = new CCoinsViewDB(nCoinDBCache, false, fReindex || fReindexChainState);
                pcoinscatcher = new CCoinsViewErrorCatcher(pcoinsdbview);
                pcoinsTip = new CCoinsViewCache(pcoinscatcher);
                llmq::InitLLMQSystem(*evoDb);

                if (fReindex) {
                    pblocktree->WriteReindexing(true);
                    //If we're reindexing in prune mode, wipe away unusable block files and all undo data files
                    if (fPruneMode)
                        CleanupBlockRevFiles();
                } else {
                    // If necessary, upgrade from older database format.
                    if (!pcoinsdbview->Upgrade()) {
                        strLoadError = _("Error upgrading chainstate database");
                        break;
                    }
                }
                if (fRequestShutdown) break;

                if (!LoadBlockIndex(chainparams)) {
                    strLoadError = _("Error loading block database");
                    break;
                }

                // If the loaded chain has a wrong genesis, bail out immediately
                // (we're likely using a testnet datadir, or the other way around).
                if (!mapBlockIndex.empty() && mapBlockIndex.count(chainparams.GetConsensus().hashGenesisBlock) == 0)
                    return InitError(_("Incorrect or no genesis block found. Wrong datadir for network?"));

                if (!chainparams.GetConsensus().hashDevnetGenesisBlock.IsNull() && !mapBlockIndex.empty() && mapBlockIndex.count(chainparams.GetConsensus().hashDevnetGenesisBlock) == 0)
                    return InitError(_("Incorrect or no devnet genesis block found. Wrong datadir for devnet specified?"));

                // Initialize the block index (no-op if non-empty database was already loaded)
                if (!InitBlockIndex(chainparams)) {
                    strLoadError = _("Error initializing block database");
                    break;
                }

                // Check for changed -txindex state
                if (fTxIndex != GetBoolArg("-txindex", DEFAULT_TXINDEX)) {
                    strLoadError = _("You need to rebuild the database using -reindex-chainstate to change -txindex");
                    break;
                }

                // Check for changed -prune state.  What we are concerned about is a user who has pruned blocks
                // in the past, but is now trying to run unpruned.
                if (fHavePruned && !fPruneMode) {
                    strLoadError = _("You need to rebuild the database using -reindex to go back to unpruned mode.  This will redownload the entire blockchain");
                    break;
                }

                uiInterface.InitMessage(_("Verifying blocks..."));
                if (fHavePruned && GetArg("-checkblocks", DEFAULT_CHECKBLOCKS) > MIN_BLOCKS_TO_KEEP) {
                    LogPrintf("Prune: pruned datadir may not have more than %d blocks; only checking available blocks",
                        MIN_BLOCKS_TO_KEEP);
                }

                {
                    LOCK(cs_main);
                    CBlockIndex* tip = chainActive.Tip();
                    RPCNotifyBlockChange(true, tip);
                    if (tip && tip->nTime > GetAdjustedTime() + 2 * 60 * 60) {
                        strLoadError = _("The block database contains a block which appears to be from the future. "
                                "This may be due to your computer's date and time being set incorrectly. "
                                "Only rebuild the block database if you are sure that your computer's date and time are correct");
                        break;
                    }
                }

                if (!CVerifyDB().VerifyDB(chainparams, pcoinsdbview, GetArg("-checklevel", DEFAULT_CHECKLEVEL),
                              GetArg("-checkblocks", DEFAULT_CHECKBLOCKS))) {
                    strLoadError = _("Corrupted block database detected");
                    break;
                }
            } catch (const std::exception& e) {
                if (fDebug) LogPrintf("%s\n", e.what());
                strLoadError = _("Error opening block database");
                break;
            }

            fLoaded = true;
        } while(false);

        if (!fLoaded && !fRequestShutdown) {
            // first suggest a reindex
            if (!fReset) {
                bool fRet = uiInterface.ThreadSafeQuestion(
                    strLoadError + ".\n\n" + _("Do you want to rebuild the block database now?"),
                    strLoadError + ".\nPlease restart with -reindex or -reindex-chainstate to recover.",
                    "", CClientUIInterface::MSG_ERROR | CClientUIInterface::BTN_ABORT);
                if (fRet) {
                    fReindex = true;
                    fRequestShutdown = false;
                } else {
                    LogPrintf("Aborted block database rebuild. Exiting.\n");
                    return false;
                }
            } else {
                return InitError(strLoadError);
            }
        }
    }

    // As LoadBlockIndex can take several minutes, it's possible the user
    // requested to kill the GUI during the last operation. If so, exit.
    // As the program has not fully started yet, Shutdown() is possibly overkill.
    if (fRequestShutdown)
    {
        LogPrintf("Shutdown requested. Exiting.\n");
        return false;
    }
    LogPrintf(" block index %15dms\n", GetTimeMillis() - nStart);

    boost::filesystem::path est_path = GetDataDir() / FEE_ESTIMATES_FILENAME;
    CAutoFile est_filein(fopen(est_path.string().c_str(), "rb"), SER_DISK, CLIENT_VERSION);
    // Allowed to fail as this file IS missing on first startup.
    if (!est_filein.IsNull())
        mempool.ReadFeeEstimates(est_filein);
    fFeeEstimatesInitialized = true;

    // ********************************************************* Step 8: load wallet
#ifdef ENABLE_WALLET
    if (!CWallet::InitLoadWallet())
        return false;
#else
    LogPrintf("No wallet support compiled in!\n");
#endif

    // ********************************************************* Step 9: data directory maintenance

    // if pruning, unset the service bit and perform the initial blockstore prune
    // after any wallet rescanning has taken place.
    if (fPruneMode) {
        LogPrintf("Unsetting NODE_NETWORK on prune mode\n");
        nLocalServices = ServiceFlags(nLocalServices & ~NODE_NETWORK);
        if (!fReindex) {
            uiInterface.InitMessage(_("Pruning blockstore..."));
            PruneAndFlush();
        }
    }

    // ********************************************************* Step 10: import blocks

    if (!CheckDiskSpace())
        return false;

    // Either install a handler to notify us when genesis activates, or set fHaveGenesis directly.
    // No locking, as this happens before any background thread is started.
    if (chainActive.Tip() == NULL) {
        uiInterface.NotifyBlockTip.connect(BlockNotifyGenesisWait);
    } else {
        fHaveGenesis = true;
    }

    if (IsArgSet("-blocknotify"))
        uiInterface.NotifyBlockTip.connect(BlockNotifyCallback);

    std::vector<boost::filesystem::path> vImportFiles;
    if (mapMultiArgs.count("-loadblock"))
    {
        BOOST_FOREACH(const std::string& strFile, mapMultiArgs.at("-loadblock"))
            vImportFiles.push_back(strFile);
    }

    threadGroup.create_thread(boost::bind(&ThreadImport, vImportFiles));

    // Wait for genesis block to be processed
    {
        boost::unique_lock<boost::mutex> lock(cs_GenesisWait);
        while (!fHaveGenesis) {
            condvar_GenesisWait.wait(lock);
        }
        uiInterface.NotifyBlockTip.disconnect(BlockNotifyGenesisWait);
    }

    // ********************************************************* Step 11a: setup Masternode related stuff
    fMasternodeMode = GetBoolArg("-masternode", false);
    // TODO: masternode should have no wallet

<<<<<<< HEAD
=======
    //lite mode disables all Sparks-specific functionality
    fLiteMode = GetBoolArg("-litemode", false);

    if(fLiteMode) {
        InitWarning(_("You are starting in lite mode, all Sparks-specific functionality is disabled."));
    }

    if((!fLiteMode && fTxIndex == false)
       && chainparams.NetworkIDString() != CBaseChainParams::REGTEST) { // TODO remove this when pruning is fixed. See https://github.com/sparkspay/sparks/pull/1817 and https://github.com/sparkspay/sparks/pull/1743
        return InitError(_("Transaction index can't be disabled in full mode. Either start with -litemode command line switch or enable transaction index."));
    }

>>>>>>> cce03666
    if(fLiteMode && fMasternodeMode) {
        return InitError(_("You can not start a masternode in lite mode."));
    }

    if(fMasternodeMode) {
        LogPrintf("MASTERNODE:\n");

        std::string strMasterNodePrivKey = GetArg("-masternodeprivkey", "");
        if(!strMasterNodePrivKey.empty()) {
            CPubKey pubKeyMasternode;
            if(!CMessageSigner::GetKeysFromSecret(strMasterNodePrivKey, activeMasternodeInfo.legacyKeyOperator, pubKeyMasternode))
                return InitError(_("Invalid masternodeprivkey. Please see documenation."));

            activeMasternodeInfo.legacyKeyIDOperator = pubKeyMasternode.GetID();

            LogPrintf("  keyIDOperator: %s\n", CBitcoinAddress(activeMasternodeInfo.legacyKeyIDOperator).ToString());
        } else {
            return InitError(_("You must specify a masternodeprivkey in the configuration. Please see documentation for help."));
        }

        std::string strMasterNodeBLSPrivKey = GetArg("-masternodeblsprivkey", "");
        if(!strMasterNodeBLSPrivKey.empty()) {
            auto binKey = ParseHex(strMasterNodeBLSPrivKey);
            CBLSSecretKey keyOperator;
            keyOperator.SetBuf(binKey);
            if (keyOperator.IsValid()) {
                activeMasternodeInfo.blsKeyOperator = std::make_unique<CBLSSecretKey>(keyOperator);
                activeMasternodeInfo.blsPubKeyOperator = std::make_unique<CBLSPublicKey>(activeMasternodeInfo.blsKeyOperator->GetPublicKey());
                LogPrintf("  blsPubKeyOperator: %s\n", keyOperator.GetPublicKey().ToString());
            } else {
                return InitError(_("Invalid masternodeblsprivkey. Please see documenation."));
            }
        } else {
            return InitError(_("You must specify a masternodeblsprivkey in the configuration. Please see documentation for help."));
        }

        // init and register activeMasternodeManager
        activeMasternodeManager = new CActiveDeterministicMasternodeManager();
        RegisterValidationInterface(activeMasternodeManager);
    }

    if (activeMasternodeInfo.blsKeyOperator == nullptr) {
        activeMasternodeInfo.blsKeyOperator = std::make_unique<CBLSSecretKey>();
    }
    if (activeMasternodeInfo.blsPubKeyOperator == nullptr) {
        activeMasternodeInfo.blsPubKeyOperator = std::make_unique<CBLSPublicKey>();
    }

#ifdef ENABLE_WALLET
    LogPrintf("Using masternode config file %s\n", GetMasternodeConfigFile().string());

    if(GetBoolArg("-mnconflock", true) && pwalletMain && (masternodeConfig.getCount() > 0)) {
        LOCK(pwalletMain->cs_wallet);
        LogPrintf("Locking Masternodes:\n");
        uint256 mnTxHash;
        uint32_t outputIndex;
        for (const auto& mne : masternodeConfig.getEntries()) {
            mnTxHash.SetHex(mne.getTxHash());
            outputIndex = (uint32_t)atoi(mne.getOutputIndex());
            COutPoint outpoint = COutPoint(mnTxHash, outputIndex);
            // don't lock non-spendable outpoint (i.e. it's already spent or it's not from this wallet at all)
            if(pwalletMain->IsMine(CTxIn(outpoint)) != ISMINE_SPENDABLE) {
                LogPrintf("  %s %s - IS NOT SPENDABLE, was not locked\n", mne.getTxHash(), mne.getOutputIndex());
                continue;
            }
            pwalletMain->LockCoin(outpoint);
            LogPrintf("  %s %s - locked successfully\n", mne.getTxHash(), mne.getOutputIndex());
        }
    }

    // ********************************************************* Step 11b: setup PrivateSend

    privateSendClient.nLiquidityProvider = std::min(std::max((int)GetArg("-liquidityprovider", DEFAULT_PRIVATESEND_LIQUIDITY), MIN_PRIVATESEND_LIQUIDITY), MAX_PRIVATESEND_LIQUIDITY);
    int nMaxRounds = MAX_PRIVATESEND_ROUNDS;
    if(privateSendClient.nLiquidityProvider) {
        // special case for liquidity providers only, normal clients should use default value
        privateSendClient.SetMinBlocksToWait(privateSendClient.nLiquidityProvider * 15);
        nMaxRounds = std::numeric_limits<int>::max();
    }

    privateSendClient.fEnablePrivateSend = GetBoolArg("-enableprivatesend", false);
    privateSendClient.fPrivateSendMultiSession = GetBoolArg("-privatesendmultisession", DEFAULT_PRIVATESEND_MULTISESSION);
    privateSendClient.nPrivateSendSessions = std::min(std::max((int)GetArg("-privatesendsessions", DEFAULT_PRIVATESEND_SESSIONS), MIN_PRIVATESEND_SESSIONS), MAX_PRIVATESEND_SESSIONS);
    privateSendClient.nPrivateSendRounds = std::min(std::max((int)GetArg("-privatesendrounds", DEFAULT_PRIVATESEND_ROUNDS), MIN_PRIVATESEND_ROUNDS), nMaxRounds);
    privateSendClient.nPrivateSendAmount = std::min(std::max((int)GetArg("-privatesendamount", DEFAULT_PRIVATESEND_AMOUNT), MIN_PRIVATESEND_AMOUNT), MAX_PRIVATESEND_AMOUNT);

    LogPrintf("PrivateSend liquidityprovider: %d\n", privateSendClient.nLiquidityProvider);
    LogPrintf("PrivateSend rounds: %d\n", privateSendClient.nPrivateSendRounds);
    LogPrintf("PrivateSend amount: %d\n", privateSendClient.nPrivateSendAmount);
#endif // ENABLE_WALLET

    CPrivateSend::InitStandardDenominations();

    // ********************************************************* Step 11c: setup InstantSend

    fEnableInstantSend = GetBoolArg("-enableinstantsend", 1);

    // ********************************************************* Step 11d: Load cache data

    // LOAD SERIALIZED DAT FILES INTO DATA CACHES FOR INTERNAL USE

    if (!fLiteMode) {
        boost::filesystem::path pathDB = GetDataDir();
        std::string strDBName;

        strDBName = "mncache.dat";
        uiInterface.InitMessage(_("Loading masternode cache..."));
        CFlatDB<CMasternodeMan> flatdb1(strDBName, "magicMasternodeCache");
        if(!flatdb1.Load(mnodeman)) {
            return InitError(_("Failed to load masternode cache from") + "\n" + (pathDB / strDBName).string());
        }

        if(mnodeman.size()) {
            strDBName = "mnpayments.dat";
            uiInterface.InitMessage(_("Loading masternode payment cache..."));
            CFlatDB<CMasternodePayments> flatdb2(strDBName, "magicMasternodePaymentsCache");
            if(!flatdb2.Load(mnpayments)) {
                return InitError(_("Failed to load masternode payments cache from") + "\n" + (pathDB / strDBName).string());
            }

            strDBName = "governance.dat";
            uiInterface.InitMessage(_("Loading governance cache..."));
            CFlatDB<CGovernanceManager> flatdb3(strDBName, "magicGovernanceCache");
            if(!flatdb3.Load(governance)) {
                return InitError(_("Failed to load governance cache from") + "\n" + (pathDB / strDBName).string());
            }
            governance.InitOnLoad();
        } else {
            uiInterface.InitMessage(_("Masternode cache is empty, skipping payments and governance cache..."));
        }

        strDBName = "netfulfilled.dat";
        uiInterface.InitMessage(_("Loading fulfilled requests cache..."));
        CFlatDB<CNetFulfilledRequestManager> flatdb4(strDBName, "magicFulfilledCache");
        if(!flatdb4.Load(netfulfilledman)) {
            return InitError(_("Failed to load fulfilled requests cache from") + "\n" + (pathDB / strDBName).string());
        }

        if(fEnableInstantSend)
        {
            strDBName = "instantsend.dat";
            uiInterface.InitMessage(_("Loading InstantSend data cache..."));
            CFlatDB<CInstantSend> flatdb5(strDBName, "magicInstantSendCache");
            if(!flatdb5.Load(instantsend)) {
                return InitError(_("Failed to load InstantSend data cache from") + "\n" + (pathDB / strDBName).string());
            }
        }
    }

    // ********************************************************* Step 11c: schedule Dash-specific tasks

<<<<<<< HEAD
    if (!fLiteMode) {
        scheduler.scheduleEvery(boost::bind(&CNetFulfilledRequestManager::DoMaintenance, boost::ref(netfulfilledman)), 60);
        scheduler.scheduleEvery(boost::bind(&CMasternodeSync::DoMaintenance, boost::ref(masternodeSync), boost::ref(*g_connman)), 1);
        scheduler.scheduleEvery(boost::bind(&CMasternodeMan::DoMaintenance, boost::ref(mnodeman), boost::ref(*g_connman)), 1);
        scheduler.scheduleEvery(boost::bind(&CActiveLegacyMasternodeManager::DoMaintenance, boost::ref(legacyActiveMasternodeManager), boost::ref(*g_connman)), MASTERNODE_MIN_MNP_SECONDS);
=======
    // ********************************************************* Step 11c: update block tip in Sparks modules
>>>>>>> cce03666

        scheduler.scheduleEvery(boost::bind(&CMasternodePayments::DoMaintenance, boost::ref(mnpayments)), 60);
        scheduler.scheduleEvery(boost::bind(&CGovernanceManager::DoMaintenance, boost::ref(governance), boost::ref(*g_connman)), 60 * 5);

<<<<<<< HEAD
        scheduler.scheduleEvery(boost::bind(&CInstantSend::DoMaintenance, boost::ref(instantsend)), 60);
=======
    // ********************************************************* Step 11d: start sparks-ps-<smth> threads
>>>>>>> cce03666

        if (fMasternodeMode)
            scheduler.scheduleEvery(boost::bind(&CPrivateSendServer::DoMaintenance, boost::ref(privateSendServer), boost::ref(*g_connman)), 1);
#ifdef ENABLE_WALLET
        else
            scheduler.scheduleEvery(boost::bind(&CPrivateSendClientManager::DoMaintenance, boost::ref(privateSendClient), boost::ref(*g_connman)), 1);
#endif // ENABLE_WALLET
    }

    // ********************************************************* Step 12: start node

    //// debug print
    LogPrintf("mapBlockIndex.size() = %u\n",   mapBlockIndex.size());
    LogPrintf("chainActive.Height() = %d\n",   chainActive.Height());
    if (GetBoolArg("-listenonion", DEFAULT_LISTEN_ONION))
        StartTorControl(threadGroup, scheduler);

    Discover(threadGroup);

    // Map ports with UPnP
    MapPort(GetBoolArg("-upnp", DEFAULT_UPNP));

    std::string strNodeError;
    CConnman::Options connOptions;
    connOptions.nLocalServices = nLocalServices;
    connOptions.nRelevantServices = nRelevantServices;
    connOptions.nMaxConnections = nMaxConnections;
    connOptions.nMaxOutbound = std::min(MAX_OUTBOUND_CONNECTIONS, connOptions.nMaxConnections);
    connOptions.nMaxAddnode = MAX_ADDNODE_CONNECTIONS;
    connOptions.nMaxFeeler = 1;
    connOptions.nBestHeight = chainActive.Height();
    connOptions.uiInterface = &uiInterface;
    connOptions.nSendBufferMaxSize = 1000*GetArg("-maxsendbuffer", DEFAULT_MAXSENDBUFFER);
    connOptions.nReceiveFloodSize = 1000*GetArg("-maxreceivebuffer", DEFAULT_MAXRECEIVEBUFFER);

    connOptions.nMaxOutboundTimeframe = nMaxOutboundTimeframe;
    connOptions.nMaxOutboundLimit = nMaxOutboundLimit;

    if (!connman.Start(scheduler, strNodeError, connOptions))
        return InitError(strNodeError);

    // ********************************************************* Step 13: finished

    SetRPCWarmupFinished();
    uiInterface.InitMessage(_("Done loading"));

#ifdef ENABLE_WALLET
    if (pwalletMain)
        pwalletMain->postInitProcess(threadGroup);
#endif

    threadGroup.create_thread(boost::bind(&ThreadSendAlert, boost::ref(connman)));

    return !fRequestShutdown;
}<|MERGE_RESOLUTION|>--- conflicted
+++ resolved
@@ -1935,8 +1935,6 @@
     fMasternodeMode = GetBoolArg("-masternode", false);
     // TODO: masternode should have no wallet
 
-<<<<<<< HEAD
-=======
     //lite mode disables all Sparks-specific functionality
     fLiteMode = GetBoolArg("-litemode", false);
 
@@ -1949,7 +1947,6 @@
         return InitError(_("Transaction index can't be disabled in full mode. Either start with -litemode command line switch or enable transaction index."));
     }
 
->>>>>>> cce03666
     if(fLiteMode && fMasternodeMode) {
         return InitError(_("You can not start a masternode in lite mode."));
     }
@@ -2101,24 +2098,16 @@
 
     // ********************************************************* Step 11c: schedule Dash-specific tasks
 
-<<<<<<< HEAD
     if (!fLiteMode) {
         scheduler.scheduleEvery(boost::bind(&CNetFulfilledRequestManager::DoMaintenance, boost::ref(netfulfilledman)), 60);
         scheduler.scheduleEvery(boost::bind(&CMasternodeSync::DoMaintenance, boost::ref(masternodeSync), boost::ref(*g_connman)), 1);
         scheduler.scheduleEvery(boost::bind(&CMasternodeMan::DoMaintenance, boost::ref(mnodeman), boost::ref(*g_connman)), 1);
         scheduler.scheduleEvery(boost::bind(&CActiveLegacyMasternodeManager::DoMaintenance, boost::ref(legacyActiveMasternodeManager), boost::ref(*g_connman)), MASTERNODE_MIN_MNP_SECONDS);
-=======
-    // ********************************************************* Step 11c: update block tip in Sparks modules
->>>>>>> cce03666
 
         scheduler.scheduleEvery(boost::bind(&CMasternodePayments::DoMaintenance, boost::ref(mnpayments)), 60);
         scheduler.scheduleEvery(boost::bind(&CGovernanceManager::DoMaintenance, boost::ref(governance), boost::ref(*g_connman)), 60 * 5);
 
-<<<<<<< HEAD
         scheduler.scheduleEvery(boost::bind(&CInstantSend::DoMaintenance, boost::ref(instantsend)), 60);
-=======
-    // ********************************************************* Step 11d: start sparks-ps-<smth> threads
->>>>>>> cce03666
 
         if (fMasternodeMode)
             scheduler.scheduleEvery(boost::bind(&CPrivateSendServer::DoMaintenance, boost::ref(privateSendServer), boost::ref(*g_connman)), 1);
