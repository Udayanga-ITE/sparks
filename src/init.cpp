// Copyright (c) 2009-2010 Satoshi Nakamoto
// Copyright (c) 2009-2020 The Bitcoin Core developers
// Copyright (c) 2014-2023 The Dash Core developers
// Copyright (c) 2016-2023 The Sparks Core developers
// Distributed under the MIT software license, see the accompanying
// file COPYING or http://www.opensource.org/licenses/mit-license.php.

#if defined(HAVE_CONFIG_H)
#include <config/bitcoin-config.h>
#endif

#include <init.h>

#include <addrman.h>
#include <amount.h>
#include <banman.h>
#include <base58.h>
#include <blockfilter.h>
#include <chain.h>
#include <chainparams.h>
#include <context.h>
#include <node/coinstats.h>
#include <fs.h>
#include <hash.h>
#include <httpserver.h>
#include <httprpc.h>
#include <interfaces/chain.h>
#include <index/blockfilterindex.h>
#include <index/coinstatsindex.h>
#include <index/txindex.h>
#include <interfaces/node.h>
#include <key.h>
#include <mapport.h>
#include <miner.h>
#include <net.h>
#include <net_permissions.h>
#include <net_processing.h>
#include <netbase.h>
#include <node/blockstorage.h>
#include <node/context.h>
#include <policy/feerate.h>
#include <policy/fees.h>
#include <policy/policy.h>
#include <policy/settings.h>
#include <rpc/blockchain.h>
#include <rpc/register.h>
#include <rpc/server.h>
#include <rpc/util.h>
#include <scheduler.h>
#include <script/sigcache.h>
#include <script/standard.h>
#include <shutdown.h>
#include <timedata.h>
#include <torcontrol.h>
#include <txdb.h>
#include <txmempool.h>
#include <ui_interface.h>
#include <util/asmap.h>
#include <util/error.h>
#include <util/moneystr.h>
#include <util/strencodings.h>
#include <util/string.h>
#include <util/system.h>
#include <util/thread.h>
#include <util/threadnames.h>
#include <util/translation.h>
#include <validation.h>
#include <validationinterface.h>

#include <masternode/node.h>
#include <coinjoin/context.h>
#ifdef ENABLE_WALLET
#include <coinjoin/client.h>
#include <coinjoin/options.h>
#endif // ENABLE_WALLET
#include <coinjoin/server.h>
#include <dsnotificationinterface.h>
#include <flat-database.h>
#include <governance/governance.h>
#include <masternode/meta.h>
#include <masternode/sync.h>
#include <masternode/utils.h>
#include <messagesigner.h>
#include <netfulfilledman.h>
#include <spork.h>
#include <walletinitinterface.h>

#include <evo/creditpool.h>
#include <evo/deterministicmns.h>
#include <evo/mnhftx.h>
#include <llmq/blockprocessor.h>
#include <llmq/chainlocks.h>
#include <llmq/context.h>
#include <llmq/instantsend.h>
#include <llmq/quorums.h>
#include <llmq/dkgsessionmgr.h>
#include <llmq/signing.h>
#include <llmq/snapshot.h>
#include <llmq/utils.h>
#include <llmq/signing_shares.h>

#include <statsd_client.h>

#include <stdint.h>
#include <stdio.h>
#include <memory>
#include <optional>
#include <set>
#include <thread>
#include <vector>

#include <bls/bls.h>

#ifndef WIN32
#include <attributes.h>
#include <cerrno>
#include <signal.h>
#include <sys/stat.h>
#endif

#include <boost/signals2/signal.hpp>

#if ENABLE_ZMQ
#include <zmq/zmqabstractnotifier.h>
#include <zmq/zmqnotificationinterface.h>
#include <zmq/zmqrpc.h>
#endif

static const bool DEFAULT_PROXYRANDOMIZE = true;
static const bool DEFAULT_REST_ENABLE = false;

static CDSNotificationInterface* pdsNotificationInterface = nullptr;

#ifdef WIN32
// Win32 LevelDB doesn't use filedescriptors, and the ones used for
// accessing block files don't count towards the fd_set size limit
// anyway.
#define MIN_CORE_FILEDESCRIPTORS 0
#else
#define MIN_CORE_FILEDESCRIPTORS 150
#endif

static const char* DEFAULT_ASMAP_FILENAME="ip_asn.map";
/**
 * The PID file facilities.
 */
static const char* BITCOIN_PID_FILENAME = "sparksd.pid";

static fs::path GetPidFile(const ArgsManager& args)
{
    return AbsPathForConfigVal(fs::path(args.GetArg("-pid", BITCOIN_PID_FILENAME)));
}

[[nodiscard]] static bool CreatePidFile(const ArgsManager& args)
{
    fsbridge::ofstream file{GetPidFile(args)};
    if (file) {
#ifdef WIN32
        tfm::format(file, "%d\n", GetCurrentProcessId());
#else
        tfm::format(file, "%d\n", getpid());
#endif
        return true;
    } else {
        return InitError(strprintf(_("Unable to create the PID file '%s': %s"), GetPidFile(args).string(), std::strerror(errno)));
    }
}

//////////////////////////////////////////////////////////////////////////////
//
// Shutdown
//

//
// Thread management and startup/shutdown:
//
// The network-processing threads are all part of a thread group
// created by AppInit() or the Qt main() function.
//
// A clean exit happens when StartShutdown() or the SIGTERM
// signal handler sets ShutdownRequested(), which makes main thread's
// WaitForShutdown() interrupts the thread group.
// And then, WaitForShutdown() makes all other on-going threads
// in the thread group join the main thread.
// Shutdown() is then called to clean up database connections, and stop other
// threads that should only be stopped after the main network-processing
// threads have exited.
//
// Shutdown for Qt is very similar, only it uses a QTimer to detect
// ShutdownRequested() getting set, and then does the normal Qt
// shutdown thing.
//

static std::unique_ptr<ECCVerifyHandle> globalVerifyHandle;

void Interrupt(NodeContext& node)
{
    InterruptHTTPServer();
    InterruptHTTPRPC();
    InterruptRPC();
    InterruptREST();
    InterruptTorControl();
    if (node.llmq_ctx) {
        node.llmq_ctx->Interrupt();
    }
    InterruptMapPort();
    if (node.connman)
        node.connman->Interrupt();
    if (g_txindex) {
        g_txindex->Interrupt();
    }
    ForEachBlockFilterIndex([](BlockFilterIndex& index) { index.Interrupt(); });
    if (g_coin_stats_index) {
        g_coin_stats_index->Interrupt();
    }
}

/** Preparing steps before shutting down or restarting the wallet */
void PrepareShutdown(NodeContext& node)
{
    LogPrintf("%s: In progress...\n", __func__);
    static RecursiveMutex cs_Shutdown;
    TRY_LOCK(cs_Shutdown, lockShutdown);
    if (!lockShutdown)
        return;
    Assert(node.args);

    /// Note: Shutdown() must be able to handle cases in which initialization failed part of the way,
    /// for example if the data directory was found to be locked.
    /// Be sure that anything that writes files or flushes caches only does this if the respective
    /// module was initialized.
    util::ThreadRename("shutoff");
    if (node.mempool) node.mempool->AddTransactionsUpdated(1);

    StopHTTPRPC();
    StopREST();
    StopRPC();
    StopHTTPServer();
    if (node.llmq_ctx) node.llmq_ctx->Stop();

    for (const auto& client : node.chain_clients) {
        client->flush();
    }
    StopMapPort();

    // Because these depend on each-other, we make sure that neither can be
    // using the other before destroying them.
    if (node.peerman) UnregisterValidationInterface(node.peerman.get());
    // Follow the lock order requirements:
    // * CheckForStaleTipAndEvictPeers locks cs_main before indirectly calling GetExtraOutboundCount
    //   which locks cs_vNodes.
    // * ProcessMessage locks cs_main and g_cs_orphans before indirectly calling ForEachNode which
    //   locks cs_vNodes.
    // * CConnman::Stop calls DeleteNode, which calls FinalizeNode, which locks cs_main and calls
    //   EraseOrphansFor, which locks g_cs_orphans.
    //
    // Thus the implicit locking order requirement is: (1) cs_main, (2) g_cs_orphans, (3) cs_vNodes.
    if (node.connman) {
        node.connman->StopThreads();
        LOCK2(::cs_main, ::g_cs_orphans);
        node.connman->StopNodes();
    }

    StopTorControl();

    // After everything has been shut down, but before things get flushed, stop the
    // CScheduler/checkqueue, threadGroup and load block thread.
    if (node.scheduler) node.scheduler->stop();
    if (node.chainman && node.chainman->m_load_block.joinable()) node.chainman->m_load_block.join();
    StopScriptCheckWorkerThreads();

    // After there are no more peers/RPC left to give us new data which may generate
    // CValidationInterface callbacks, flush them...
    GetMainSignals().FlushBackgroundCallbacks();

    // After the threads that potentially access these pointers have been stopped,
    // destruct and reset all to nullptr.
    node.peerman.reset();
    node.connman.reset();
    node.banman.reset();
    node.addrman.reset();

    if (node.mempool && node.mempool->IsLoaded() && node.args->GetBoolArg("-persistmempool", DEFAULT_PERSIST_MEMPOOL)) {
        DumpMempool(*node.mempool);
    }

    // Drop transactions we were still watching, and record fee estimations.
    if (node.fee_estimator) node.fee_estimator->Flush();

    // FlushStateToDisk generates a ChainStateFlushed callback, which we should avoid missing
    if (node.chainman) {
        LOCK(cs_main);
        for (CChainState* chainstate : node.chainman->GetAll()) {
            if (chainstate->CanFlushToDisk()) {
                chainstate->ForceFlushStateToDisk();
            }
        }
    }

    // After there are no more peers/RPC left to give us new data which may generate
    // CValidationInterface callbacks, flush them...
    GetMainSignals().FlushBackgroundCallbacks();

    // After all scheduled tasks have been flushed, destroy pointers
    // and reset all to nullptr.
    ::governance.reset();
    ::sporkManager.reset();
    ::masternodeSync.reset();
    ::netfulfilledman.reset();
    ::mmetaman.reset();

    // Stop and delete all indexes only after flushing background callbacks.
    if (g_txindex) {
        g_txindex->Stop();
        g_txindex.reset();
    }
    if (g_coin_stats_index) {
        g_coin_stats_index->Stop();
        g_coin_stats_index.reset();
    }
    ForEachBlockFilterIndex([](BlockFilterIndex& index) { index.Stop(); });
    DestroyAllBlockFilterIndexes();

    // Any future callbacks will be dropped. This should absolutely be safe - if
    // missing a callback results in an unrecoverable situation, unclean shutdown
    // would too. The only reason to do the above flushes is to let the wallet catch
    // up with our current chain to avoid any strange pruning edge cases and make
    // next startup faster by avoiding rescan.

    if (node.chainman) {
        LOCK(cs_main);
        for (CChainState* chainstate : node.chainman->GetAll()) {
            if (chainstate->CanFlushToDisk()) {
                chainstate->ForceFlushStateToDisk();
                chainstate->ResetCoinsViews();
            }
        }
        pblocktree.reset();
        if (node.llmq_ctx) {
            node.llmq_ctx.reset();
        }
        llmq::quorumSnapshotManager.reset();
        deterministicMNManager.reset();
        creditPoolManager.reset();
        node.mnhf_manager.reset();
        node.evodb.reset();
    }
    for (const auto& client : node.chain_clients) {
        client->stop();
    }

#if ENABLE_ZMQ
    if (g_zmq_notification_interface) {
        UnregisterValidationInterface(g_zmq_notification_interface);
        delete g_zmq_notification_interface;
        g_zmq_notification_interface = nullptr;
    }
#endif

    if (pdsNotificationInterface) {
        UnregisterValidationInterface(pdsNotificationInterface);
        delete pdsNotificationInterface;
        pdsNotificationInterface = nullptr;
    }
    if (fMasternodeMode) {
        UnregisterValidationInterface(activeMasternodeManager.get());
        activeMasternodeManager.reset();
    }

    {
        LOCK(activeMasternodeInfoCs);
        // make sure to clean up BLS keys before global destructors are called (they have allocated from the secure memory pool)
        activeMasternodeInfo.blsKeyOperator.reset();
        activeMasternodeInfo.blsPubKeyOperator.reset();
    }

    node.chain_clients.clear();

    // After all wallets are removed, destroy all CoinJoin objects
    // and reset them to nullptr
    node.cj_ctx.reset();

    UnregisterAllValidationInterfaces();
    GetMainSignals().UnregisterBackgroundSignalScheduler();
}

/**
* Shutdown is split into 2 parts:
* Part 1: shut down everything but the main wallet instance (done in PrepareShutdown() )
* Part 2: delete wallet instance
*
* In case of a restart PrepareShutdown() was already called before, but this method here gets
* called implicitly when the parent object is deleted. In this case we have to skip the
* PrepareShutdown() part because it was already executed and just delete the wallet instance.
*/
void Shutdown(NodeContext& node)
{
    // Shutdown part 1: prepare shutdown
    if(!RestartRequested()) {
        PrepareShutdown(node);
    }
    // Shutdown part 2: delete wallet instance
    globalVerifyHandle.reset();
    ECC_Stop();
    node.mempool.reset();
    node.fee_estimator.reset();
    node.chainman = nullptr;
    node.scheduler.reset();

    try {
        if (!fs::remove(GetPidFile(*node.args))) {
            LogPrintf("%s: Unable to remove PID file: File does not exist\n", __func__);
        }
    } catch (const fs::filesystem_error& e) {
        LogPrintf("%s: Unable to remove PID file: %s\n", __func__, fsbridge::get_filesystem_error_message(e));
    }

    node.args = nullptr;
    LogPrintf("%s: done\n", __func__);
}

/**
 * Signal handlers are very limited in what they are allowed to do.
 * The execution context the handler is invoked in is not guaranteed,
 * so we restrict handler operations to just touching variables:
 */
#ifndef WIN32
static void HandleSIGTERM(int)
{
    StartShutdown();
}

static void HandleSIGHUP(int)
{
    LogInstance().m_reopen_file = true;
}
#else
static BOOL WINAPI consoleCtrlHandler(DWORD dwCtrlType)
{
    StartShutdown();
    Sleep(INFINITE);
    return true;
}
#endif

#ifndef WIN32
static void registerSignalHandler(int signal, void(*handler)(int))
{
    struct sigaction sa;
    sa.sa_handler = handler;
    sigemptyset(&sa.sa_mask);
    sa.sa_flags = 0;
    sigaction(signal, &sa, nullptr);
}
#endif

static boost::signals2::connection rpc_notify_block_change_connection;
static void OnRPCStarted()
{
    rpc_notify_block_change_connection = uiInterface.NotifyBlockTip_connect(&RPCNotifyBlockChange);
}

static void OnRPCStopped()
{
    rpc_notify_block_change_connection.disconnect();
    RPCNotifyBlockChange(false, nullptr);
    g_best_block_cv.notify_all();
    LogPrint(BCLog::RPC, "RPC stopped.\n");
}

std::string GetSupportedSocketEventsStr()
{
    std::string strSupportedModes = "'select'";
#ifdef USE_POLL
    strSupportedModes += ", 'poll'";
#endif
#ifdef USE_EPOLL
    strSupportedModes += ", 'epoll'";
#endif
#ifdef USE_KQUEUE
    strSupportedModes += ", 'kqueue'";
#endif
    return strSupportedModes;
}

void SetupServerArgs(NodeContext& node)
{
    assert(!node.args);
    node.args = &gArgs;
    ArgsManager& argsman = *node.args;

    SetupHelpOptions(argsman);
    argsman.AddArg("-help-debug", "Print help message with debugging options and exit", ArgsManager::ALLOW_ANY, OptionsCategory::DEBUG_TEST);

    const auto defaultBaseParams = CreateBaseChainParams(CBaseChainParams::MAIN);
    const auto testnetBaseParams = CreateBaseChainParams(CBaseChainParams::TESTNET);
    const auto regtestBaseParams = CreateBaseChainParams(CBaseChainParams::REGTEST);
    const auto defaultChainParams = CreateChainParams(CBaseChainParams::MAIN);
    const auto testnetChainParams = CreateChainParams(CBaseChainParams::TESTNET);
    const auto regtestChainParams = CreateChainParams(CBaseChainParams::REGTEST);

    // Hidden Options
    std::vector<std::string> hidden_args = {"-dbcrashratio", "-forcecompactdb", "-printcrashinfo",
        // GUI args. These will be overwritten by SetupUIArgs for the GUI
        "-choosedatadir", "-lang=<lang>", "-min", "-resetguisettings", "-splash", "-uiplatform"};


    // Set all of the args and their help
    // When adding new options to the categories, please keep and ensure alphabetical ordering.
#if HAVE_SYSTEM
    argsman.AddArg("-alertnotify=<cmd>", "Execute command when an alert is raised (%s in cmd is replaced by message)", ArgsManager::ALLOW_ANY, OptionsCategory::OPTIONS);
#endif
    argsman.AddArg("-assumevalid=<hex>", strprintf("If this block is in the chain assume that it and its ancestors are valid and potentially skip their script verification (0 to verify all, default: %s, testnet: %s)", defaultChainParams->GetConsensus().defaultAssumeValid.GetHex(), testnetChainParams->GetConsensus().defaultAssumeValid.GetHex()), ArgsManager::ALLOW_ANY, OptionsCategory::OPTIONS);
    argsman.AddArg("-blocksdir=<dir>", "Specify directory to hold blocks subdirectory for *.dat files (default: <datadir>)", ArgsManager::ALLOW_ANY, OptionsCategory::OPTIONS);
    argsman.AddArg("-fastprune", "Use smaller block files and lower minimum prune height for testing purposes", ArgsManager::ALLOW_ANY | ArgsManager::DEBUG_ONLY, OptionsCategory::DEBUG_TEST);
#if HAVE_SYSTEM
    argsman.AddArg("-blocknotify=<cmd>", "Execute command when the best block changes (%s in cmd is replaced by block hash)", ArgsManager::ALLOW_ANY, OptionsCategory::OPTIONS);
#endif
    argsman.AddArg("-blockreconstructionextratxn=<n>", strprintf("Extra transactions to keep in memory for compact block reconstructions (default: %u)", DEFAULT_BLOCK_RECONSTRUCTION_EXTRA_TXN), ArgsManager::ALLOW_ANY, OptionsCategory::OPTIONS);
    argsman.AddArg("-blocksonly", strprintf("Whether to reject transactions from network peers. Automatic broadcast and rebroadcast of any transactions from inbound peers is disabled, unless the peer has the 'forcerelay' permission. RPC transactions are not affected. (default: %u)", DEFAULT_BLOCKSONLY), ArgsManager::ALLOW_ANY, OptionsCategory::OPTIONS);
#if HAVE_SYSTEM
    argsman.AddArg("-chainlocknotify=<cmd>", "Execute command when the best chainlock changes (%s in cmd is replaced by chainlocked block hash)", ArgsManager::ALLOW_ANY, OptionsCategory::OPTIONS);
#endif
    argsman.AddArg("-coinstatsindex", strprintf("Maintain coinstats index used by the gettxoutset RPC (default: %u)", DEFAULT_COINSTATSINDEX), ArgsManager::ALLOW_ANY, OptionsCategory::OPTIONS);
    argsman.AddArg("-conf=<file>", strprintf("Specify path to read-only configuration file. Relative paths will be prefixed by datadir location. (default: %s)", BITCOIN_CONF_FILENAME), ArgsManager::ALLOW_ANY, OptionsCategory::OPTIONS);
    argsman.AddArg("-datadir=<dir>", "Specify data directory", ArgsManager::ALLOW_ANY, OptionsCategory::OPTIONS);
    argsman.AddArg("-dbbatchsize", strprintf("Maximum database write batch size in bytes (default: %u)", nDefaultDbBatchSize), ArgsManager::ALLOW_ANY | ArgsManager::DEBUG_ONLY, OptionsCategory::OPTIONS);
    argsman.AddArg("-dbcache=<n>", strprintf("Maximum database cache size <n> MiB (%d to %d, default: %d). In addition, unused mempool memory is shared for this cache (see -maxmempool).", nMinDbCache, nMaxDbCache, nDefaultDbCache), ArgsManager::ALLOW_ANY, OptionsCategory::OPTIONS);
    argsman.AddArg("-debuglogfile=<file>", strprintf("Specify location of debug log file. Relative paths will be prefixed by a net-specific datadir location. (-nodebuglogfile to disable; default: %s)", DEFAULT_DEBUGLOGFILE), ArgsManager::ALLOW_ANY, OptionsCategory::OPTIONS);
    argsman.AddArg("-includeconf=<file>", "Specify additional configuration file, relative to the -datadir path (only useable from configuration file, not command line)", ArgsManager::ALLOW_ANY, OptionsCategory::OPTIONS);
    argsman.AddArg("-loadblock=<file>", "Imports blocks from external file on startup", ArgsManager::ALLOW_ANY, OptionsCategory::OPTIONS);
    argsman.AddArg("-maxmempool=<n>", strprintf("Keep the transaction memory pool below <n> megabytes (default: %u)", DEFAULT_MAX_MEMPOOL_SIZE), ArgsManager::ALLOW_ANY, OptionsCategory::OPTIONS);
    argsman.AddArg("-maxorphantxsize=<n>", strprintf("Maximum total size of all orphan transactions in megabytes (default: %u)", DEFAULT_MAX_ORPHAN_TRANSACTIONS_SIZE), ArgsManager::ALLOW_ANY, OptionsCategory::OPTIONS);
    argsman.AddArg("-maxrecsigsage=<n>", strprintf("Number of seconds to keep LLMQ recovery sigs (default: %u)", llmq::DEFAULT_MAX_RECOVERED_SIGS_AGE), ArgsManager::ALLOW_ANY, OptionsCategory::OPTIONS);
    argsman.AddArg("-mempoolexpiry=<n>", strprintf("Do not keep transactions in the mempool longer than <n> hours (default: %u)", DEFAULT_MEMPOOL_EXPIRY), ArgsManager::ALLOW_ANY, OptionsCategory::OPTIONS);
    argsman.AddArg("-minimumchainwork=<hex>", strprintf("Minimum work assumed to exist on a valid chain in hex (default: %s, testnet: %s)", defaultChainParams->GetConsensus().nMinimumChainWork.GetHex(), testnetChainParams->GetConsensus().nMinimumChainWork.GetHex()), ArgsManager::ALLOW_ANY | ArgsManager::DEBUG_ONLY, OptionsCategory::OPTIONS);
    argsman.AddArg("-par=<n>", strprintf("Set the number of script verification threads (%u to %d, 0 = auto, <0 = leave that many cores free, default: %d)",
        -GetNumCores(), MAX_SCRIPTCHECK_THREADS, DEFAULT_SCRIPTCHECK_THREADS), ArgsManager::ALLOW_ANY, OptionsCategory::OPTIONS);
    argsman.AddArg("-persistmempool", strprintf("Whether to save the mempool on shutdown and load on restart (default: %u)", DEFAULT_PERSIST_MEMPOOL), ArgsManager::ALLOW_ANY, OptionsCategory::OPTIONS);
    argsman.AddArg("-pid=<file>", strprintf("Specify pid file. Relative paths will be prefixed by a net-specific datadir location. (default: %s)", BITCOIN_PID_FILENAME), ArgsManager::ALLOW_ANY, OptionsCategory::OPTIONS);
    argsman.AddArg("-prune=<n>", strprintf("Reduce storage requirements by enabling pruning (deleting) of old blocks. This allows the pruneblockchain RPC to be called to delete specific blocks, and enables automatic pruning of old blocks if a target size in MiB is provided. This mode is incompatible with -txindex, -coinstatsindex, -rescan and -disablegovernance=false. "
            "Warning: Reverting this setting requires re-downloading the entire blockchain. "
            "(default: 0 = disable pruning blocks, 1 = allow manual pruning via RPC, >%u = automatically prune block files to stay under the specified target size in MiB)", MIN_DISK_SPACE_FOR_BLOCK_FILES / 1024 / 1024), ArgsManager::ALLOW_ANY, OptionsCategory::OPTIONS);
    argsman.AddArg("-settings=<file>", strprintf("Specify path to dynamic settings data file. Can be disabled with -nosettings. File is written at runtime and not meant to be edited by users (use %s instead for custom settings). Relative paths will be prefixed by datadir location. (default: %s)", BITCOIN_CONF_FILENAME, BITCOIN_SETTINGS_FILENAME), ArgsManager::ALLOW_ANY, OptionsCategory::OPTIONS);
    argsman.AddArg("-syncmempool", strprintf("Sync mempool from other nodes on start (default: %u)", DEFAULT_SYNC_MEMPOOL), ArgsManager::ALLOW_ANY, OptionsCategory::OPTIONS);
#ifndef WIN32
    argsman.AddArg("-sysperms", "Create new files with system default permissions, instead of umask 077 (only effective with disabled wallet functionality)", ArgsManager::ALLOW_ANY, OptionsCategory::OPTIONS);
#else
    hidden_args.emplace_back("-sysperms");
#endif
    argsman.AddArg("-version", "Print version and exit", ArgsManager::ALLOW_ANY, OptionsCategory::OPTIONS);

    argsman.AddArg("-addressindex", strprintf("Maintain a full address index, used to query for the balance, txids and unspent outputs for addresses (default: %u)", DEFAULT_ADDRESSINDEX), ArgsManager::ALLOW_ANY, OptionsCategory::INDEXING);
    argsman.AddArg("-reindex", "Rebuild chain state and block index from the blk*.dat files on disk", ArgsManager::ALLOW_ANY, OptionsCategory::INDEXING);
    argsman.AddArg("-reindex-chainstate", "Rebuild chain state from the currently indexed blocks. When in pruning mode or if blocks on disk might be corrupted, use full -reindex instead.", ArgsManager::ALLOW_ANY, OptionsCategory::INDEXING);
    argsman.AddArg("-spentindex", strprintf("Maintain a full spent index, used to query the spending txid and input index for an outpoint (default: %u)", DEFAULT_SPENTINDEX), ArgsManager::ALLOW_ANY, OptionsCategory::INDEXING);
    argsman.AddArg("-timestampindex", strprintf("Maintain a timestamp index for block hashes, used to query blocks hashes by a range of timestamps (default: %u)", DEFAULT_TIMESTAMPINDEX), ArgsManager::ALLOW_ANY, OptionsCategory::INDEXING);
    argsman.AddArg("-txindex", strprintf("Maintain a full transaction index, used by the getrawtransaction rpc call (default: %u)", DEFAULT_TXINDEX), ArgsManager::ALLOW_ANY, OptionsCategory::INDEXING);
    argsman.AddArg("-blockfilterindex=<type>",
                 strprintf("Maintain an index of compact filters by block (default: %s, values: %s).", DEFAULT_BLOCKFILTERINDEX, ListBlockFilterTypes()) +
                 " If <type> is not supplied or if <type> = 1, indexes for all known types are enabled.",
                 ArgsManager::ALLOW_ANY, OptionsCategory::OPTIONS);

    argsman.AddArg("-asmap=<file>", strprintf("Specify asn mapping used for bucketing of the peers (default: %s). Relative paths will be prefixed by the net-specific datadir location.", DEFAULT_ASMAP_FILENAME), ArgsManager::ALLOW_ANY, OptionsCategory::CONNECTION);
    argsman.AddArg("-addnode=<ip>", "Add a node to connect to and attempt to keep the connection open (see the `addnode` RPC command help for more info). This option can be specified multiple times to add multiple nodes.", ArgsManager::ALLOW_ANY | ArgsManager::NETWORK_ONLY, OptionsCategory::CONNECTION);
    argsman.AddArg("-allowprivatenet", strprintf("Allow RFC1918 addresses to be relayed and connected to (default: %u)", DEFAULT_ALLOWPRIVATENET), ArgsManager::ALLOW_ANY, OptionsCategory::CONNECTION);
    argsman.AddArg("-banscore=<n>", strprintf("Threshold for disconnecting and discouraging misbehaving peers (default: %u)", DEFAULT_BANSCORE_THRESHOLD), ArgsManager::ALLOW_ANY, OptionsCategory::CONNECTION);
    argsman.AddArg("-bantime=<n>", strprintf("Default duration (in seconds) of manually configured bans (default: %u)", DEFAULT_MISBEHAVING_BANTIME), ArgsManager::ALLOW_ANY, OptionsCategory::CONNECTION);
    argsman.AddArg("-bind=<addr>[:<port>][=onion]", strprintf("Bind to given address and always listen on it (default: 0.0.0.0). Use [host]:port notation for IPv6. Append =onion to tag any incoming connections to that address and port as incoming Tor connections (default: 127.0.0.1:%u=onion, testnet: 127.0.0.1:%u=onion, regtest: 127.0.0.1:%u=onion)", defaultBaseParams->OnionServiceTargetPort(), testnetBaseParams->OnionServiceTargetPort(), regtestBaseParams->OnionServiceTargetPort()), ArgsManager::ALLOW_ANY | ArgsManager::NETWORK_ONLY, OptionsCategory::CONNECTION);
    argsman.AddArg("-connect=<ip>", "Connect only to the specified node; -noconnect disables automatic connections (the rules for this peer are the same as for -addnode). This option can be specified multiple times to connect to multiple nodes.", ArgsManager::ALLOW_ANY | ArgsManager::NETWORK_ONLY, OptionsCategory::CONNECTION);
    argsman.AddArg("-discover", "Discover own IP addresses (default: 1 when listening and no -externalip or -proxy)", ArgsManager::ALLOW_ANY, OptionsCategory::CONNECTION);
    argsman.AddArg("-dns", strprintf("Allow DNS lookups for -addnode, -seednode and -connect (default: %u)", DEFAULT_NAME_LOOKUP), ArgsManager::ALLOW_ANY, OptionsCategory::CONNECTION);
    argsman.AddArg("-dnsseed", "Query for peer addresses via DNS lookup, if low on addresses (default: 1 unless -connect used)", ArgsManager::ALLOW_ANY, OptionsCategory::CONNECTION);
    argsman.AddArg("-externalip=<ip>", "Specify your own public address", ArgsManager::ALLOW_ANY, OptionsCategory::CONNECTION);
    argsman.AddArg("-forcednsseed", strprintf("Always query for peer addresses via DNS lookup (default: %u)", DEFAULT_FORCEDNSSEED), ArgsManager::ALLOW_ANY, OptionsCategory::CONNECTION);
    argsman.AddArg("-listen", "Accept connections from outside (default: 1 if no -proxy or -connect)", ArgsManager::ALLOW_ANY, OptionsCategory::CONNECTION);
    argsman.AddArg("-listenonion", strprintf("Automatically create Tor onion service (default: %d)", DEFAULT_LISTEN_ONION), ArgsManager::ALLOW_ANY, OptionsCategory::CONNECTION);
    argsman.AddArg("-maxconnections=<n>", strprintf("Maintain at most <n> connections to peers (temporary service connections excluded) (default: %u)", DEFAULT_MAX_PEER_CONNECTIONS), ArgsManager::ALLOW_ANY, OptionsCategory::CONNECTION);
    argsman.AddArg("-maxreceivebuffer=<n>", strprintf("Maximum per-connection receive buffer, <n>*1000 bytes (default: %u)", DEFAULT_MAXRECEIVEBUFFER), ArgsManager::ALLOW_ANY, OptionsCategory::CONNECTION);
    argsman.AddArg("-maxsendbuffer=<n>", strprintf("Maximum per-connection send buffer, <n>*1000 bytes (default: %u)", DEFAULT_MAXSENDBUFFER), ArgsManager::ALLOW_ANY, OptionsCategory::CONNECTION);
    argsman.AddArg("-maxtimeadjustment", strprintf("Maximum allowed median peer time offset adjustment. Local perspective of time may be influenced by peers forward or backward by this amount. (default: %u seconds)", DEFAULT_MAX_TIME_ADJUSTMENT), ArgsManager::ALLOW_ANY, OptionsCategory::CONNECTION);
    argsman.AddArg("-maxuploadtarget=<n>", strprintf("Tries to keep outbound traffic under the given target (in MiB per 24h). Limit does not apply to peers with 'download' permission. 0 = no limit (default: %d)", DEFAULT_MAX_UPLOAD_TARGET), ArgsManager::ALLOW_ANY, OptionsCategory::CONNECTION);
    argsman.AddArg("-onion=<ip:port>", "Use separate SOCKS5 proxy to reach peers via Tor onion services, set -noonion to disable (default: -proxy)", ArgsManager::ALLOW_ANY, OptionsCategory::CONNECTION);
    argsman.AddArg("-i2psam=<ip:port>", "I2P SAM proxy to reach I2P peers and accept I2P connections (default: none)", ArgsManager::ALLOW_ANY, OptionsCategory::CONNECTION);
    argsman.AddArg("-i2pacceptincoming", "If set and -i2psam is also set then incoming I2P connections are accepted via the SAM proxy. If this is not set but -i2psam is set then only outgoing connections will be made to the I2P network. Ignored if -i2psam is not set. Listening for incoming I2P connections is done through the SAM proxy, not by binding to a local address and port (default: 1)", ArgsManager::ALLOW_BOOL, OptionsCategory::CONNECTION);
    argsman.AddArg("-onlynet=<net>", "Make outgoing connections only through network <net> (" + Join(GetNetworkNames(), ", ") + "). Incoming connections are not affected by this option. This option can be specified multiple times to allow multiple networks. Warning: if it is used with non-onion networks and the -onion or -proxy option is set, then outbound onion connections will still be made; use -noonion or -onion=0 to disable outbound onion connections in this case.", ArgsManager::ALLOW_ANY, OptionsCategory::CONNECTION);
    argsman.AddArg("-peerblockfilters", strprintf("Serve compact block filters to peers per BIP 157 (default: %u)", DEFAULT_PEERBLOCKFILTERS), ArgsManager::ALLOW_ANY, OptionsCategory::CONNECTION);
    argsman.AddArg("-peerbloomfilters", strprintf("Support filtering of blocks and transaction with bloom filters (default: %u)", DEFAULT_PEERBLOOMFILTERS), ArgsManager::ALLOW_ANY, OptionsCategory::CONNECTION);
    argsman.AddArg("-peertimeout=<n>", strprintf("Specify p2p connection timeout in seconds. This option determines the amount of time a peer may be inactive before the connection to it is dropped. (minimum: 1, default: %d)", DEFAULT_PEER_CONNECT_TIMEOUT), ArgsManager::ALLOW_ANY, OptionsCategory::CONNECTION);
    argsman.AddArg("-permitbaremultisig", strprintf("Relay non-P2SH multisig (default: %u)", DEFAULT_PERMIT_BAREMULTISIG), ArgsManager::ALLOW_ANY, OptionsCategory::CONNECTION);
    argsman.AddArg("-port=<port>", strprintf("Listen for connections on <port>. Nodes not using the default ports (default: %u, testnet: %u, regtest: %u) are unlikely to get incoming connections. Not relevant for I2P (see doc/i2p.md).", defaultChainParams->GetDefaultPort(), testnetChainParams->GetDefaultPort(), regtestChainParams->GetDefaultPort()), ArgsManager::ALLOW_ANY | ArgsManager::NETWORK_ONLY, OptionsCategory::CONNECTION);
    argsman.AddArg("-proxy=<ip:port>", "Connect through SOCKS5 proxy, set -noproxy to disable (default: disabled)", ArgsManager::ALLOW_ANY, OptionsCategory::CONNECTION);
    argsman.AddArg("-proxyrandomize", strprintf("Randomize credentials for every proxy connection. This enables Tor stream isolation (default: %u)", DEFAULT_PROXYRANDOMIZE), ArgsManager::ALLOW_ANY, OptionsCategory::CONNECTION);
    argsman.AddArg("-seednode=<ip>", "Connect to a node to retrieve peer addresses, and disconnect. This option can be specified multiple times to connect to multiple nodes.", ArgsManager::ALLOW_ANY, OptionsCategory::CONNECTION);
    argsman.AddArg("-socketevents=<mode>", "Socket events mode, which must be one of 'select', 'poll', 'epoll' or 'kqueue', depending on your system (default: Linux - 'epoll', FreeBSD/Apple - 'kqueue', Windows - 'select')", ArgsManager::ALLOW_ANY, OptionsCategory::CONNECTION);
    argsman.AddArg("-timeout=<n>", strprintf("Specify connection timeout in milliseconds (minimum: 1, default: %d)", DEFAULT_CONNECT_TIMEOUT), ArgsManager::ALLOW_ANY, OptionsCategory::CONNECTION);
    argsman.AddArg("-torcontrol=<ip>:<port>", strprintf("Tor control port to use if onion listening enabled (default: %s)", DEFAULT_TOR_CONTROL), ArgsManager::ALLOW_ANY, OptionsCategory::CONNECTION);
    argsman.AddArg("-torpassword=<pass>", "Tor control port password (default: empty)", ArgsManager::ALLOW_ANY | ArgsManager::SENSITIVE, OptionsCategory::CONNECTION);
#ifdef USE_UPNP
#if USE_UPNP
    argsman.AddArg("-upnp", "Use UPnP to map the listening port (default: 1 when listening and no -proxy)", ArgsManager::ALLOW_ANY, OptionsCategory::CONNECTION);
#else
    argsman.AddArg("-upnp", strprintf("Use UPnP to map the listening port (default: %u)", 0), ArgsManager::ALLOW_ANY, OptionsCategory::CONNECTION);
#endif
#else
    hidden_args.emplace_back("-upnp");
#endif
#ifdef USE_NATPMP
    argsman.AddArg("-natpmp", strprintf("Use NAT-PMP to map the listening port (default: %s)", DEFAULT_NATPMP ? "1 when listening and no -proxy" : "0"), ArgsManager::ALLOW_BOOL, OptionsCategory::CONNECTION);
#else
    hidden_args.emplace_back("-natpmp");
#endif // USE_NATPMP
    argsman.AddArg("-whitebind=<[permissions@]addr>", "Bind to the given address and add permission flags to the peers connecting to it. "
        "Use [host]:port notation for IPv6. Allowed permissions: " + Join(NET_PERMISSIONS_DOC, ", ") + ". "
        "Specify multiple permissions separated by commas (default: download,noban,mempool,relay). Can be specified multiple times.", ArgsManager::ALLOW_ANY, OptionsCategory::CONNECTION);

    argsman.AddArg("-whitelist=<[permissions@]IP address or network>", "Add permission flags to the peers connecting from the given IP address (e.g. 1.2.3.4) or "
        "CIDR-notated network (e.g. 1.2.3.0/24). Uses the same permissions as "
        "-whitebind. Can be specified multiple times." , ArgsManager::ALLOW_ANY, OptionsCategory::CONNECTION);

    g_wallet_init_interface.AddWalletOptions(argsman);

#if ENABLE_ZMQ
    argsman.AddArg("-zmqpubhashblock=<address>", "Enable publish hash block in <address>", ArgsManager::ALLOW_ANY, OptionsCategory::ZMQ);
    argsman.AddArg("-zmqpubhashchainlock=<address>", "Enable publish hash block (locked via ChainLocks) in <address>", ArgsManager::ALLOW_ANY, OptionsCategory::ZMQ);
    argsman.AddArg("-zmqpubhashgovernanceobject=<address>", "Enable publish hash of governance objects (like proposals) in <address>", ArgsManager::ALLOW_ANY, OptionsCategory::ZMQ);
    argsman.AddArg("-zmqpubhashgovernancevote=<address>", "Enable publish hash of governance votes in <address>", ArgsManager::ALLOW_ANY, OptionsCategory::ZMQ);
    argsman.AddArg("-zmqpubhashinstantsenddoublespend=<address>", "Enable publish transaction hashes of attempted InstantSend double spend in <address>", ArgsManager::ALLOW_ANY, OptionsCategory::ZMQ);
    argsman.AddArg("-zmqpubhashrecoveredsig=<address>", "Enable publish message hash of recovered signatures (recovered by LLMQs) in <address>", ArgsManager::ALLOW_ANY, OptionsCategory::ZMQ);
    argsman.AddArg("-zmqpubhashtx=<address>", "Enable publish hash transaction in <address>", ArgsManager::ALLOW_ANY, OptionsCategory::ZMQ);
    argsman.AddArg("-zmqpubhashtxlock=<address>", "Enable publish hash transaction (locked via InstantSend) in <address>", ArgsManager::ALLOW_ANY, OptionsCategory::ZMQ);
    argsman.AddArg("-zmqpubrawblock=<address>", "Enable publish raw block in <address>", ArgsManager::ALLOW_ANY, OptionsCategory::ZMQ);
    argsman.AddArg("-zmqpubrawchainlock=<address>", "Enable publish raw block (locked via ChainLocks) in <address>", ArgsManager::ALLOW_ANY, OptionsCategory::ZMQ);
    argsman.AddArg("-zmqpubrawchainlocksig=<address>", "Enable publish raw block (locked via ChainLocks) and CLSIG message in <address>", ArgsManager::ALLOW_ANY, OptionsCategory::ZMQ);
    argsman.AddArg("-zmqpubrawgovernancevote=<address>", "Enable publish raw governance objects (like proposals) in <address>", ArgsManager::ALLOW_ANY, OptionsCategory::ZMQ);
    argsman.AddArg("-zmqpubrawgovernanceobject=<address>", "Enable publish raw governance votes in <address>", ArgsManager::ALLOW_ANY, OptionsCategory::ZMQ);
    argsman.AddArg("-zmqpubrawinstantsenddoublespend=<address>", "Enable publish raw transactions of attempted InstantSend double spend in <address>", ArgsManager::ALLOW_ANY, OptionsCategory::ZMQ);
    argsman.AddArg("-zmqpubrawrecoveredsig=<address>", "Enable publish raw recovered signatures (recovered by LLMQs) in <address>", ArgsManager::ALLOW_ANY, OptionsCategory::ZMQ);
    argsman.AddArg("-zmqpubrawtx=<address>", "Enable publish raw transaction in <address>", ArgsManager::ALLOW_ANY, OptionsCategory::ZMQ);
    argsman.AddArg("-zmqpubrawtxlock=<address>", "Enable publish raw transaction (locked via InstantSend) in <address>", ArgsManager::ALLOW_ANY, OptionsCategory::ZMQ);
    argsman.AddArg("-zmqpubrawtxlocksig=<address>", "Enable publish raw transaction (locked via InstantSend) and ISLOCK in <address>", ArgsManager::ALLOW_ANY, OptionsCategory::ZMQ);
    argsman.AddArg("-zmqpubhashblockhwm=<n>", strprintf("Set publish hash block outbound message high water mark (default: %d)", CZMQAbstractNotifier::DEFAULT_ZMQ_SNDHWM), ArgsManager::ALLOW_ANY, OptionsCategory::ZMQ);
    argsman.AddArg("-zmqpubhashchainlockhwm=<n>", strprintf("Set publish hash chain lock outbound message high water mark (default: %d)", CZMQAbstractNotifier::DEFAULT_ZMQ_SNDHWM), ArgsManager::ALLOW_ANY, OptionsCategory::ZMQ);
    argsman.AddArg("-zmqpubhashgovernanceobjecthwm=<n>", strprintf("Set publish hash governance object outbound message high water mark (default: %d)", CZMQAbstractNotifier::DEFAULT_ZMQ_SNDHWM), ArgsManager::ALLOW_ANY, OptionsCategory::ZMQ);
    argsman.AddArg("-zmqpubhashgovernancevotehwm=<n>", strprintf("Set publish hash governance vote outbound message high water mark (default: %d)", CZMQAbstractNotifier::DEFAULT_ZMQ_SNDHWM), ArgsManager::ALLOW_ANY, OptionsCategory::ZMQ);
    argsman.AddArg("-zmqpubhashinstantsenddoublespendhwm=<n>", strprintf("Set publish hash InstantSend double spend outbound message high water mark (default: %d)", CZMQAbstractNotifier::DEFAULT_ZMQ_SNDHWM), ArgsManager::ALLOW_ANY, OptionsCategory::ZMQ);
    argsman.AddArg("-zmqpubhashrecoveredsighwm=<n>", strprintf("Set publish hash recovered signature outbound message high water mark (default: %d)", CZMQAbstractNotifier::DEFAULT_ZMQ_SNDHWM), ArgsManager::ALLOW_ANY, OptionsCategory::ZMQ);
    argsman.AddArg("-zmqpubhashtxhwm=<n>", strprintf("Set publish hash transaction outbound message high water mark (default: %d)", CZMQAbstractNotifier::DEFAULT_ZMQ_SNDHWM), ArgsManager::ALLOW_ANY, OptionsCategory::ZMQ);
    argsman.AddArg("-zmqpubhashtxlockhwm=<n>", strprintf("Set publish hash transaction lock outbound message high water mark (default: %d)", CZMQAbstractNotifier::DEFAULT_ZMQ_SNDHWM), ArgsManager::ALLOW_ANY, OptionsCategory::ZMQ);
    argsman.AddArg("-zmqpubrawblockhwm=<n>", strprintf("Set publish raw block outbound message high water mark (default: %d)", CZMQAbstractNotifier::DEFAULT_ZMQ_SNDHWM), ArgsManager::ALLOW_ANY, OptionsCategory::ZMQ);
    argsman.AddArg("-zmqpubrawchainlockhwm=<n>", strprintf("Set publish raw chain lock outbound message high water mark (default: %d)", CZMQAbstractNotifier::DEFAULT_ZMQ_SNDHWM), ArgsManager::ALLOW_ANY, OptionsCategory::ZMQ);
    argsman.AddArg("-zmqpubrawchainlocksighwm=<n>", strprintf("Set publish raw chain lock signature outbound message high water mark (default: %d)", CZMQAbstractNotifier::DEFAULT_ZMQ_SNDHWM), ArgsManager::ALLOW_ANY, OptionsCategory::ZMQ);
    argsman.AddArg("-zmqpubrawgovernanceobjecthwm=<n>", strprintf("Set publish raw governance object outbound message high water mark (default: %d)", CZMQAbstractNotifier::DEFAULT_ZMQ_SNDHWM), ArgsManager::ALLOW_ANY, OptionsCategory::ZMQ);
    argsman.AddArg("-zmqpubrawgovernancevotehwm=<n>", strprintf("Set publish raw governance vote outbound message high water mark (default: %d)", CZMQAbstractNotifier::DEFAULT_ZMQ_SNDHWM), ArgsManager::ALLOW_ANY, OptionsCategory::ZMQ);
    argsman.AddArg("-zmqpubrawinstantsenddoublespendhwm=<n>", strprintf("Set publish raw InstantSend double spend outbound message high water mark (default: %d)", CZMQAbstractNotifier::DEFAULT_ZMQ_SNDHWM), ArgsManager::ALLOW_ANY, OptionsCategory::ZMQ);
    argsman.AddArg("-zmqpubrawrecoveredsighwm=<n>", strprintf("Set publish raw recovered signature outbound message high water mark (default: %d)", CZMQAbstractNotifier::DEFAULT_ZMQ_SNDHWM), ArgsManager::ALLOW_ANY, OptionsCategory::ZMQ);
    argsman.AddArg("-zmqpubrawtxhwm=<n>", strprintf("Set publish raw transaction outbound message high water mark (default: %d)", CZMQAbstractNotifier::DEFAULT_ZMQ_SNDHWM), ArgsManager::ALLOW_ANY, OptionsCategory::ZMQ);
    argsman.AddArg("-zmqpubrawtxlockhwm=<n>", strprintf("Set publish raw transaction lock outbound message high water mark (default: %d)", CZMQAbstractNotifier::DEFAULT_ZMQ_SNDHWM), ArgsManager::ALLOW_ANY, OptionsCategory::ZMQ);
    argsman.AddArg("-zmqpubrawtxlocksighwm=<n>", strprintf("Set publish raw transaction lock signature outbound message high water mark (default: %d)", CZMQAbstractNotifier::DEFAULT_ZMQ_SNDHWM), ArgsManager::ALLOW_ANY, OptionsCategory::ZMQ);
#else
    hidden_args.emplace_back("-zmqpubhashblock=<address>");
    hidden_args.emplace_back("-zmqpubhashchainlock=<address>");
    hidden_args.emplace_back("-zmqpubhashgovernanceobject=<address>");
    hidden_args.emplace_back("-zmqpubhashgovernancevote=<address>");
    hidden_args.emplace_back("-zmqpubhashinstantsenddoublespend=<address>");
    hidden_args.emplace_back("-zmqpubhashrecoveredsig=<address>");
    hidden_args.emplace_back("-zmqpubhashtx=<address>");
    hidden_args.emplace_back("-zmqpubhashtxlock=<address>");
    hidden_args.emplace_back("-zmqpubrawblock=<address>");
    hidden_args.emplace_back("-zmqpubrawchainlock=<address>");
    hidden_args.emplace_back("-zmqpubrawchainlocksig=<address>");
    hidden_args.emplace_back("-zmqpubrawgovernancevote=<address>");
    hidden_args.emplace_back("-zmqpubrawgovernanceobject=<address>");
    hidden_args.emplace_back("-zmqpubrawinstantsenddoublespend=<address>");
    hidden_args.emplace_back("-zmqpubrawrecoveredsig=<address>");
    hidden_args.emplace_back("-zmqpubrawtx=<address>");
    hidden_args.emplace_back("-zmqpubrawtxlock=<address>");
    hidden_args.emplace_back("-zmqpubrawtxlocksig=<address>");
    hidden_args.emplace_back("-zmqpubhashblockhwm=<n>");
    hidden_args.emplace_back("-zmqpubhashchainlockhwm=<n>");
    hidden_args.emplace_back("-zmqpubhashgovernanceobjecthwm=<n>");
    hidden_args.emplace_back("-zmqpubhashgovernancevotehwm=<n>");
    hidden_args.emplace_back("-zmqpubhashinstantsenddoublespendhwm=<n>");
    hidden_args.emplace_back("-zmqpubhashrecoveredsighwm=<n>");
    hidden_args.emplace_back("-zmqpubhashtxhwm=<n>");
    hidden_args.emplace_back("-zmqpubhashtxlockhwm=<n>");
    hidden_args.emplace_back("-zmqpubrawblockhwm=<n>");
    hidden_args.emplace_back("-zmqpubrawchainlockhwm=<n>");
    hidden_args.emplace_back("-zmqpubrawchainlocksighwm=<n>");
    hidden_args.emplace_back("-zmqpubrawgovernanceobjecthwm=<n>");
    hidden_args.emplace_back("-zmqpubrawgovernancevotehwm=<n>");
    hidden_args.emplace_back("-zmqpubrawinstantsenddoublespendhwm=<n>");
    hidden_args.emplace_back("-zmqpubrawrecoveredsighwm=<n>");
    hidden_args.emplace_back("-zmqpubrawtxhwm=<n>");
    hidden_args.emplace_back("-zmqpubrawtxlockhwm=<n>");
    hidden_args.emplace_back("-zmqpubrawtxlocksighwm=<n>");
#endif

    argsman.AddArg("-checkblockindex", strprintf("Do a consistency check for the block tree, and  occasionally. (default: %u, regtest: %u)", defaultChainParams->DefaultConsistencyChecks(), regtestChainParams->DefaultConsistencyChecks()), ArgsManager::ALLOW_ANY | ArgsManager::DEBUG_ONLY, OptionsCategory::DEBUG_TEST);
    argsman.AddArg("-checkblocks=<n>", strprintf("How many blocks to check at startup (default: %u, 0 = all)", DEFAULT_CHECKBLOCKS), ArgsManager::ALLOW_ANY | ArgsManager::DEBUG_ONLY, OptionsCategory::DEBUG_TEST);
    argsman.AddArg("-checklevel=<n>", strprintf("How thorough the block verification of -checkblocks is: %s (0-4, default: %u)", Join(CHECKLEVEL_DOC, ", "), DEFAULT_CHECKLEVEL), ArgsManager::ALLOW_ANY | ArgsManager::DEBUG_ONLY, OptionsCategory::DEBUG_TEST);
    argsman.AddArg("-checkmempool=<n>", strprintf("Run checks every <n> transactions (default: %u, regtest: %u)", defaultChainParams->DefaultConsistencyChecks(), regtestChainParams->DefaultConsistencyChecks()), ArgsManager::ALLOW_ANY | ArgsManager::DEBUG_ONLY, OptionsCategory::DEBUG_TEST);
    argsman.AddArg("-checkpoints", strprintf("Enable rejection of any forks from the known historical chain until block 1450000 (default: %u)", DEFAULT_CHECKPOINTS_ENABLED), ArgsManager::ALLOW_ANY | ArgsManager::DEBUG_ONLY, OptionsCategory::DEBUG_TEST);
    argsman.AddArg("-deprecatedrpc=<method>", "Allows deprecated RPC method(s) to be used", ArgsManager::ALLOW_ANY | ArgsManager::DEBUG_ONLY, OptionsCategory::DEBUG_TEST);
    argsman.AddArg("-limitancestorcount=<n>", strprintf("Do not accept transactions if number of in-mempool ancestors is <n> or more (default: %u)", DEFAULT_ANCESTOR_LIMIT), ArgsManager::ALLOW_ANY | ArgsManager::DEBUG_ONLY, OptionsCategory::DEBUG_TEST);
    argsman.AddArg("-limitancestorsize=<n>", strprintf("Do not accept transactions whose size with all in-mempool ancestors exceeds <n> kilobytes (default: %u)", DEFAULT_ANCESTOR_SIZE_LIMIT), ArgsManager::ALLOW_ANY | ArgsManager::DEBUG_ONLY, OptionsCategory::DEBUG_TEST);
    argsman.AddArg("-limitdescendantcount=<n>", strprintf("Do not accept transactions if any ancestor would have <n> or more in-mempool descendants (default: %u)", DEFAULT_DESCENDANT_LIMIT), ArgsManager::ALLOW_ANY | ArgsManager::DEBUG_ONLY, OptionsCategory::DEBUG_TEST);
    argsman.AddArg("-limitdescendantsize=<n>", strprintf("Do not accept transactions if any ancestor would have more than <n> kilobytes of in-mempool descendants (default: %u).", DEFAULT_DESCENDANT_SIZE_LIMIT), ArgsManager::ALLOW_ANY | ArgsManager::DEBUG_ONLY, OptionsCategory::DEBUG_TEST);
    argsman.AddArg("-stopafterblockimport", strprintf("Stop running after importing blocks from disk (default: %u)", DEFAULT_STOPAFTERBLOCKIMPORT), ArgsManager::ALLOW_ANY | ArgsManager::DEBUG_ONLY, OptionsCategory::DEBUG_TEST);
    argsman.AddArg("-stopatheight", strprintf("Stop running after reaching the given height in the main chain (default: %u)", DEFAULT_STOPATHEIGHT), ArgsManager::ALLOW_ANY | ArgsManager::DEBUG_ONLY, OptionsCategory::DEBUG_TEST);
    argsman.AddArg("-watchquorums=<n>", strprintf("Watch and validate quorum communication (default: %u)", llmq::DEFAULT_WATCH_QUORUMS), ArgsManager::ALLOW_ANY | ArgsManager::DEBUG_ONLY, OptionsCategory::DEBUG_TEST);
    argsman.AddArg("-addrmantest", "Allows to test address relay on localhost", ArgsManager::ALLOW_ANY | ArgsManager::DEBUG_ONLY, OptionsCategory::DEBUG_TEST);

    argsman.AddArg("-debug=<category>", "Output debugging information (default: -nodebug, supplying <category> is optional). "
        "If <category> is not supplied or if <category> = 1, output all debugging information. <category> can be: " + LogInstance().LogCategoriesString() + ".", ArgsManager::ALLOW_ANY, OptionsCategory::DEBUG_TEST);
    argsman.AddArg("-debugexclude=<category>", strprintf("Exclude debugging information for a category. Can be used in conjunction with -debug=1 to output debug logs for all categories except one or more specified categories."), ArgsManager::ALLOW_ANY, OptionsCategory::DEBUG_TEST);
    argsman.AddArg("-disablegovernance", strprintf("Disable governance validation (0-1, default: %u)", 0), ArgsManager::ALLOW_ANY, OptionsCategory::DEBUG_TEST);
    argsman.AddArg("-logips", strprintf("Include IP addresses in debug output (default: %u)", DEFAULT_LOGIPS), ArgsManager::ALLOW_ANY, OptionsCategory::DEBUG_TEST);
    argsman.AddArg("-logtimemicros", strprintf("Add microsecond precision to debug timestamps (default: %u)", DEFAULT_LOGTIMEMICROS), ArgsManager::ALLOW_ANY | ArgsManager::DEBUG_ONLY, OptionsCategory::DEBUG_TEST);
#ifdef HAVE_THREAD_LOCAL
    argsman.AddArg("-logtimestamps", strprintf("Prepend debug output with timestamp (default: %u)", DEFAULT_LOGTIMESTAMPS), ArgsManager::ALLOW_ANY, OptionsCategory::DEBUG_TEST);
#else
    hidden_args.emplace_back("-logthreadnames");
#endif
    argsman.AddArg("-logthreadnames", strprintf("Prepend debug output with name of the originating thread (only available on platforms supporting thread_local) (default: %u)", DEFAULT_LOGTHREADNAMES), ArgsManager::ALLOW_ANY | ArgsManager::DEBUG_ONLY, OptionsCategory::DEBUG_TEST);
    argsman.AddArg("-maxsigcachesize=<n>", strprintf("Limit sum of signature cache and script execution cache sizes to <n> MiB (default: %u)", DEFAULT_MAX_SIG_CACHE_SIZE), ArgsManager::ALLOW_ANY | ArgsManager::DEBUG_ONLY, OptionsCategory::DEBUG_TEST);
    argsman.AddArg("-maxtipage=<n>", strprintf("Maximum tip age in seconds to consider node in initial block download (default: %u)", DEFAULT_MAX_TIP_AGE), ArgsManager::ALLOW_ANY | ArgsManager::DEBUG_ONLY, OptionsCategory::DEBUG_TEST);
    argsman.AddArg("-mocktime=<n>", "Replace actual time with " + UNIX_EPOCH_TIME + "(default: 0)", ArgsManager::ALLOW_ANY | ArgsManager::DEBUG_ONLY, OptionsCategory::DEBUG_TEST);
    argsman.AddArg("-minsporkkeys=<n>", "Overrides minimum spork signers to change spork value. Only useful for regtest and devnet. Using this on mainnet or testnet will ban you.", ArgsManager::ALLOW_ANY, OptionsCategory::DEBUG_TEST);
    argsman.AddArg("-printpriority", strprintf("Log transaction fee per kB when mining blocks (default: %u)", DEFAULT_PRINTPRIORITY), ArgsManager::ALLOW_ANY | ArgsManager::DEBUG_ONLY, OptionsCategory::DEBUG_TEST);
    argsman.AddArg("-printtoconsole", "Send trace/debug info to console (default: 1 when no -daemon. To disable logging to file, set -nodebuglogfile)", ArgsManager::ALLOW_ANY, OptionsCategory::DEBUG_TEST);
    argsman.AddArg("-pushversion", "Protocol version to report to other nodes", ArgsManager::ALLOW_ANY, OptionsCategory::DEBUG_TEST);
    argsman.AddArg("-shrinkdebugfile", "Shrink debug.log file on client startup (default: 1 when no -debug)", ArgsManager::ALLOW_ANY, OptionsCategory::DEBUG_TEST);
    argsman.AddArg("-sporkaddr=<sparksaddress>", "Override spork address. Only useful for regtest and devnet. Using this on mainnet or testnet will ban you.", ArgsManager::ALLOW_ANY, OptionsCategory::DEBUG_TEST);
    argsman.AddArg("-sporkkey=<privatekey>", "Set the private key to be used for signing spork messages.", ArgsManager::ALLOW_ANY | ArgsManager::SENSITIVE, OptionsCategory::DEBUG_TEST);
    argsman.AddArg("-uacomment=<cmt>", "Append comment to the user agent string", ArgsManager::ALLOW_ANY, OptionsCategory::DEBUG_TEST);

    SetupChainParamsBaseOptions(argsman);

    argsman.AddArg("-llmq-data-recovery=<n>", strprintf("Enable automated quorum data recovery (default: %u)", llmq::DEFAULT_ENABLE_QUORUM_DATA_RECOVERY), ArgsManager::ALLOW_ANY, OptionsCategory::MASTERNODE);
    argsman.AddArg("-llmq-qvvec-sync=<quorum_name>:<mode>", strprintf("Defines from which LLMQ type the masternode should sync quorum verification vectors. Can be used multiple times with different LLMQ types. <mode>: %d (sync always from all quorums of the type defined by <quorum_name>), %d (sync from all quorums of the type defined by <quorum_name> if a member of any of the quorums)", (int32_t)llmq::QvvecSyncMode::Always, (int32_t)llmq::QvvecSyncMode::OnlyIfTypeMember), ArgsManager::ALLOW_ANY, OptionsCategory::MASTERNODE);
    argsman.AddArg("-masternodeblsprivkey=<hex>", "Set the masternode BLS private key and enable the client to act as a masternode", ArgsManager::ALLOW_ANY | ArgsManager::SENSITIVE, OptionsCategory::MASTERNODE);
    argsman.AddArg("-platform-user=<user>", "Set the username for the \"platform user\", a restricted user intended to be used by Sparks Platform, to the specified username.", ArgsManager::ALLOW_ANY, OptionsCategory::MASTERNODE);

    argsman.AddArg("-acceptnonstdtxn", strprintf("Relay and mine \"non-standard\" transactions (%sdefault: %u)", "testnet/regtest only; ", !testnetChainParams->RequireStandard()), ArgsManager::ALLOW_ANY | ArgsManager::DEBUG_ONLY, OptionsCategory::NODE_RELAY);
    argsman.AddArg("-dustrelayfee=<amt>", strprintf("Fee rate (in %s/kB) used to define dust, the value of an output such that it will cost more than its value in fees at this fee rate to spend it. (default: %s)", CURRENCY_UNIT, FormatMoney(DUST_RELAY_TX_FEE)), ArgsManager::ALLOW_ANY | ArgsManager::DEBUG_ONLY, OptionsCategory::NODE_RELAY);
    argsman.AddArg("-incrementalrelayfee=<amt>", strprintf("Fee rate (in %s/kB) used to define cost of relay, used for mempool limiting and BIP 125 replacement. (default: %s)", CURRENCY_UNIT, FormatMoney(DEFAULT_INCREMENTAL_RELAY_FEE)), ArgsManager::ALLOW_ANY | ArgsManager::DEBUG_ONLY, OptionsCategory::NODE_RELAY);
    argsman.AddArg("-bytespersigop", strprintf("Equivalent bytes per sigop in transactions for relay and mining (default: %u)", DEFAULT_BYTES_PER_SIGOP), ArgsManager::ALLOW_ANY, OptionsCategory::NODE_RELAY);
    argsman.AddArg("-datacarrier", strprintf("Relay and mine data carrier transactions (default: %u)", DEFAULT_ACCEPT_DATACARRIER), ArgsManager::ALLOW_ANY, OptionsCategory::NODE_RELAY);
    argsman.AddArg("-datacarriersize", strprintf("Maximum size of data in data carrier transactions we relay and mine (default: %u)", MAX_OP_RETURN_RELAY), ArgsManager::ALLOW_ANY, OptionsCategory::NODE_RELAY);
    argsman.AddArg("-minrelaytxfee=<amt>", strprintf("Fees (in %s/kB) smaller than this are considered zero fee for relaying, mining and transaction creation (default: %s)",
        CURRENCY_UNIT, FormatMoney(DEFAULT_MIN_RELAY_TX_FEE)), ArgsManager::ALLOW_ANY, OptionsCategory::NODE_RELAY);
    argsman.AddArg("-whitelistforcerelay", strprintf("Add 'forcerelay' permission to whitelisted inbound peers with default permissions. This will relay transactions even if the transactions were already in the mempool. (default: %d)", DEFAULT_WHITELISTFORCERELAY), ArgsManager::ALLOW_ANY, OptionsCategory::NODE_RELAY);
    argsman.AddArg("-whitelistrelay", strprintf("Add 'relay' permission to whitelisted inbound peers with default permissions. This will accept relayed transactions even when not relaying transactions (default: %d)", DEFAULT_WHITELISTRELAY), ArgsManager::ALLOW_ANY, OptionsCategory::NODE_RELAY);

    argsman.AddArg("-blockmaxsize=<n>", strprintf("Set maximum block size in bytes (default: %d)", DEFAULT_BLOCK_MAX_SIZE), ArgsManager::ALLOW_ANY, OptionsCategory::BLOCK_CREATION);
    argsman.AddArg("-blockmintxfee=<amt>", strprintf("Set lowest fee rate (in %s/kB) for transactions to be included in block creation. (default: %s)", CURRENCY_UNIT, FormatMoney(DEFAULT_BLOCK_MIN_TX_FEE)), ArgsManager::ALLOW_ANY, OptionsCategory::BLOCK_CREATION);
    argsman.AddArg("-blockversion=<n>", "Override block version to test forking scenarios", ArgsManager::ALLOW_ANY | ArgsManager::DEBUG_ONLY, OptionsCategory::BLOCK_CREATION);

    argsman.AddArg("-rest", strprintf("Accept public REST requests (default: %u)", DEFAULT_REST_ENABLE), ArgsManager::ALLOW_ANY, OptionsCategory::RPC);
    argsman.AddArg("-rpcallowip=<ip>", "Allow JSON-RPC connections from specified source. Valid for <ip> are a single IP (e.g. 1.2.3.4), a network/netmask (e.g. 1.2.3.4/255.255.255.0) or a network/CIDR (e.g. 1.2.3.4/24). This option can be specified multiple times", ArgsManager::ALLOW_ANY, OptionsCategory::RPC);
    argsman.AddArg("-rpcauth=<userpw>", "Username and HMAC-SHA-256 hashed password for JSON-RPC connections. The field <userpw> comes in the format: <USERNAME>:<SALT>$<HASH>. A canonical python script is included in share/rpcuser. The client then connects normally using the rpcuser=<USERNAME>/rpcpassword=<PASSWORD> pair of arguments. This option can be specified multiple times", ArgsManager::ALLOW_ANY | ArgsManager::SENSITIVE, OptionsCategory::RPC);
    argsman.AddArg("-rpcbind=<addr>[:port]", "Bind to given address to listen for JSON-RPC connections. Do not expose the RPC server to untrusted networks such as the public internet! This option is ignored unless -rpcallowip is also passed. Port is optional and overrides -rpcport. Use [host]:port notation for IPv6. This option can be specified multiple times (default: 127.0.0.1 and ::1 i.e., localhost, or if -rpcallowip has been specified, 0.0.0.0 and :: i.e., all addresses)", ArgsManager::ALLOW_ANY | ArgsManager::NETWORK_ONLY | ArgsManager::SENSITIVE, OptionsCategory::RPC);
    argsman.AddArg("-rpccookiefile=<loc>", "Location of the auth cookie. Relative paths will be prefixed by a net-specific datadir location. (default: data dir)", ArgsManager::ALLOW_ANY, OptionsCategory::RPC);
    argsman.AddArg("-rpcpassword=<pw>", "Password for JSON-RPC connections", ArgsManager::ALLOW_ANY | ArgsManager::SENSITIVE, OptionsCategory::RPC);
    argsman.AddArg("-rpcport=<port>", strprintf("Listen for JSON-RPC connections on <port> (default: %u, testnet: %u, regtest: %u)", defaultBaseParams->RPCPort(), testnetBaseParams->RPCPort(), regtestBaseParams->RPCPort()), ArgsManager::ALLOW_ANY | ArgsManager::NETWORK_ONLY, OptionsCategory::RPC);
    argsman.AddArg("-rpcservertimeout=<n>", strprintf("Timeout during HTTP requests (default: %d)", DEFAULT_HTTP_SERVER_TIMEOUT), ArgsManager::ALLOW_ANY | ArgsManager::DEBUG_ONLY, OptionsCategory::RPC);
    argsman.AddArg("-rpcthreads=<n>", strprintf("Set the number of threads to service RPC calls (default: %d)", DEFAULT_HTTP_THREADS), ArgsManager::ALLOW_ANY, OptionsCategory::RPC);
    argsman.AddArg("-rpcuser=<user>", "Username for JSON-RPC connections", ArgsManager::ALLOW_ANY | ArgsManager::SENSITIVE, OptionsCategory::RPC);
    argsman.AddArg("-rpcwhitelist=<whitelist>", "Set a whitelist to filter incoming RPC calls for a specific user. The field <whitelist> comes in the format: <USERNAME>:<rpc 1>,<rpc 2>,...,<rpc n>. If multiple whitelists are set for a given user, they are set-intersected. See -rpcwhitelistdefault documentation for information on default whitelist behavior.", ArgsManager::ALLOW_ANY, OptionsCategory::RPC);
    argsman.AddArg("-rpcwhitelistdefault", "Sets default behavior for rpc whitelisting. Unless rpcwhitelistdefault is set to 0, if any -rpcwhitelist is set, the rpc server acts as if all rpc users are subject to empty-unless-otherwise-specified whitelists. If rpcwhitelistdefault is set to 1 and no -rpcwhitelist is set, rpc server acts as if all rpc users are subject to empty whitelists.", ArgsManager::ALLOW_BOOL, OptionsCategory::RPC);
    argsman.AddArg("-rpcworkqueue=<n>", strprintf("Set the depth of the work queue to service RPC calls (default: %d)", DEFAULT_HTTP_WORKQUEUE), ArgsManager::ALLOW_ANY | ArgsManager::DEBUG_ONLY, OptionsCategory::RPC);
    argsman.AddArg("-server", "Accept command line and JSON-RPC commands", ArgsManager::ALLOW_ANY, OptionsCategory::RPC);

    argsman.AddArg("-statsenabled", strprintf("Publish internal stats to statsd (default: %u)", DEFAULT_STATSD_ENABLE), ArgsManager::ALLOW_ANY, OptionsCategory::STATSD);
    argsman.AddArg("-statshost=<ip>", strprintf("Specify statsd host (default: %s)", DEFAULT_STATSD_HOST), ArgsManager::ALLOW_ANY, OptionsCategory::STATSD);
    argsman.AddArg("-statshostname=<ip>", strprintf("Specify statsd host name (default: %s)", DEFAULT_STATSD_HOSTNAME), ArgsManager::ALLOW_ANY, OptionsCategory::STATSD);
    argsman.AddArg("-statsport=<port>", strprintf("Specify statsd port (default: %u)", DEFAULT_STATSD_PORT), ArgsManager::ALLOW_ANY, OptionsCategory::STATSD);
    argsman.AddArg("-statsns=<ns>", strprintf("Specify additional namespace prefix (default: %s)", DEFAULT_STATSD_NAMESPACE), ArgsManager::ALLOW_ANY, OptionsCategory::STATSD);
    argsman.AddArg("-statsperiod=<seconds>", strprintf("Specify the number of seconds between periodic measurements (default: %d)", DEFAULT_STATSD_PERIOD), ArgsManager::ALLOW_ANY, OptionsCategory::STATSD);
#if HAVE_DECL_DAEMON
    argsman.AddArg("-daemon", "Run in the background as a daemon and accept commands", ArgsManager::ALLOW_ANY, OptionsCategory::OPTIONS);
#else
    hidden_args.emplace_back("-daemon");
#endif

    // Add the hidden options
    argsman.AddHiddenArgs(hidden_args);
}

std::string LicenseInfo()
{
<<<<<<< HEAD
    const std::string URL_SOURCE_CODE = "<https://github.com/sparkspay/sparks>";
    const std::string URL_WEBSITE = "<https://sparkspay.io>";
=======
    const std::string URL_SOURCE_CODE = "<https://github.com/dashpay/dash>";
>>>>>>> 3b7deea3

    return CopyrightHolders(_("Copyright (C)").translated, 2018, COPYRIGHT_YEAR) + "\n" +
           "\n" +
           strprintf(_("Please contribute if you find %s useful. "
                       "Visit %s for further information about the software.").translated,
               PACKAGE_NAME, "<" PACKAGE_URL ">") +
           "\n" +
           strprintf(_("The source code is available from %s.").translated,
               URL_SOURCE_CODE) +
           "\n" +
           "\n" +
           _("This is experimental software.").translated + "\n" +
           strprintf(_("Distributed under the MIT software license, see the accompanying file %s or %s").translated, "COPYING", "<https://opensource.org/licenses/MIT>") +
           "\n";
}

static bool fHaveGenesis = false;
static Mutex g_genesis_wait_mutex;
static std::condition_variable g_genesis_wait_cv;

static void BlockNotifyGenesisWait(bool, const CBlockIndex *pBlockIndex)
{
    if (pBlockIndex != nullptr) {
        {
            LOCK(g_genesis_wait_mutex);
            fHaveGenesis = true;
        }
        g_genesis_wait_cv.notify_all();
    }
}

// If we're using -prune with -reindex, then delete block files that will be ignored by the
// reindex.  Since reindexing works by starting at block file 0 and looping until a blockfile
// is missing, do the same here to delete any later block files after a gap.  Also delete all
// rev files since they'll be rewritten by the reindex anyway.  This ensures that vinfoBlockFile
// is in sync with what's actually on disk by the time we start downloading, so that pruning
// works correctly.
static void CleanupBlockRevFiles()
{
    std::map<std::string, fs::path> mapBlockFiles;

    // Glob all blk?????.dat and rev?????.dat files from the blocks directory.
    // Remove the rev files immediately and insert the blk file paths into an
    // ordered map keyed by block file index.
    LogPrintf("Removing unusable blk?????.dat and rev?????.dat files for -reindex with -prune\n");
    fs::path blocksdir = GetBlocksDir();
    for (fs::directory_iterator it(blocksdir); it != fs::directory_iterator(); it++) {
        if (fs::is_regular_file(*it) &&
            it->path().filename().string().length() == 12 &&
            it->path().filename().string().substr(8,4) == ".dat")
        {
            if (it->path().filename().string().substr(0,3) == "blk")
                mapBlockFiles[it->path().filename().string().substr(3,5)] = it->path();
            else if (it->path().filename().string().substr(0,3) == "rev")
                remove(it->path());
        }
    }

    // Remove all block files that aren't part of a contiguous set starting at
    // zero by walking the ordered map (keys are block file indices) by
    // keeping a separate counter.  Once we hit a gap (or if 0 doesn't exist)
    // start removing block files.
    int nContigCounter = 0;
    for (const std::pair<const std::string, fs::path>& item : mapBlockFiles) {
        if (LocaleIndependentAtoi<int>(item.first) == nContigCounter) {
            nContigCounter++;
            continue;
        }
        remove(item.second);
    }
}

static void PeriodicStats(ArgsManager& args, const CTxMemPool& mempool)
{
    assert(args.GetBoolArg("-statsenabled", DEFAULT_STATSD_ENABLE));
    CCoinsStats stats{CoinStatsHashType::NONE};
    ::ChainstateActive().ForceFlushStateToDisk();
    if (WITH_LOCK(cs_main, return GetUTXOStats(&::ChainstateActive().CoinsDB(), std::ref(g_chainman.m_blockman), stats, RpcInterruptionPoint, ::ChainActive().Tip()))) {
        statsClient.gauge("utxoset.tx", stats.nTransactions, 1.0f);
        statsClient.gauge("utxoset.txOutputs", stats.nTransactionOutputs, 1.0f);
        statsClient.gauge("utxoset.dbSizeBytes", stats.nDiskSize, 1.0f);
        statsClient.gauge("utxoset.blockHeight", stats.nHeight, 1.0f);
        if (stats.total_amount.has_value()) {
            statsClient.gauge("utxoset.totalAmount", (double)stats.total_amount.value() / (double)COIN, 1.0f);
        }
    } else {
        // something went wrong
        LogPrintf("%s: GetUTXOStats failed\n", __func__);
    }

    // short version of GetNetworkHashPS(120, -1);
    CBlockIndex *tip = ::ChainActive().Tip();
    CBlockIndex *pindex = tip;
    int64_t minTime = pindex->GetBlockTime();
    int64_t maxTime = minTime;
    for (int i = 0; i < 120 && pindex->pprev != nullptr; i++) {
        pindex = pindex->pprev;
        int64_t time = pindex->GetBlockTime();
        minTime = std::min(time, minTime);
        maxTime = std::max(time, maxTime);
    }
    arith_uint256 workDiff = tip->nChainWork - pindex->nChainWork;
    int64_t timeDiff = maxTime - minTime;
    double nNetworkHashPS = workDiff.getdouble() / timeDiff;

    statsClient.gaugeDouble("network.hashesPerSecond", nNetworkHashPS);
    statsClient.gaugeDouble("network.terahashesPerSecond", nNetworkHashPS / 1e12);
    statsClient.gaugeDouble("network.petahashesPerSecond", nNetworkHashPS / 1e15);
    statsClient.gaugeDouble("network.exahashesPerSecond", nNetworkHashPS / 1e18);
    // No need for cs_main, we never use null tip here
    statsClient.gaugeDouble("network.difficulty", (double)GetDifficulty(tip));

    statsClient.gauge("transactions.txCacheSize", WITH_LOCK(cs_main, return ::ChainstateActive().CoinsTip().GetCacheSize()), 1.0f);
    statsClient.gauge("transactions.totalTransactions", tip->nChainTx, 1.0f);

    {
        LOCK(mempool.cs);
        statsClient.gauge("transactions.mempool.totalTransactions", mempool.size(), 1.0f);
        statsClient.gauge("transactions.mempool.totalTxBytes", (int64_t) mempool.GetTotalTxSize(), 1.0f);
        statsClient.gauge("transactions.mempool.memoryUsageBytes", (int64_t) mempool.DynamicMemoryUsage(), 1.0f);
        statsClient.gauge("transactions.mempool.minFeePerKb", mempool.GetMinFee(args.GetArg("-maxmempool", DEFAULT_MAX_MEMPOOL_SIZE) * 1000000).GetFeePerK(), 1.0f);
    }
}

/** Sanity checks
 *  Ensure that Sparks Core is running in a usable environment with all
 *  necessary library support.
 */
static bool InitSanityCheck()
{
    if (!ECC_InitSanityCheck()) {
        return InitError(Untranslated("Elliptic curve cryptography sanity check failure. Aborting."));
    }

    if (!BLSInit()) {
        return false;
    }

    if (!Random_SanityCheck()) {
        return InitError(Untranslated("OS cryptographic RNG sanity check failure. Aborting."));
    }

    return true;
}

static bool AppInitServers(const CoreContext& context, NodeContext& node)
{
    const ArgsManager& args = *Assert(node.args);
    RPCServer::OnStarted(&OnRPCStarted);
    RPCServer::OnStopped(&OnRPCStopped);
    if (!InitHTTPServer())
        return false;
    StartRPC();
    node.rpc_interruption_point = RpcInterruptionPoint;
    if (!StartHTTPRPC(context))
        return false;
    if (args.GetBoolArg("-rest", DEFAULT_REST_ENABLE)) StartREST(context);
    StartHTTPServer();
    return true;
}

// Parameter interaction based on rules
void InitParameterInteraction(ArgsManager& args)
{
    // when specifying an explicit binding address, you want to listen on it
    // even when -connect or -proxy is specified
    if (args.IsArgSet("-bind")) {
        if (args.SoftSetBoolArg("-listen", true))
            LogPrintf("%s: parameter interaction: -bind set -> setting -listen=1\n", __func__);
    }
    if (args.IsArgSet("-whitebind")) {
        if (args.SoftSetBoolArg("-listen", true))
            LogPrintf("%s: parameter interaction: -whitebind set -> setting -listen=1\n", __func__);
    }

    if (args.IsArgSet("-connect")) {
        // when only connecting to trusted nodes, do not seed via DNS, or listen by default
        if (args.SoftSetBoolArg("-dnsseed", false))
            LogPrintf("%s: parameter interaction: -connect set -> setting -dnsseed=0\n", __func__);
        if (args.SoftSetBoolArg("-listen", false))
            LogPrintf("%s: parameter interaction: -connect set -> setting -listen=0\n", __func__);
    }

    if (args.IsArgSet("-proxy")) {
        // to protect privacy, do not listen by default if a default proxy server is specified
        if (args.SoftSetBoolArg("-listen", false))
            LogPrintf("%s: parameter interaction: -proxy set -> setting -listen=0\n", __func__);
        // to protect privacy, do not map ports when a proxy is set. The user may still specify -listen=1
        // to listen locally, so don't rely on this happening through -listen below.
        if (args.SoftSetBoolArg("-upnp", false))
            LogPrintf("%s: parameter interaction: -proxy set -> setting -upnp=0\n", __func__);
        if (args.SoftSetBoolArg("-natpmp", false))
            LogPrintf("%s: parameter interaction: -proxy set -> setting -natpmp=0\n", __func__);
        // to protect privacy, do not discover addresses by default
        if (args.SoftSetBoolArg("-discover", false))
            LogPrintf("%s: parameter interaction: -proxy set -> setting -discover=0\n", __func__);
    }

    if (!args.GetBoolArg("-listen", DEFAULT_LISTEN)) {
        // do not map ports or try to retrieve public IP when not listening (pointless)
        if (args.SoftSetBoolArg("-upnp", false))
            LogPrintf("%s: parameter interaction: -listen=0 -> setting -upnp=0\n", __func__);
        if (args.SoftSetBoolArg("-natpmp", false))
            LogPrintf("%s: parameter interaction: -listen=0 -> setting -natpmp=0\n", __func__);
        if (args.SoftSetBoolArg("-discover", false))
            LogPrintf("%s: parameter interaction: -listen=0 -> setting -discover=0\n", __func__);
        if (args.SoftSetBoolArg("-listenonion", false))
            LogPrintf("%s: parameter interaction: -listen=0 -> setting -listenonion=0\n", __func__);
        if (args.SoftSetBoolArg("-i2pacceptincoming", false)) {
            LogPrintf("%s: parameter interaction: -listen=0 -> setting -i2pacceptincoming=0\n", __func__);
        }
    }

    if (args.IsArgSet("-externalip")) {
        // if an explicit public IP is specified, do not try to find others
        if (args.SoftSetBoolArg("-discover", false))
            LogPrintf("%s: parameter interaction: -externalip set -> setting -discover=0\n", __func__);
    }

    // disable whitelistrelay in blocksonly mode
    if (args.GetBoolArg("-blocksonly", DEFAULT_BLOCKSONLY)) {
        if (args.SoftSetBoolArg("-whitelistrelay", false))
            LogPrintf("%s: parameter interaction: -blocksonly=1 -> setting -whitelistrelay=0\n", __func__);
    }

    // Forcing relay from whitelisted hosts implies we will accept relays from them in the first place.
    if (args.GetBoolArg("-whitelistforcerelay", DEFAULT_WHITELISTFORCERELAY)) {
        if (args.SoftSetBoolArg("-whitelistrelay", true))
            LogPrintf("%s: parameter interaction: -whitelistforcerelay=1 -> setting -whitelistrelay=1\n", __func__);
    }

    int64_t nPruneArg = args.GetArg("-prune", 0);
    if (nPruneArg > 0) {
        if (args.SoftSetBoolArg("-disablegovernance", true)) {
            LogPrintf("%s: parameter interaction: -prune=%d -> setting -disablegovernance=true\n", __func__, nPruneArg);
        }
        if (args.SoftSetBoolArg("-txindex", false)) {
            LogPrintf("%s: parameter interaction: -prune=%d -> setting -txindex=false\n", __func__, nPruneArg);
        }
    }

    // Make sure additional indexes are recalculated correctly in VerifyDB
    // (we must reconnect blocks whenever we disconnect them for these indexes to work)
    bool fAdditionalIndexes =
        args.GetBoolArg("-addressindex", DEFAULT_ADDRESSINDEX) ||
        args.GetBoolArg("-spentindex", DEFAULT_SPENTINDEX) ||
        args.GetBoolArg("-timestampindex", DEFAULT_TIMESTAMPINDEX);

    if (fAdditionalIndexes && args.GetArg("-checklevel", DEFAULT_CHECKLEVEL) < 4) {
        args.ForceSetArg("-checklevel", "4");
        LogPrintf("%s: parameter interaction: additional indexes -> setting -checklevel=4\n", __func__);
    }

    if (args.IsArgSet("-masternodeblsprivkey") && args.SoftSetBoolArg("-disablewallet", true)) {
        LogPrintf("%s: parameter interaction: -masternodeblsprivkey set -> setting -disablewallet=1\n", __func__);
    }
}

/**
 * Initialize global loggers.
 *
 * Note that this is called very early in the process lifetime, so you should be
 * careful about what global state you rely on here.
 */
void InitLogging(const ArgsManager& args)
{
    LogInstance().m_print_to_file = !args.IsArgNegated("-debuglogfile");
    LogInstance().m_file_path = AbsPathForConfigVal(args.GetArg("-debuglogfile", DEFAULT_DEBUGLOGFILE));
    LogInstance().m_print_to_console = args.GetBoolArg("-printtoconsole", !args.GetBoolArg("-daemon", false));
    LogInstance().m_log_timestamps = args.GetBoolArg("-logtimestamps", DEFAULT_LOGTIMESTAMPS);
    LogInstance().m_log_time_micros = args.GetBoolArg("-logtimemicros", DEFAULT_LOGTIMEMICROS);
#ifdef HAVE_THREAD_LOCAL
    LogInstance().m_log_threadnames = args.GetBoolArg("-logthreadnames", DEFAULT_LOGTHREADNAMES);
#endif
    fLogIPs = args.GetBoolArg("-logips", DEFAULT_LOGIPS);

    std::string version_string = FormatFullVersion();
#ifdef DEBUG_CORE
    version_string += " (debug build)";
#else
    version_string += " (release build)";
#endif
    LogPrintf(PACKAGE_NAME " version %s\n", version_string);
}

namespace { // Variables internal to initialization process only

int nMaxConnections;
int nUserMaxConnections;
int nFD;
ServiceFlags nLocalServices = ServiceFlags(NODE_NETWORK | NODE_NETWORK_LIMITED | NODE_HEADERS_COMPRESSED);
int64_t peer_connect_timeout;
std::set<BlockFilterType> g_enabled_filter_types;

} // namespace

[[noreturn]] static void new_handler_terminate()
{
    // Rather than throwing std::bad-alloc if allocation fails, terminate
    // immediately to (try to) avoid chain corruption.
    // Since LogPrintf may itself allocate memory, set the handler directly
    // to terminate first.
    std::set_new_handler(std::terminate);
    LogPrintf("Error: Out of memory. Terminating.\n");

    // The log was successful, terminate now.
    std::terminate();
};

bool AppInitBasicSetup(const ArgsManager& args)
{
    // ********************************************************* Step 1: setup
#ifdef _MSC_VER
    // Turn off Microsoft heap dump noise
    _CrtSetReportMode(_CRT_WARN, _CRTDBG_MODE_FILE);
    _CrtSetReportFile(_CRT_WARN, CreateFileA("NUL", GENERIC_WRITE, 0, nullptr, OPEN_EXISTING, 0, 0));
    // Disable confusing "helpful" text message on abort, Ctrl-C
    _set_abort_behavior(0, _WRITE_ABORT_MSG | _CALL_REPORTFAULT);
#endif
#ifdef WIN32
    // Enable heap terminate-on-corruption
    HeapSetInformation(nullptr, HeapEnableTerminationOnCorruption, nullptr, 0);
#endif
    if (!InitShutdownState()) {
        return InitError(Untranslated("Initializing wait-for-shutdown state failed."));
    }

    if (!SetupNetworking()) {
        return InitError(Untranslated("Initializing networking failed."));
    }

#ifndef WIN32
    if (!args.GetBoolArg("-sysperms", false)) {
        umask(077);
    }

    // Clean shutdown on SIGTERM
    registerSignalHandler(SIGTERM, HandleSIGTERM);
    registerSignalHandler(SIGINT, HandleSIGTERM);

    // Reopen debug.log on SIGHUP
    registerSignalHandler(SIGHUP, HandleSIGHUP);

    // Ignore SIGPIPE, otherwise it will bring the daemon down if the client closes unexpectedly
    signal(SIGPIPE, SIG_IGN);
#else
    SetConsoleCtrlHandler(consoleCtrlHandler, true);
#endif

    std::set_new_handler(new_handler_terminate);

    return true;
}

bool AppInitParameterInteraction(const ArgsManager& args)
{
    const CChainParams& chainparams = Params();
    // ********************************************************* Step 2: parameter interactions

    // also see: InitParameterInteraction()

    // Error if network-specific options (-addnode, -connect, etc) are
    // specified in default section of config file, but not overridden
    // on the command line or in this network's section of the config file.
    std::string network = args.GetChainName();
    bilingual_str errors;
    for (const auto& arg : args.GetUnsuitableSectionOnlyArgs()) {
        errors += strprintf(_("Config setting for %s only applied on %s network when in [%s] section.") + Untranslated("\n"), arg, network, network);
    }

    if (!errors.empty()) {
        return InitError(errors);
    }

    // Warn if unrecognized section name are present in the config file.
    bilingual_str warnings;
    for (const auto& section : args.GetUnrecognizedSections()) {
        warnings += strprintf(Untranslated("%s:%i ") + _("Section [%s] is not recognized.") + Untranslated("\n"), section.m_file, section.m_line, section.m_name);
    }

    if (!warnings.empty()) {
        InitWarning(warnings);
    }

    if (!fs::is_directory(GetBlocksDir())) {
        return InitError(strprintf(_("Specified blocks directory \"%s\" does not exist."), args.GetArg("-blocksdir", "")));
    }

    // parse and validate enabled filter types
    std::string blockfilterindex_value = args.GetArg("-blockfilterindex", DEFAULT_BLOCKFILTERINDEX);
    if (blockfilterindex_value == "" || blockfilterindex_value == "1") {
        g_enabled_filter_types = AllBlockFilterTypes();
    } else if (blockfilterindex_value != "0") {
        const std::vector<std::string> names = args.GetArgs("-blockfilterindex");
        for (const auto& name : names) {
            BlockFilterType filter_type;
            if (!BlockFilterTypeByName(name, filter_type)) {
                return InitError(strprintf(_("Unknown -blockfilterindex value %s."), name));
            }
            g_enabled_filter_types.insert(filter_type);
        }
    }

    // Signal NODE_COMPACT_FILTERS if peerblockfilters and basic filters index are both enabled.
    if (args.GetBoolArg("-peerblockfilters", DEFAULT_PEERBLOCKFILTERS)) {
        if (g_enabled_filter_types.count(BlockFilterType::BASIC_FILTER) != 1) {
            return InitError(_("Cannot set -peerblockfilters without -blockfilterindex."));
        }

        nLocalServices = ServiceFlags(nLocalServices | NODE_COMPACT_FILTERS);
    }

    // if using block pruning, then disallow txindex, coinstatsindex and require disabling governance validation
    if (args.GetArg("-prune", 0)) {
        if (args.GetBoolArg("-txindex", DEFAULT_TXINDEX))
            return InitError(_("Prune mode is incompatible with -txindex."));
        if (args.GetBoolArg("-coinstatsindex", DEFAULT_COINSTATSINDEX))
            return InitError(_("Prune mode is incompatible with -coinstatsindex."));
        if (!args.GetBoolArg("-disablegovernance", false)) {
            return InitError(_("Prune mode is incompatible with -disablegovernance=false."));
        }
    }

    if (args.IsArgSet("-devnet")) {
        // Require setting of ports when running devnet
        if (args.GetBoolArg("-listen", DEFAULT_LISTEN) && !args.IsArgSet("-port")) {
            return InitError(_("-port must be specified when -devnet and -listen are specified"));
        }
        if (args.GetBoolArg("-server", false) && !args.IsArgSet("-rpcport")) {
            return InitError(_("-rpcport must be specified when -devnet and -server are specified"));
        }
        if (args.GetArgs("-devnet").size() > 1) {
            return InitError(_("-devnet can only be specified once"));
        }
    }

    fAllowPrivateNet = args.GetBoolArg("-allowprivatenet", DEFAULT_ALLOWPRIVATENET);

    // -bind and -whitebind can't be set when not listening
    size_t nUserBind = args.GetArgs("-bind").size() + args.GetArgs("-whitebind").size();
    if (nUserBind != 0 && !args.GetBoolArg("-listen", DEFAULT_LISTEN)) {
        return InitError(Untranslated("Cannot set -bind or -whitebind together with -listen=0"));
    }

    // Make sure enough file descriptors are available
    int nBind = std::max(nUserBind, size_t(1));
    nUserMaxConnections = args.GetArg("-maxconnections", DEFAULT_MAX_PEER_CONNECTIONS);
    nMaxConnections = std::max(nUserMaxConnections, 0);

    // Trim requested connection counts, to fit into system limitations
    // <int> in std::min<int>(...) to work around FreeBSD compilation issue described in #2695
    nFD = RaiseFileDescriptorLimit(nMaxConnections + MIN_CORE_FILEDESCRIPTORS + MAX_ADDNODE_CONNECTIONS + nBind);
#ifdef USE_POLL
    int fd_max = nFD;
#else
    int fd_max = FD_SETSIZE;
#endif
    nMaxConnections = std::max(std::min<int>(nMaxConnections, fd_max - nBind - MIN_CORE_FILEDESCRIPTORS - MAX_ADDNODE_CONNECTIONS), 0);
    if (nFD < MIN_CORE_FILEDESCRIPTORS)
        return InitError(_("Not enough file descriptors available."));
    nMaxConnections = std::min(nFD - MIN_CORE_FILEDESCRIPTORS - MAX_ADDNODE_CONNECTIONS, nMaxConnections);

    if (nMaxConnections < nUserMaxConnections)
        InitWarning(strprintf(_("Reducing -maxconnections from %d to %d, because of system limitations."), nUserMaxConnections, nMaxConnections));

    // ********************************************************* Step 3: parameter-to-internal-flags
    if (args.IsArgSet("-debug")) {
        // Special-case: if -debug=0/-nodebug is set, turn off debugging messages
        const std::vector<std::string> categories = args.GetArgs("-debug");

        if (std::none_of(categories.begin(), categories.end(),
            [](std::string cat){return cat == "0" || cat == "none";})) {
            for (const auto& cat : categories) {
                if (!LogInstance().EnableCategory(cat)) {
                    InitWarning(strprintf(_("Unsupported logging category %s=%s."), "-debug", cat));
                }
            }
        }
    }

    // Now remove the logging categories which were explicitly excluded
    for (const std::string& cat : args.GetArgs("-debugexclude")) {
        if (!LogInstance().DisableCategory(cat)) {
            InitWarning(strprintf(_("Unsupported logging category %s=%s."), "-debugexclude", cat));
        }
    }

    fCheckBlockIndex = args.GetBoolArg("-checkblockindex", chainparams.DefaultConsistencyChecks());
    fCheckpointsEnabled = args.GetBoolArg("-checkpoints", DEFAULT_CHECKPOINTS_ENABLED);

    hashAssumeValid = uint256S(args.GetArg("-assumevalid", chainparams.GetConsensus().defaultAssumeValid.GetHex()));
    if (!hashAssumeValid.IsNull())
        LogPrintf("Assuming ancestors of block %s have valid signatures.\n", hashAssumeValid.GetHex());
    else
        LogPrintf("Validating signatures for all blocks.\n");

    if (args.IsArgSet("-minimumchainwork")) {
        const std::string minChainWorkStr = args.GetArg("-minimumchainwork", "");
        if (!IsHexNumber(minChainWorkStr)) {
            return InitError(strprintf(Untranslated("Invalid non-hex (%s) minimum chain work value specified"), minChainWorkStr));
        }
        nMinimumChainWork = UintToArith256(uint256S(minChainWorkStr));
    } else {
        nMinimumChainWork = UintToArith256(chainparams.GetConsensus().nMinimumChainWork);
    }
    LogPrintf("Setting nMinimumChainWork=%s\n", nMinimumChainWork.GetHex());
    if (nMinimumChainWork < UintToArith256(chainparams.GetConsensus().nMinimumChainWork)) {
        LogPrintf("Warning: nMinimumChainWork set below default value of %s\n", chainparams.GetConsensus().nMinimumChainWork.GetHex());
    }

    // mempool limits
    int64_t nMempoolSizeMax = args.GetArg("-maxmempool", DEFAULT_MAX_MEMPOOL_SIZE) * 1000000;
    int64_t nMempoolSizeMin = args.GetArg("-limitdescendantsize", DEFAULT_DESCENDANT_SIZE_LIMIT) * 1000 * 40;
    if (nMempoolSizeMax < 0 || nMempoolSizeMax < nMempoolSizeMin)
        return InitError(strprintf(_("-maxmempool must be at least %d MB"), std::ceil(nMempoolSizeMin / 1000000.0)));
    // incremental relay fee sets the minimum feerate increase necessary for BIP 125 replacement in the mempool
    // and the amount the mempool min fee increases above the feerate of txs evicted due to mempool limiting.
    if (args.IsArgSet("-incrementalrelayfee")) {
        if (std::optional<CAmount> inc_relay_fee = ParseMoney(args.GetArg("-incrementalrelayfee", ""))) {
            ::incrementalRelayFee = CFeeRate{inc_relay_fee.value()};
        } else {
            return InitError(AmountErrMsg("incrementalrelayfee", args.GetArg("-incrementalrelayfee", "")));
        }
    }

    // block pruning; get the amount of disk space (in MiB) to allot for block & undo files
    int64_t nPruneArg = args.GetArg("-prune", 0);
    if (nPruneArg < 0) {
        return InitError(_("Prune cannot be configured with a negative value."));
    }
    nPruneTarget = (uint64_t) nPruneArg * 1024 * 1024;
    if (nPruneArg == 1) {  // manual pruning: -prune=1
        LogPrintf("Block pruning enabled.  Use RPC call pruneblockchain(height) to manually prune block and undo files.\n");
        nPruneTarget = std::numeric_limits<uint64_t>::max();
        fPruneMode = true;
    } else if (nPruneTarget) {
        if (args.GetBoolArg("-regtest", false)) {
            // we use 1MB blocks to test this on regtest
            if (nPruneTarget < 550 * 1024 * 1024) {
                return InitError(strprintf(_("Prune configured below the minimum of %d MiB.  Please use a higher number."), 550));
            }
        } else {
            if (nPruneTarget < MIN_DISK_SPACE_FOR_BLOCK_FILES) {
                return InitError(strprintf(_("Prune configured below the minimum of %d MiB.  Please use a higher number."), MIN_DISK_SPACE_FOR_BLOCK_FILES / 1024 / 1024));
            }
        }
        LogPrintf("Prune configured to target %u MiB on disk for block and undo files.\n", nPruneTarget / 1024 / 1024);
        fPruneMode = true;
    }

    nConnectTimeout = args.GetArg("-timeout", DEFAULT_CONNECT_TIMEOUT);
    if (nConnectTimeout <= 0) {
        nConnectTimeout = DEFAULT_CONNECT_TIMEOUT;
    }

    peer_connect_timeout = args.GetArg("-peertimeout", DEFAULT_PEER_CONNECT_TIMEOUT);
    if (peer_connect_timeout <= 0) {
        return InitError(Untranslated("peertimeout cannot be configured with a negative value."));
    }

    if (args.IsArgSet("-minrelaytxfee")) {
        if (std::optional<CAmount> min_relay_fee = ParseMoney(args.GetArg("-minrelaytxfee", ""))) {
            // High fee check is done afterward in CWallet::Create()
            ::minRelayTxFee = CFeeRate{min_relay_fee.value()};
        } else {
            return InitError(AmountErrMsg("minrelaytxfee", args.GetArg("-minrelaytxfee", "")));
        }
    } else if (incrementalRelayFee > ::minRelayTxFee) {
        // Allow only setting incrementalRelayFee to control both
        ::minRelayTxFee = incrementalRelayFee;
        LogPrintf("Increasing minrelaytxfee to %s to match incrementalrelayfee\n",::minRelayTxFee.ToString());
    }

    // Sanity check argument for min fee for including tx in block
    // TODO: Harmonize which arguments need sanity checking and where that happens
    if (args.IsArgSet("-blockmintxfee")) {
        if (!ParseMoney(args.GetArg("-blockmintxfee", ""))) {
            return InitError(AmountErrMsg("blockmintxfee", args.GetArg("-blockmintxfee", "")));
        }
    }

    // Feerate used to define dust.  Shouldn't be changed lightly as old
    // implementations may inadvertently create non-standard transactions
    if (args.IsArgSet("-dustrelayfee")) {
        if (std::optional<CAmount> parsed = ParseMoney(args.GetArg("-dustrelayfee", ""))) {
            dustRelayFee = CFeeRate{parsed.value()};
        } else {
            return InitError(AmountErrMsg("dustrelayfee", args.GetArg("-dustrelayfee", "")));
        }
    }

    fRequireStandard = !args.GetBoolArg("-acceptnonstdtxn", !chainparams.RequireStandard());
    if (!chainparams.IsTestChain() && !fRequireStandard) {
        return InitError(strprintf(Untranslated("acceptnonstdtxn is not currently supported for %s chain"), chainparams.NetworkIDString()));
    }
    nBytesPerSigOp = args.GetArg("-bytespersigop", nBytesPerSigOp);

    if (!g_wallet_init_interface.ParameterInteraction()) return false;

    fIsBareMultisigStd = args.GetBoolArg("-permitbaremultisig", DEFAULT_PERMIT_BAREMULTISIG);
    fAcceptDatacarrier = args.GetBoolArg("-datacarrier", DEFAULT_ACCEPT_DATACARRIER);
    nMaxDatacarrierBytes = args.GetArg("-datacarriersize", nMaxDatacarrierBytes);

    // Option to startup with mocktime set (used for regression testing):
    SetMockTime(args.GetArg("-mocktime", 0)); // SetMockTime(0) is a no-op

    if (args.GetBoolArg("-peerbloomfilters", DEFAULT_PEERBLOOMFILTERS))
        nLocalServices = ServiceFlags(nLocalServices | NODE_BLOOM);

    nMaxTipAge = args.GetArg("-maxtipage", DEFAULT_MAX_TIP_AGE);

    try {
        const bool fRecoveryEnabled{llmq::utils::QuorumDataRecoveryEnabled()};
        const bool fQuorumVvecRequestsEnabled{llmq::utils::GetEnabledQuorumVvecSyncEntries().size() > 0};
        if (!fRecoveryEnabled && fQuorumVvecRequestsEnabled) {
            InitWarning(Untranslated("-llmq-qvvec-sync set but recovery is disabled due to -llmq-data-recovery=0"));
        }
    } catch (const std::invalid_argument& e) {
        return InitError(Untranslated(e.what()));
    }

    if (args.IsArgSet("-masternodeblsprivkey")) {
        if (!args.GetBoolArg("-listen", DEFAULT_LISTEN) && Params().RequireRoutableExternalIP()) {
            return InitError(Untranslated("Masternode must accept connections from outside, set -listen=1"));
        }
        if (!args.GetBoolArg("-txindex", DEFAULT_TXINDEX)) {
            return InitError(Untranslated("Masternode must have transaction index enabled, set -txindex=1"));
        }
        if (!args.GetBoolArg("-peerbloomfilters", DEFAULT_PEERBLOOMFILTERS)) {
            return InitError(Untranslated("Masternode must have bloom filters enabled, set -peerbloomfilters=1"));
        }
        if (args.GetArg("-prune", 0) > 0) {
            return InitError(Untranslated("Masternode must have no pruning enabled, set -prune=0"));
        }
        if (args.GetArg("-maxconnections", DEFAULT_MAX_PEER_CONNECTIONS) < DEFAULT_MAX_PEER_CONNECTIONS) {
            return InitError(strprintf(Untranslated("Masternode must be able to handle at least %d connections, set -maxconnections=%d"), DEFAULT_MAX_PEER_CONNECTIONS, DEFAULT_MAX_PEER_CONNECTIONS));
        }
        if (args.GetBoolArg("-disablegovernance", false)) {
            return InitError(_("You can not disable governance validation on a masternode."));
        }
    }

    fDisableGovernance = args.GetBoolArg("-disablegovernance", false);
    LogPrintf("fDisableGovernance %d\n", fDisableGovernance);

    if (fDisableGovernance) {
        InitWarning(_("You are starting with governance validation disabled.") +
            (fPruneMode ?
                Untranslated(" ") + _("This is expected because you are running a pruned node.") :
                Untranslated("")));
    }

    return true;
}

static bool LockDataDirectory(bool probeOnly)
{
    // Make sure only a single Sparks Core process is using the data directory.
    fs::path datadir = GetDataDir();
    if (!DirIsWritable(datadir)) {
        return InitError(strprintf(_("Cannot write to data directory '%s'; check permissions."), datadir.string()));
    }
    if (!LockDirectory(datadir, ".lock", probeOnly)) {
        return InitError(strprintf(_("Cannot obtain a lock on data directory %s. %s is probably already running."), datadir.string(), PACKAGE_NAME));
    }
    return true;
}

bool AppInitSanityChecks()
{
    // ********************************************************* Step 4: sanity checks

    // Initialize elliptic curve code
    std::string sha256_algo = SHA256AutoDetect();
    LogPrintf("Using the '%s' SHA256 implementation\n", sha256_algo);
    RandomInit();
    ECC_Start();
    globalVerifyHandle.reset(new ECCVerifyHandle());

    // Sanity check
    if (!InitSanityCheck())
        return InitError(strprintf(_("Initialization sanity check failed. %s is shutting down."), PACKAGE_NAME));

    // Probe the data directory lock to give an early error message, if possible
    // We cannot hold the data directory lock here, as the forking for daemon() hasn't yet happened,
    // and a fork will cause weird behavior to it.
    return LockDataDirectory(true);
}

bool AppInitLockDataDirectory()
{
    // After daemonization get the data directory lock again and hold on to it until exit
    // This creates a slight window for a race condition to happen, however this condition is harmless: it
    // will at most make us exit without printing a message to console.
    if (!LockDataDirectory(false)) {
        // Detailed error printed inside LockDataDirectory
        return false;
    }
    return true;
}

bool AppInitInterfaces(NodeContext& node)
{
    node.chain = interfaces::MakeChain(node);
    // Create client interfaces for wallets that are supposed to be loaded
    // according to -wallet and -disablewallet options. This only constructs
    // the interfaces, it doesn't load wallet data. Wallets actually get loaded
    // when load() and start() interface methods are called below.
    g_wallet_init_interface.Construct(node);
    return true;
}

bool AppInitMain(const CoreContext& context, NodeContext& node, interfaces::BlockAndHeaderTipInfo* tip_info)
{
    const ArgsManager& args = *Assert(node.args);
    const CChainParams& chainparams = Params();
    // ********************************************************* Step 4a: application initialization
    if (!CreatePidFile(args)) {
        // Detailed error printed inside CreatePidFile().
        return false;
    }
    if (LogInstance().m_print_to_file) {
        if (args.GetBoolArg("-shrinkdebugfile", LogInstance().DefaultShrinkDebugFile())) {
            // Do this first since it both loads a bunch of debug.log into memory,
            // and because this needs to happen before any other debug.log printing
            LogInstance().ShrinkDebugFile();
        }
    }
    if (!LogInstance().StartLogging()) {
        return InitError(strprintf(Untranslated("Could not open debug log file %s"),
            LogInstance().m_file_path.string()));
    }

    if (!LogInstance().m_log_timestamps)
        LogPrintf("Startup time: %s\n", FormatISO8601DateTime(GetTime()));
    LogPrintf("Default data directory %s\n", GetDefaultDataDir().string());
    LogPrintf("Using data directory %s\n", GetDataDir().string());

    // Only log conf file usage message if conf file actually exists.
    fs::path config_file_path = GetConfigFile(args.GetArg("-conf", BITCOIN_CONF_FILENAME));
    if (fs::exists(config_file_path)) {
        LogPrintf("Config file: %s\n", config_file_path.string());
    } else if (args.IsArgSet("-conf")) {
        // Warn if no conf file exists at path provided by user
        InitWarning(strprintf(_("The specified config file %s does not exist"), config_file_path.string()));
    } else {
        // Not categorizing as "Warning" because it's the default behavior
        LogPrintf("Config file: %s (not found, skipping)\n", config_file_path.string());
    }

    // Log the config arguments to debug.log
    args.LogArgs();

    LogPrintf("Using at most %i automatic connections (%i file descriptors available)\n", nMaxConnections, nFD);

    // Warn about relative -datadir path.
    if (args.IsArgSet("-datadir") && !fs::path(args.GetArg("-datadir", "")).is_absolute()) {
        LogPrintf("Warning: relative datadir option '%s' specified, which will be interpreted relative to the " /* Continued */
                  "current working directory '%s'. This is fragile, because if Sparks Core is started in the future "
                  "from a different location, it will be unable to locate the current data files. There could "
                  "also be data loss if Sparks Core is started while in a temporary directory.\n",
                  args.GetArg("-datadir", ""), fs::current_path().string());
    }

    InitSignatureCache();
    InitScriptExecutionCache();

    int script_threads = args.GetArg("-par", DEFAULT_SCRIPTCHECK_THREADS);
    if (script_threads <= 0) {
        // -par=0 means autodetect (number of cores - 1 script threads)
        // -par=-n means "leave n cores free" (number of cores - n - 1 script threads)
        script_threads += GetNumCores();
    }

    // Subtract 1 because the main thread counts towards the par threads
    script_threads = std::max(script_threads - 1, 0);

    // Number of script-checking threads <= MAX_SCRIPTCHECK_THREADS
    script_threads = std::min(script_threads, MAX_SCRIPTCHECK_THREADS);

    LogPrintf("Script verification uses %d additional threads\n", script_threads);
    if (script_threads >= 1) {
        g_parallel_script_checks = true;
        StartScriptCheckWorkerThreads(script_threads);
    }

    assert(activeMasternodeInfo.blsKeyOperator == nullptr);
    assert(activeMasternodeInfo.blsPubKeyOperator == nullptr);
    fMasternodeMode = false;
    std::string strMasterNodeBLSPrivKey = args.GetArg("-masternodeblsprivkey", "");
    if (!strMasterNodeBLSPrivKey.empty()) {
        CBLSSecretKey keyOperator(ParseHex(strMasterNodeBLSPrivKey));
        if (!keyOperator.IsValid()) {
            return InitError(_("Invalid masternodeblsprivkey. Please see documentation."));
        }
        fMasternodeMode = true;
        {
            LOCK(activeMasternodeInfoCs);
            activeMasternodeInfo.blsKeyOperator = std::make_unique<CBLSSecretKey>(keyOperator);
            activeMasternodeInfo.blsPubKeyOperator = std::make_unique<CBLSPublicKey>(keyOperator.GetPublicKey());
        }
        // We don't know the actual scheme at this point, print both
        LogPrintf("MASTERNODE:\n  blsPubKeyOperator legacy: %s\n  blsPubKeyOperator basic: %s\n",
                activeMasternodeInfo.blsPubKeyOperator->ToString(true),
                activeMasternodeInfo.blsPubKeyOperator->ToString(false));
    } else {
        LOCK(activeMasternodeInfoCs);
        activeMasternodeInfo.blsKeyOperator = std::make_unique<CBLSSecretKey>();
        activeMasternodeInfo.blsPubKeyOperator = std::make_unique<CBLSPublicKey>();
    }

    assert(!node.scheduler);
    node.scheduler = std::make_unique<CScheduler>();

    // Start the lightweight task scheduler thread
    node.scheduler->m_service_thread = std::thread(util::TraceThread, "scheduler", [&] { node.scheduler->serviceQueue(); });

    // Gather some entropy once per minute.
    node.scheduler->scheduleEvery([]{
        RandAddPeriodic();
    }, std::chrono::minutes{1});

    GetMainSignals().RegisterBackgroundSignalScheduler(*node.scheduler);

    tableRPC.InitPlatformRestrictions();

    /* Register RPC commands regardless of -server setting so they will be
     * available in the GUI RPC console even if external calls are disabled.
     */
    RegisterAllCoreRPCCommands(tableRPC);
    for (const auto& client : node.chain_clients) {
        client->registerRpcs();
    }
#if ENABLE_ZMQ
    RegisterZMQRPCCommands(tableRPC);
#endif

    /* Start the RPC server already.  It will be started in "warmup" mode
     * and not really process calls already (but it will signify connections
     * that the server is there and will be ready later).  Warmup mode will
     * be disabled when initialisation is finished.
     */
    if (args.GetBoolArg("-server", false)) {
        uiInterface.InitMessage_connect(SetRPCWarmupStatus);
        if (!AppInitServers(context, node))
            return InitError(_("Unable to start HTTP server. See debug log for details."));
    }

    // ********************************************************* Step 5: verify wallet database integrity

    if (!g_wallet_init_interface.InitAutoBackup()) return false;
    for (const auto& client : node.chain_clients) {
        if (!client->verify()) {
            return false;
        }
    }

    // ********************************************************* Step 6: network initialization
    // Note that we absolutely cannot open any actual connections
    // until the very end ("start node") as the UTXO/block state
    // is not yet setup and may end up being set up twice if we
    // need to reindex later.

    fListen = args.GetBoolArg("-listen", DEFAULT_LISTEN);
    fDiscover = args.GetBoolArg("-discover", true);
    const bool ignores_incoming_txs{args.GetBoolArg("-blocksonly", DEFAULT_BLOCKSONLY)};

    assert(!node.addrman);
    node.addrman = std::make_unique<CAddrMan>();
    assert(!node.banman);
    node.banman = std::make_unique<BanMan>(GetDataDir() / "banlist", &uiInterface, args.GetArg("-bantime", DEFAULT_MISBEHAVING_BANTIME));
    assert(!node.connman);
    node.connman = std::make_unique<CConnman>(GetRand(std::numeric_limits<uint64_t>::max()), GetRand(std::numeric_limits<uint64_t>::max()), *node.addrman);

    assert(!node.fee_estimator);
    // Don't initialize fee estimation with old data if we don't relay transactions,
    // as they would never get updated.
    if (!ignores_incoming_txs) node.fee_estimator = std::make_unique<CBlockPolicyEstimator>();

    assert(!node.mempool);
    int check_ratio = std::min<int>(std::max<int>(args.GetArg("-checkmempool", chainparams.DefaultConsistencyChecks() ? 1 : 0), 0), 1000000);
    node.mempool = std::make_unique<CTxMemPool>(node.fee_estimator.get(), check_ratio);

    assert(!node.chainman);
    node.chainman = &g_chainman;
    ChainstateManager& chainman = *Assert(node.chainman);

    assert(!::governance);
    ::governance = std::make_unique<CGovernanceManager>();

    assert(!node.peerman);
    node.peerman = PeerManager::make(chainparams, *node.connman, *node.addrman, node.banman.get(),
                                     *node.scheduler, chainman, *node.mempool, *::governance,
                                     node.cj_ctx, node.llmq_ctx, ignores_incoming_txs);
    RegisterValidationInterface(node.peerman.get());

    assert(!::sporkManager);
    ::sporkManager = std::make_unique<CSporkManager>();

    std::vector<std::string> vSporkAddresses;
    if (args.IsArgSet("-sporkaddr")) {
        vSporkAddresses = args.GetArgs("-sporkaddr");
    } else {
        vSporkAddresses = Params().SporkAddresses();
    }
    for (const auto& address: vSporkAddresses) {
        if (!::sporkManager->SetSporkAddress(address)) {
            return InitError(_("Invalid spork address specified with -sporkaddr"));
        }
    }

    int minsporkkeys = args.GetArg("-minsporkkeys", Params().MinSporkKeys());
    if (!::sporkManager->SetMinSporkKeys(minsporkkeys)) {
        return InitError(_("Invalid minimum number of spork signers specified with -minsporkkeys"));
    }


    if (args.IsArgSet("-sporkkey")) { // spork priv key
        if (!::sporkManager->SetPrivKey(args.GetArg("-sporkkey", ""))) {
            return InitError(_("Unable to sign spork message, wrong key?"));
        }
    }

    ::masternodeSync = std::make_unique<CMasternodeSync>(*node.connman, *::governance);

    // sanitize comments per BIP-0014, format user agent and check total size
    std::vector<std::string> uacomments;

    if (chainparams.NetworkIDString() == CBaseChainParams::DEVNET) {
        // Add devnet name to user agent. This allows to disconnect nodes immediately if they don't belong to our own devnet
        uacomments.push_back(strprintf("devnet.%s", args.GetDevNetName()));
    }

    for (const std::string& cmt : args.GetArgs("-uacomment")) {
        if (cmt != SanitizeString(cmt, SAFE_CHARS_UA_COMMENT))
            return InitError(strprintf(_("User Agent comment (%s) contains unsafe characters."), cmt));
        uacomments.push_back(cmt);
    }
    strSubVersion = FormatSubVersion(CLIENT_NAME, CLIENT_VERSION, uacomments);
    if (strSubVersion.size() > MAX_SUBVERSION_LENGTH) {
        return InitError(strprintf(_("Total length of network version string (%i) exceeds maximum length (%i). Reduce the number or size of uacomments."),
            strSubVersion.size(), MAX_SUBVERSION_LENGTH));
    }

    if (args.IsArgSet("-onlynet")) {
        std::set<enum Network> nets;
        for (const std::string& snet : args.GetArgs("-onlynet")) {
            enum Network net = ParseNetwork(snet);
            if (net == NET_UNROUTABLE)
                return InitError(strprintf(_("Unknown network specified in -onlynet: '%s'"), snet));
            nets.insert(net);
        }
        for (int n = 0; n < NET_MAX; n++) {
            enum Network net = (enum Network)n;
            if (!nets.count(net))
                SetReachable(net, false);
        }
    }

    // Check for host lookup allowed before parsing any network related parameters
    fNameLookup = args.GetBoolArg("-dns", DEFAULT_NAME_LOOKUP);

    bool proxyRandomize = args.GetBoolArg("-proxyrandomize", DEFAULT_PROXYRANDOMIZE);
    // -proxy sets a proxy for all outgoing network traffic
    // -noproxy (or -proxy=0) as well as the empty string can be used to not set a proxy, this is the default
    std::string proxyArg = args.GetArg("-proxy", "");
    SetReachable(NET_ONION, false);
    if (proxyArg != "" && proxyArg != "0") {
        CService proxyAddr;
        if (!Lookup(proxyArg, proxyAddr, 9050, fNameLookup)) {
            return InitError(strprintf(_("Invalid -proxy address or hostname: '%s'"), proxyArg));
        }

        proxyType addrProxy = proxyType(proxyAddr, proxyRandomize);
        if (!addrProxy.IsValid())
            return InitError(strprintf(_("Invalid -proxy address or hostname: '%s'"), proxyArg));

        SetProxy(NET_IPV4, addrProxy);
        SetProxy(NET_IPV6, addrProxy);
        SetProxy(NET_ONION, addrProxy);
        SetNameProxy(addrProxy);
        SetReachable(NET_ONION, true); // by default, -proxy sets onion as reachable, unless -noonion later
    }

    // -onion can be used to set only a proxy for .onion, or override normal proxy for .onion addresses
    // -noonion (or -onion=0) disables connecting to .onion entirely
    // An empty string is used to not override the onion proxy (in which case it defaults to -proxy set above, or none)
    std::string onionArg = args.GetArg("-onion", "");
    if (onionArg != "") {
        if (onionArg == "0") { // Handle -noonion/-onion=0
            SetReachable(NET_ONION, false);
        } else {
            CService onionProxy;
            if (!Lookup(onionArg, onionProxy, 9050, fNameLookup)) {
                return InitError(strprintf(_("Invalid -onion address or hostname: '%s'"), onionArg));
            }
            proxyType addrOnion = proxyType(onionProxy, proxyRandomize);
            if (!addrOnion.IsValid())
                return InitError(strprintf(_("Invalid -onion address or hostname: '%s'"), onionArg));
            SetProxy(NET_ONION, addrOnion);
            SetReachable(NET_ONION, true);
        }
    }

    for (const std::string& strAddr : args.GetArgs("-externalip")) {
        CService addrLocal;
        if (Lookup(strAddr, addrLocal, GetListenPort(), fNameLookup) && addrLocal.IsValid())
            AddLocal(addrLocal, LOCAL_MANUAL);
        else
            return InitError(ResolveErrMsg("externalip", strAddr));
    }

    // Read asmap file if configured
    if (args.IsArgSet("-asmap")) {
        fs::path asmap_path = fs::path(args.GetArg("-asmap", ""));
        if (asmap_path.empty()) {
            asmap_path = DEFAULT_ASMAP_FILENAME;
        }
        if (!asmap_path.is_absolute()) {
            asmap_path = GetDataDir() / asmap_path;
        }
        if (!fs::exists(asmap_path)) {
            InitError(strprintf(_("Could not find asmap file %s"), asmap_path));
            return false;
        }
        std::vector<bool> asmap = CAddrMan::DecodeAsmap(asmap_path);
        if (asmap.size() == 0) {
            InitError(strprintf(_("Could not parse asmap file %s"), asmap_path));
            return false;
        }
        const uint256 asmap_version = SerializeHash(asmap);
        node.connman->SetAsmap(std::move(asmap));
        LogPrintf("Using asmap version %s for IP bucketing\n", asmap_version.ToString());
    } else {
        LogPrintf("Using /16 prefix for IP bucketing\n");
    }

#if ENABLE_ZMQ
    g_zmq_notification_interface = CZMQNotificationInterface::Create();

    if (g_zmq_notification_interface) {
        RegisterValidationInterface(g_zmq_notification_interface);
    }
#endif

    assert(::governance != nullptr);
    assert(::masternodeSync != nullptr);
    pdsNotificationInterface = new CDSNotificationInterface(
        *node.connman, *::masternodeSync, ::deterministicMNManager, *::governance, node.llmq_ctx, node.cj_ctx
    );
    RegisterValidationInterface(pdsNotificationInterface);

    if (fMasternodeMode) {
        // Create and register activeMasternodeManager, will init later in ThreadImport
        activeMasternodeManager = std::make_unique<CActiveMasternodeManager>(*node.connman);
        RegisterValidationInterface(activeMasternodeManager.get());
    }

    // ********************************************************* Step 7a: Load sporks

    if (!::sporkManager->LoadCache()) {
        auto file_path = (GetDataDir() / "sporks.dat").string();
        return InitError(strprintf(_("Failed to load sporks cache from %s"), file_path));
    }

    // ********************************************************* Step 7b: load block chain

    fReindex = args.GetBoolArg("-reindex", false);
    bool fReindexChainState = args.GetBoolArg("-reindex-chainstate", false);

    // cache size calculations
    int64_t nTotalCache = (args.GetArg("-dbcache", nDefaultDbCache) << 20);
    nTotalCache = std::max(nTotalCache, nMinDbCache << 20); // total cache cannot be less than nMinDbCache
    nTotalCache = std::min(nTotalCache, nMaxDbCache << 20); // total cache cannot be greater than nMaxDbcache
    int64_t nBlockTreeDBCache = std::min(nTotalCache / 8, nMaxBlockDBCache << 20);
    nTotalCache -= nBlockTreeDBCache;
    int64_t nTxIndexCache = std::min(nTotalCache / 8, args.GetBoolArg("-txindex", DEFAULT_TXINDEX) ? nMaxTxIndexCache << 20 : 0);
    nTotalCache -= nTxIndexCache;
    int64_t filter_index_cache = 0;
    if (!g_enabled_filter_types.empty()) {
        size_t n_indexes = g_enabled_filter_types.size();
        int64_t max_cache = std::min(nTotalCache / 8, max_filter_index_cache << 20);
        filter_index_cache = max_cache / n_indexes;
        nTotalCache -= filter_index_cache * n_indexes;
    }
    int64_t nCoinDBCache = std::min(nTotalCache / 2, (nTotalCache / 4) + (1 << 23)); // use 25%-50% of the remainder for disk cache
    nCoinDBCache = std::min(nCoinDBCache, nMaxCoinsDBCache << 20); // cap total coins db cache
    nTotalCache -= nCoinDBCache;
    int64_t nCoinCacheUsage = nTotalCache; // the rest goes to in-memory cache
    int64_t nMempoolSizeMax = args.GetArg("-maxmempool", DEFAULT_MAX_MEMPOOL_SIZE) * 1000000;
    int64_t nEvoDbCache = 1024 * 1024 * 64; // TODO
    LogPrintf("Cache configuration:\n");
    LogPrintf("* Using %.1f MiB for block index database\n", nBlockTreeDBCache * (1.0 / 1024 / 1024));
    if (args.GetBoolArg("-txindex", DEFAULT_TXINDEX)) {
        LogPrintf("* Using %.1f MiB for transaction index database\n", nTxIndexCache * (1.0 / 1024 / 1024));
    }
    for (BlockFilterType filter_type : g_enabled_filter_types) {
        LogPrintf("* Using %.1f MiB for %s block filter index database\n",
                  filter_index_cache * (1.0 / 1024 / 1024), BlockFilterTypeName(filter_type));
    }
    LogPrintf("* Using %.1f MiB for chain state database\n", nCoinDBCache * (1.0 / 1024 / 1024));
    LogPrintf("* Using %.1f MiB for in-memory UTXO set (plus up to %.1f MiB of unused mempool space)\n", nCoinCacheUsage * (1.0 / 1024 / 1024), nMempoolSizeMax * (1.0 / 1024 / 1024));

    bool fLoaded = false;

    while (!fLoaded && !ShutdownRequested()) {
        const bool fReset = fReindex;
        auto is_coinsview_empty = [&](CChainState* chainstate) EXCLUSIVE_LOCKS_REQUIRED(::cs_main) {
            return fReset || fReindexChainState || chainstate->CoinsTip().GetBestBlock().IsNull();
        };
        bilingual_str strLoadError;

        uiInterface.InitMessage(_("Loading block index...").translated);

        do {
            bool failed_verification = false;
            const int64_t load_block_index_start_time = GetTimeMillis();

            try {
                LOCK(cs_main);
                node.evodb.reset();
                node.evodb = std::make_unique<CEvoDB>(nEvoDbCache, false, fReset || fReindexChainState);
                node.mnhf_manager.reset();
                node.mnhf_manager = std::make_unique<CMNHFManager>(*node.evodb);

                chainman.Reset();
                chainman.InitializeChainstate(Assert(node.mempool.get()), *node.mnhf_manager, *node.evodb, llmq::chainLocksHandler, llmq::quorumInstantSendManager, llmq::quorumBlockProcessor);
                chainman.m_total_coinstip_cache = nCoinCacheUsage;
                chainman.m_total_coinsdb_cache = nCoinDBCache;

                UnloadBlockIndex(node.mempool.get(), chainman);

                // new CBlockTreeDB tries to delete the existing file, which
                // fails if it's still open from the previous loop. Close it first:
                pblocktree.reset();
                pblocktree.reset(new CBlockTreeDB(nBlockTreeDBCache, false, fReset));

                // Same logic as above with pblocktree
                deterministicMNManager.reset();
                deterministicMNManager.reset(new CDeterministicMNManager(chainman.ActiveChainstate(), *node.connman, *node.evodb));
                creditPoolManager.reset();
                creditPoolManager.reset(new CCreditPoolManager(*node.evodb));
                llmq::quorumSnapshotManager.reset();
                llmq::quorumSnapshotManager.reset(new llmq::CQuorumSnapshotManager(*node.evodb));

                if (node.llmq_ctx) {
                    node.llmq_ctx->Interrupt();
                    node.llmq_ctx->Stop();
                }
                node.llmq_ctx.reset();
                node.llmq_ctx.reset(new LLMQContext(chainman.ActiveChainstate(), *node.connman, *node.evodb, *::sporkManager, *node.mempool, node.peerman, false, fReset || fReindexChainState));
                // Have to start it early to let VerifyDB check ChainLock signatures in coinbase
                node.llmq_ctx->Start();

                if (fReset) {
                    pblocktree->WriteReindexing(true);
                    //If we're reindexing in prune mode, wipe away unusable block files and all undo data files
                    if (fPruneMode)
                        CleanupBlockRevFiles();
                }

                if (ShutdownRequested()) break;

                // LoadBlockIndex will load fHavePruned if we've ever removed a
                // block file from disk.
                // Note that it also sets fReindex based on the disk flag!
                // From here on out fReindex and fReset mean something different!
                if (!chainman.LoadBlockIndex()) {
                    if (ShutdownRequested()) break;
                    strLoadError = _("Error loading block database");
                    break;
                }

                if (!fDisableGovernance && !args.GetBoolArg("-txindex", DEFAULT_TXINDEX) && chainparams.NetworkIDString() != CBaseChainParams::REGTEST) { // TODO remove this when pruning is fixed. See https://github.com/sparkspay/sparks/pull/1817 and https://github.com/sparkspay/sparks/pull/1743
                    return InitError(_("Transaction index can't be disabled with governance validation enabled. Either start with -disablegovernance command line switch or enable transaction index."));
                }

                // If the loaded chain has a wrong genesis, bail out immediately
                // (we're likely using a testnet datadir, or the other way around).
                if (!chainman.BlockIndex().empty() &&
                        !g_chainman.m_blockman.LookupBlockIndex(chainparams.GetConsensus().hashGenesisBlock)) {
                    return InitError(_("Incorrect or no genesis block found. Wrong datadir for network?"));
                }

                if (!chainparams.GetConsensus().hashDevnetGenesisBlock.IsNull() && !chainman.BlockIndex().empty() &&
                        !g_chainman.m_blockman.LookupBlockIndex(chainparams.GetConsensus().hashDevnetGenesisBlock)) {
                    return InitError(_("Incorrect or no devnet genesis block found. Wrong datadir for devnet specified?"));
                }

                // Check for changed -addressindex state
                if (fAddressIndex != args.GetBoolArg("-addressindex", DEFAULT_ADDRESSINDEX)) {
                    strLoadError = _("You need to rebuild the database using -reindex to change -addressindex");
                    break;
                }

                // Check for changed -timestampindex state
                if (fTimestampIndex != args.GetBoolArg("-timestampindex", DEFAULT_TIMESTAMPINDEX)) {
                    strLoadError = _("You need to rebuild the database using -reindex to change -timestampindex");
                    break;
                }

                // Check for changed -spentindex state
                if (fSpentIndex != args.GetBoolArg("-spentindex", DEFAULT_SPENTINDEX)) {
                    strLoadError = _("You need to rebuild the database using -reindex to change -spentindex");
                    break;
                }

                // Check for changed -prune state.  What we are concerned about is a user who has pruned blocks
                // in the past, but is now trying to run unpruned.
                if (fHavePruned && !fPruneMode) {
                    strLoadError = _("You need to rebuild the database using -reindex to go back to unpruned mode.  This will redownload the entire blockchain");
                    break;
                }

                // At this point blocktree args are consistent with what's on disk.
                // If we're not mid-reindex (based on disk + args), add a genesis block on disk
                // (otherwise we use the one already on disk).
                // This is called again in ThreadImport after the reindex completes.
                if (!fReindex && !::ChainstateActive().LoadGenesisBlock()) {
                    strLoadError = _("Error initializing block database");
                    break;
                }

                // At this point we're either in reindex or we've loaded a useful
                // block tree into BlockIndex()!

                bool failed_chainstate_init = false;
                for (CChainState* chainstate : chainman.GetAll()) {
                    chainstate->InitCoinsDB(
                        /* cache_size_bytes */ nCoinDBCache,
                        /* in_memory */ false,
                        /* should_wipe */ fReset || fReindexChainState);

                    chainstate->CoinsErrorCatcher().AddReadErrCallback([]() {
                        uiInterface.ThreadSafeMessageBox(
                            _("Error reading from database, shutting down."),
                            "", CClientUIInterface::MSG_ERROR);
                    });

                    // If necessary, upgrade from older database format.
                    // This is a no-op if we cleared the coinsviewdb with -reindex or -reindex-chainstate
                    if (!chainstate->CoinsDB().Upgrade()) {
                        strLoadError = _("Error upgrading chainstate database");
                        failed_chainstate_init = true;
                        break;
                    }

                    // ReplayBlocks is a no-op if we cleared the coinsviewdb with -reindex or -reindex-chainstate
                    if (!chainstate->ReplayBlocks()) {
                        strLoadError = _("Unable to replay blocks. You will need to rebuild the database using -reindex-chainstate.");
                        failed_chainstate_init = true;
                        break;
                    }

                    // The on-disk coinsdb is now in a good state, create the cache
                    chainstate->InitCoinsCache(nCoinCacheUsage);
                    assert(chainstate->CanFlushToDisk());

                    // flush evodb
                    // TODO: CEvoDB instance should probably be a part of CChainState
                    // (for multiple chainstates to actually work in parallel)
                    // and not a global
                    if (&::ChainstateActive() == chainstate && !node.evodb->CommitRootTransaction()) {
                        strLoadError = _("Failed to commit EvoDB");
                        failed_chainstate_init = true;
                        break;
                    }

                    if (!is_coinsview_empty(chainstate)) {
                        // LoadChainTip initializes the chain based on CoinsTip()'s best block
                        if (!chainstate->LoadChainTip()) {
                            strLoadError = _("Error initializing block database");
                            failed_chainstate_init = true;
                            break; // out of the per-chainstate loop
                        }
                        assert(chainstate->m_chain.Tip() != nullptr);
                    }
                }

                if (failed_chainstate_init) {
                    break; // out of the chainstate activation do-while
                }

                if (!deterministicMNManager->MigrateDBIfNeeded()) {
                    strLoadError = _("Error upgrading evo database");
                    break;
                }
                if (!deterministicMNManager->MigrateDBIfNeeded2()) {
                    strLoadError = _("Error upgrading evo database");
                    break;
                }

                if (!llmq::quorumBlockProcessor->UpgradeDB()) {
                    strLoadError = _("Error upgrading evo database");
                    break;
                }

                for (CChainState* chainstate : chainman.GetAll()) {
                    if (!is_coinsview_empty(chainstate)) {
                        uiInterface.InitMessage(_("Verifying blocks...").translated);
                        if (fHavePruned && args.GetArg("-checkblocks", DEFAULT_CHECKBLOCKS) > MIN_BLOCKS_TO_KEEP) {
                            LogPrintf("Prune: pruned datadir may not have more than %d blocks; only checking available blocks\n",
                                MIN_BLOCKS_TO_KEEP);
                        }

                        CBlockIndex* tip = chainstate->m_chain.Tip();
                        RPCNotifyBlockChange(true, tip);
                        if (tip && tip->nTime > GetAdjustedTime() + 2 * 60 * 60) {
                            strLoadError = _("The block database contains a block which appears to be from the future. "
                                    "This may be due to your computer's date and time being set incorrectly. "
                                    "Only rebuild the block database if you are sure that your computer's date and time are correct");
                            failed_verification = true;
                            break;
                        }

                        bool v19active = llmq::utils::IsV19Active(tip);
                        if (llmq::utils::IsV19Active(tip)) {
                            bls::bls_legacy_scheme.store(false);
                            LogPrintf("%s: bls_legacy_scheme=%d\n", __func__, bls::bls_legacy_scheme.load());
                        }

                        if (!CVerifyDB().VerifyDB(
                                *chainstate, chainparams, chainstate->CoinsDB(),
                                *node.evodb,
                                args.GetArg("-checklevel", DEFAULT_CHECKLEVEL),
                                args.GetArg("-checkblocks", DEFAULT_CHECKBLOCKS))) {
                            strLoadError = _("Corrupted block database detected");
                            failed_verification = true;
                            break;
                        }

                        // VerifyDB() disconnects blocks which might result in us switching back to legacy.
                        // Make sure we use the right scheme.
                        if (v19active && bls::bls_legacy_scheme.load()) {
                            bls::bls_legacy_scheme.store(false);
                            LogPrintf("%s: bls_legacy_scheme=%d\n", __func__, bls::bls_legacy_scheme.load());
                        }

                        if (args.GetArg("-checklevel", DEFAULT_CHECKLEVEL) >= 3) {
                            chainstate->ResetBlockFailureFlags(nullptr);
                        }

                    } else {
                        // TODO: CEvoDB instance should probably be a part of CChainState
                        // (for multiple chainstates to actually work in parallel)
                        // and not a global
                        if (&::ChainstateActive() == chainstate && !node.evodb->IsEmpty()) {
                            // EvoDB processed some blocks earlier but we have no blocks anymore, something is wrong
                            strLoadError = _("Error initializing block database");
                            failed_verification = true;
                            break;
                        }
                    }
                }
            } catch (const std::exception& e) {
                LogPrintf("%s\n", e.what());
                strLoadError = _("Error opening block database");
                failed_verification = true;
                break;
            }

            if (!failed_verification) {
                fLoaded = true;
                LogPrintf(" block index %15dms\n", GetTimeMillis() - load_block_index_start_time);
            }
        } while(false);

        if (!fLoaded && !ShutdownRequested()) {
            // first suggest a reindex
            if (!fReset) {
                bool fRet = uiInterface.ThreadSafeQuestion(
                    strLoadError + Untranslated(".\n\n") + _("Do you want to rebuild the block database now?"),
                    strLoadError.original + ".\nPlease restart with -reindex or -reindex-chainstate to recover.",
                    "", CClientUIInterface::MSG_ERROR | CClientUIInterface::BTN_ABORT);
                if (fRet) {
                    fReindex = true;
                    AbortShutdown();
                } else {
                    LogPrintf("Aborted block database rebuild. Exiting.\n");
                    return false;
                }
            } else {
                return InitError(strLoadError);
            }
        }
    }

    // As LoadBlockIndex can take several minutes, it's possible the user
    // requested to kill the GUI during the last operation. If so, exit.
    // As the program has not fully started yet, Shutdown() is possibly overkill.
    if (ShutdownRequested()) {
        LogPrintf("Shutdown requested. Exiting.\n");
        return false;
    }

    // ********************************************************* Step 7c: Setup CoinJoin

    node.cj_ctx = std::make_unique<CJContext>(chainman.ActiveChainstate(), *node.connman, *node.mempool, *::masternodeSync, !ignores_incoming_txs);

#ifdef ENABLE_WALLET
    g_wallet_init_interface.InitCoinJoinSettings(*node.cj_ctx->clientman);
#endif // ENABLE_WALLET

    // ********************************************************* Step 7d: Setup other Dash services

    bool fLoadCacheFiles = !(fReindex || fReindexChainState) && (::ChainActive().Tip() != nullptr);

    if (!fDisableGovernance) {
        if (!::governance->LoadCache(fLoadCacheFiles)) {
            auto file_path = (GetDataDir() / "governance.dat").string();
            if (fLoadCacheFiles && !fDisableGovernance) {
                return InitError(strprintf(_("Failed to load governance cache from %s"), file_path));
            }
            return InitError(strprintf(_("Failed to clear governance cache at %s"), file_path));
        }
    }

    assert(!::mmetaman);
    ::mmetaman = std::make_unique<CMasternodeMetaMan>(fLoadCacheFiles);
    if (!::mmetaman->IsValid()) {
        auto file_path = (GetDataDir() / "mncache.dat").string();
        if (fLoadCacheFiles) {
            return InitError(strprintf(_("Failed to load masternode cache from %s"), file_path));
        }
        return InitError(strprintf(_("Failed to clear masternode cache at %s"), file_path));
    }

    assert(!::netfulfilledman);
    ::netfulfilledman = std::make_unique<CNetFulfilledRequestManager>(fLoadCacheFiles);
    if (!::netfulfilledman->IsValid()) {
        auto file_path = (GetDataDir() / "netfulfilled.dat").string();
        if (fLoadCacheFiles) {
            return InitError(strprintf(_("Failed to load fulfilled requests cache from %s"), file_path));
        }
        return InitError(strprintf(_("Failed to clear fulfilled requests cache at %s"), file_path));
    }

    // ********************************************************* Step 8: start indexers
    if (args.GetBoolArg("-txindex", DEFAULT_TXINDEX)) {
        g_txindex = std::make_unique<TxIndex>(nTxIndexCache, false, fReindex);
        if (!g_txindex->Start(::ChainstateActive())) {
            return false;
        }
    }

    for (const auto& filter_type : g_enabled_filter_types) {
        InitBlockFilterIndex(filter_type, filter_index_cache, false, fReindex);
        if (!GetBlockFilterIndex(filter_type)->Start(::ChainstateActive())) {
            return false;
        }
    }

    if (args.GetBoolArg("-coinstatsindex", DEFAULT_COINSTATSINDEX)) {
        g_coin_stats_index = std::make_unique<CoinStatsIndex>(/* cache size */ 0, false, fReindex);
        if (!g_coin_stats_index->Start(::ChainstateActive())) {
            return false;
        }
    }

    // ********************************************************* Step 9: load wallet
    for (const auto& client : node.chain_clients) {
        if (!client->load()) {
            return false;
        }
    }

    // As InitLoadWallet can take several minutes, it's possible the user
    // requested to kill the GUI during the last operation. If so, exit.
    if (ShutdownRequested())
    {
        LogPrintf("Shutdown requested. Exiting.\n");
        return false;
    }
    // ********************************************************* Step 10: data directory maintenance


    // if pruning, unset the service bit and perform the initial blockstore prune
    // after any wallet rescanning has taken place.
    if (fPruneMode) {
        LogPrintf("Unsetting NODE_NETWORK on prune mode\n");
        nLocalServices = ServiceFlags(nLocalServices & ~NODE_NETWORK);
        if (!fReindex) {
            LOCK(cs_main);
            for (CChainState* chainstate : chainman.GetAll()) {
                uiInterface.InitMessage(_("Pruning blockstore...").translated);
                chainstate->PruneAndFlush();
            }
        }
    }

    // As PruneAndFlush can take several minutes, it's possible the user
    // requested to kill the GUI during the last operation. If so, exit.
    if (ShutdownRequested())
    {
        LogPrintf("Shutdown requested. Exiting.\n");
        return false;
    }

    // ********************************************************* Step 10a: schedule Dash-specific tasks

<<<<<<< HEAD
    // LOAD SERIALIZED DAT FILES INTO DATA CACHES FOR INTERNAL USE

    bool fLoadCacheFiles = !(fReindex || fReindexChainState) && (::ChainActive().Tip() != nullptr);
    fs::path pathDB = GetDataDir();
    std::string strDBName;

    strDBName = "mncache.dat";
    uiInterface.InitMessage(_("Loading masternode cache...").translated);
    CFlatDB<CMasternodeMetaMan> flatdb1(strDBName, "magicMasternodeCache");
    if (fLoadCacheFiles) {
        if(!flatdb1.Load(mmetaman)) {
            return InitError(strprintf(_("Failed to load masternode cache from %s"), (pathDB / strDBName).string()));
        }
    } else {
        CMasternodeMetaMan mmetamanTmp;
        if(!flatdb1.Dump(mmetamanTmp)) {
            return InitError(strprintf(_("Failed to clear masternode cache at %s"), (pathDB / strDBName).string()));
        }
    }

    strDBName = "governance.dat";
    uiInterface.InitMessage(_("Loading governance cache...").translated);
    CFlatDB<CGovernanceManager> flatdb3(strDBName, "magicGovernanceCache");
    if (fLoadCacheFiles && !fDisableGovernance) {
        if(!flatdb3.Load(*::governance)) {
            return InitError(strprintf(_("Failed to load governance cache from %s"), (pathDB / strDBName).string()));
        }
        ::governance->InitOnLoad();
    } else {
        CGovernanceManager governanceTmp;
        if(!flatdb3.Dump(governanceTmp)) {
            return InitError(strprintf(_("Failed to clear governance cache at %s"), (pathDB / strDBName).string()));
        }
    }

    strDBName = "netfulfilled.dat";
    uiInterface.InitMessage(_("Loading fulfilled requests cache...").translated);
    CFlatDB<CNetFulfilledRequestManager> flatdb4(strDBName, "magicFulfilledCache");
    if (fLoadCacheFiles) {
        if(!flatdb4.Load(netfulfilledman)) {
            return InitError(strprintf(_("Failed to load fulfilled requests cache from %s"),(pathDB / strDBName).string()));
        }
    } else {
        CNetFulfilledRequestManager netfulfilledmanTmp;
        if(!flatdb4.Dump(netfulfilledmanTmp)) {
            return InitError(strprintf(_("Failed to clear fulfilled requests cache at %s"),(pathDB / strDBName).string()));
        }
    }

    // ********************************************************* Step 10b: schedule Sparks-specific tasks

    node.scheduler->scheduleEvery(std::bind(&CNetFulfilledRequestManager::DoMaintenance, std::ref(netfulfilledman)), std::chrono::minutes{1});
=======
    node.scheduler->scheduleEvery(std::bind(&CNetFulfilledRequestManager::DoMaintenance, std::ref(*netfulfilledman)), std::chrono::minutes{1});
>>>>>>> 3b7deea3
    node.scheduler->scheduleEvery(std::bind(&CMasternodeSync::DoMaintenance, std::ref(*::masternodeSync)), std::chrono::seconds{1});
    node.scheduler->scheduleEvery(std::bind(&CMasternodeUtils::DoMaintenance, std::ref(*node.connman), std::ref(*::masternodeSync), std::ref(*node.cj_ctx)), std::chrono::minutes{1});
    node.scheduler->scheduleEvery(std::bind(&CDeterministicMNManager::DoMaintenance, std::ref(*deterministicMNManager)), std::chrono::seconds{10});

    if (!fDisableGovernance) {
        node.scheduler->scheduleEvery(std::bind(&CGovernanceManager::DoMaintenance, std::ref(*::governance), std::ref(*node.connman)), std::chrono::minutes{5});
    }

    if (fMasternodeMode) {
        node.scheduler->scheduleEvery(std::bind(&CCoinJoinServer::DoMaintenance, std::ref(*node.cj_ctx->server)), std::chrono::seconds{1});
        node.scheduler->scheduleEvery(std::bind(&llmq::CDKGSessionManager::CleanupOldContributions, std::ref(*node.llmq_ctx->qdkgsman)), std::chrono::hours{1});
#ifdef ENABLE_WALLET
    } else if (!ignores_incoming_txs) {
        node.scheduler->scheduleEvery(std::bind(&CCoinJoinClientQueueManager::DoMaintenance, std::ref(*node.cj_ctx->queueman)), std::chrono::seconds{1});
        node.scheduler->scheduleEvery(std::bind(&CJClientManager::DoMaintenance, std::ref(*node.cj_ctx->clientman), std::ref(*node.fee_estimator)), std::chrono::seconds{1});
#endif // ENABLE_WALLET
    }

    if (args.GetBoolArg("-statsenabled", DEFAULT_STATSD_ENABLE)) {
        int nStatsPeriod = std::min(std::max((int)args.GetArg("-statsperiod", DEFAULT_STATSD_PERIOD), MIN_STATSD_PERIOD), MAX_STATSD_PERIOD);
        node.scheduler->scheduleEvery(std::bind(&PeriodicStats, std::ref(*node.args), std::cref(*node.mempool)), std::chrono::seconds{nStatsPeriod});
    }

    // ********************************************************* Step 11: import blocks

    if (!CheckDiskSpace(GetDataDir())) {
        InitError(strprintf(_("Error: Disk space is low for %s"), GetDataDir()));
        return false;
    }
    if (!CheckDiskSpace(GetBlocksDir())) {
        InitError(strprintf(_("Error: Disk space is low for %s"), GetBlocksDir()));
        return false;
    }

    // Either install a handler to notify us when genesis activates, or set fHaveGenesis directly.
    // No locking, as this happens before any background thread is started.
    boost::signals2::connection block_notify_genesis_wait_connection;
    if (::ChainActive().Tip() == nullptr) {
        block_notify_genesis_wait_connection = uiInterface.NotifyBlockTip_connect(BlockNotifyGenesisWait);
    } else {
        fHaveGenesis = true;
    }

#if HAVE_SYSTEM
    if (args.IsArgSet("-blocknotify")) {
        const std::string block_notify = args.GetArg("-blocknotify", "");
        const auto BlockNotifyCallback = [block_notify](bool initialSync, const CBlockIndex* pBlockIndex) {
            if (initialSync || !pBlockIndex)
                return;

            std::string strCmd = block_notify;
            if (!strCmd.empty()) {
                ReplaceAll(strCmd, "%s", pBlockIndex->GetBlockHash().GetHex());
                std::thread t(runCommand, strCmd);
                t.detach(); // thread runs free
            }
        };
        uiInterface.NotifyBlockTip_connect(BlockNotifyCallback);
    }
    if (args.IsArgSet("-chainlocknotify")) {
        const std::string chainlock_notify = args.GetArg("-chainlocknotify", "");
        const auto ChainlockNotifyCallback = [chainlock_notify](const std::string& bestChainLockHash, int bestChainLockHeight) {
            std::string strCmd = chainlock_notify;
            if (!strCmd.empty()) {
                ReplaceAll(strCmd, "%s", bestChainLockHash);
                std::thread t(runCommand, strCmd);
                t.detach(); // thread runs free
            }
        };
        uiInterface.NotifyChainLock_connect(ChainlockNotifyCallback);
    }
#endif

    std::vector<fs::path> vImportFiles;
    for (const std::string& strFile : args.GetArgs("-loadblock")) {
        vImportFiles.push_back(strFile);
    }

    chainman.m_load_block = std::thread(&util::TraceThread, "loadblk", [=, &chainman, &args] {
        ThreadImport(chainman, *pdsNotificationInterface ,vImportFiles, args);
    });

    // Wait for genesis block to be processed
    {
        WAIT_LOCK(g_genesis_wait_mutex, lock);
        // We previously could hang here if StartShutdown() is called prior to
        // ThreadImport getting started, so instead we just wait on a timer to
        // check ShutdownRequested() regularly.
        while (!fHaveGenesis && !ShutdownRequested()) {
            g_genesis_wait_cv.wait_for(lock, std::chrono::milliseconds(500));
        }
        block_notify_genesis_wait_connection.disconnect();
    }

    // As importing blocks can take several minutes, it's possible the user
    // requested to kill the GUI during one of the last operations. If so, exit.
    if (ShutdownRequested()) {
        LogPrintf("Shutdown requested. Exiting.\n");
        return false;
    }

    // ********************************************************* Step 12: start node

    int chain_active_height;

    //// debug print
    {
        LOCK(cs_main);
        LogPrintf("block tree size = %u\n", chainman.BlockIndex().size());
        chain_active_height = chainman.ActiveChain().Height();
        if (tip_info) {
            tip_info->block_height = chain_active_height;
            tip_info->block_time = chainman.ActiveChain().Tip() ? chainman.ActiveChain().Tip()->GetBlockTime() : Params().GenesisBlock().GetBlockTime();
            tip_info->block_hash = chainman.ActiveChain().Tip() ? chainman.ActiveChain().Tip()->GetBlockHash() : Params().GenesisBlock().GetHash();
            tip_info->verification_progress = GuessVerificationProgress(Params().TxData(), chainman.ActiveChain().Tip());
        }
        if (tip_info && ::pindexBestHeader) {
            tip_info->header_height = ::pindexBestHeader->nHeight;
            tip_info->header_time = ::pindexBestHeader->GetBlockTime();
        }
    }
    LogPrintf("::ChainActive().Height() = %d\n",   chain_active_height);
    if (node.peerman) node.peerman->SetBestHeight(chain_active_height);

    Discover();

    // Map ports with UPnP or NAT-PMP.
    StartMapPort(args.GetBoolArg("-upnp", DEFAULT_UPNP), args.GetBoolArg("-natpmp", DEFAULT_NATPMP));

    CConnman::Options connOptions;
    connOptions.nLocalServices = nLocalServices;
    connOptions.nMaxConnections = nMaxConnections;
    connOptions.m_max_outbound_full_relay = std::min(MAX_OUTBOUND_FULL_RELAY_CONNECTIONS, connOptions.nMaxConnections);
    connOptions.m_max_outbound_block_relay = std::min(MAX_BLOCK_RELAY_ONLY_CONNECTIONS, connOptions.nMaxConnections-connOptions.m_max_outbound_full_relay);
    connOptions.nMaxAddnode = MAX_ADDNODE_CONNECTIONS;
    connOptions.nMaxFeeler = MAX_FEELER_CONNECTIONS;
    connOptions.uiInterface = &uiInterface;
    connOptions.m_banman = node.banman.get();
    connOptions.m_msgproc = node.peerman.get();
    connOptions.nSendBufferMaxSize = 1000 * args.GetArg("-maxsendbuffer", DEFAULT_MAXSENDBUFFER);
    connOptions.nReceiveFloodSize = 1000 * args.GetArg("-maxreceivebuffer", DEFAULT_MAXRECEIVEBUFFER);
    connOptions.m_added_nodes = args.GetArgs("-addnode");

    connOptions.nMaxOutboundLimit = 1024 * 1024 * args.GetArg("-maxuploadtarget", DEFAULT_MAX_UPLOAD_TARGET);
    connOptions.m_peer_connect_timeout = peer_connect_timeout;

    for (const std::string& bind_arg : args.GetArgs("-bind")) {
        CService bind_addr;
        const size_t index = bind_arg.rfind('=');
        if (index == std::string::npos) {
            if (Lookup(bind_arg, bind_addr, GetListenPort(), false)) {
                connOptions.vBinds.push_back(bind_addr);
                continue;
            }
        } else {
            const std::string network_type = bind_arg.substr(index + 1);
            if (network_type == "onion") {
                const std::string truncated_bind_arg = bind_arg.substr(0, index);
                if (Lookup(truncated_bind_arg, bind_addr, BaseParams().OnionServiceTargetPort(), false)) {
                    connOptions.onion_binds.push_back(bind_addr);
                    continue;
                }
            }
        }
        return InitError(ResolveErrMsg("bind", bind_arg));
    }

    if (connOptions.onion_binds.empty()) {
        connOptions.onion_binds.push_back(DefaultOnionServiceTarget());
    }

    if (args.GetBoolArg("-listenonion", DEFAULT_LISTEN_ONION)) {
        const auto bind_addr = connOptions.onion_binds.front();
        if (connOptions.onion_binds.size() > 1) {
            InitWarning(strprintf(_("More than one onion bind address is provided. Using %s for the automatically created Tor onion service."), bind_addr.ToStringIPPort()));
        }
        StartTorControl(bind_addr);
    }

    for (const std::string& strBind : args.GetArgs("-whitebind")) {
        NetWhitebindPermissions whitebind;
        bilingual_str error;
        if (!NetWhitebindPermissions::TryParse(strBind, whitebind, error)) return InitError(error);
        connOptions.vWhiteBinds.push_back(whitebind);
    }

    for (const auto& net : args.GetArgs("-whitelist")) {
        NetWhitelistPermissions subnet;
        bilingual_str error;
        if (!NetWhitelistPermissions::TryParse(net, subnet, error)) return InitError(error);
        connOptions.vWhitelistedRange.push_back(subnet);
    }

    connOptions.vSeedNodes = args.GetArgs("-seednode");

    // Initiate outbound connections unless connect=0
    connOptions.m_use_addrman_outgoing = !args.IsArgSet("-connect");
    if (!connOptions.m_use_addrman_outgoing) {
        const auto connect = args.GetArgs("-connect");
        if (connect.size() != 1 || connect[0] != "0") {
            connOptions.m_specified_outgoing = connect;
        }
    }

    std::string strSocketEventsMode = args.GetArg("-socketevents", DEFAULT_SOCKETEVENTS);
    if (strSocketEventsMode == "select") {
        connOptions.socketEventsMode = CConnman::SOCKETEVENTS_SELECT;
#ifdef USE_POLL
    } else if (strSocketEventsMode == "poll") {
        connOptions.socketEventsMode = CConnman::SOCKETEVENTS_POLL;
#endif
#ifdef USE_EPOLL
    } else if (strSocketEventsMode == "epoll") {
        connOptions.socketEventsMode = CConnman::SOCKETEVENTS_EPOLL;
#endif
#ifdef USE_KQUEUE
    } else if (strSocketEventsMode == "kqueue") {
        connOptions.socketEventsMode = CConnman::SOCKETEVENTS_KQUEUE;
#endif
    } else {
        return InitError(strprintf(_("Invalid -socketevents ('%s') specified. Only these modes are supported: %s"), strSocketEventsMode, GetSupportedSocketEventsStr()));
    }

    const std::string& i2psam_arg = args.GetArg("-i2psam", "");
    if (!i2psam_arg.empty()) {
        CService addr;
        if (!Lookup(i2psam_arg, addr, 7656, fNameLookup) || !addr.IsValid()) {
            return InitError(strprintf(_("Invalid -i2psam address or hostname: '%s'"), i2psam_arg));
        }
        SetReachable(NET_I2P, true);
        SetProxy(NET_I2P, proxyType{addr});
    } else {
        SetReachable(NET_I2P, false);
    }

    connOptions.m_i2p_accept_incoming = args.GetBoolArg("-i2pacceptincoming", true);

    if (!node.connman->Start(*node.scheduler, connOptions)) {
        return false;
    }

    // ********************************************************* Step 13: finished

    SetRPCWarmupFinished();
    uiInterface.InitMessage(_("Done loading").translated);

    for (const auto& client : node.chain_clients) {
        client->start(*node.scheduler);
    }

    BanMan* banman = node.banman.get();
    node.scheduler->scheduleEvery([banman]{
        banman->DumpBanlist();
    }, DUMP_BANS_INTERVAL);

    return true;
}<|MERGE_RESOLUTION|>--- conflicted
+++ resolved
@@ -790,12 +790,7 @@
 
 std::string LicenseInfo()
 {
-<<<<<<< HEAD
     const std::string URL_SOURCE_CODE = "<https://github.com/sparkspay/sparks>";
-    const std::string URL_WEBSITE = "<https://sparkspay.io>";
-=======
-    const std::string URL_SOURCE_CODE = "<https://github.com/dashpay/dash>";
->>>>>>> 3b7deea3
 
     return CopyrightHolders(_("Copyright (C)").translated, 2018, COPYRIGHT_YEAR) + "\n" +
            "\n" +
@@ -2294,64 +2289,9 @@
         return false;
     }
 
-    // ********************************************************* Step 10a: schedule Dash-specific tasks
-
-<<<<<<< HEAD
-    // LOAD SERIALIZED DAT FILES INTO DATA CACHES FOR INTERNAL USE
-
-    bool fLoadCacheFiles = !(fReindex || fReindexChainState) && (::ChainActive().Tip() != nullptr);
-    fs::path pathDB = GetDataDir();
-    std::string strDBName;
-
-    strDBName = "mncache.dat";
-    uiInterface.InitMessage(_("Loading masternode cache...").translated);
-    CFlatDB<CMasternodeMetaMan> flatdb1(strDBName, "magicMasternodeCache");
-    if (fLoadCacheFiles) {
-        if(!flatdb1.Load(mmetaman)) {
-            return InitError(strprintf(_("Failed to load masternode cache from %s"), (pathDB / strDBName).string()));
-        }
-    } else {
-        CMasternodeMetaMan mmetamanTmp;
-        if(!flatdb1.Dump(mmetamanTmp)) {
-            return InitError(strprintf(_("Failed to clear masternode cache at %s"), (pathDB / strDBName).string()));
-        }
-    }
-
-    strDBName = "governance.dat";
-    uiInterface.InitMessage(_("Loading governance cache...").translated);
-    CFlatDB<CGovernanceManager> flatdb3(strDBName, "magicGovernanceCache");
-    if (fLoadCacheFiles && !fDisableGovernance) {
-        if(!flatdb3.Load(*::governance)) {
-            return InitError(strprintf(_("Failed to load governance cache from %s"), (pathDB / strDBName).string()));
-        }
-        ::governance->InitOnLoad();
-    } else {
-        CGovernanceManager governanceTmp;
-        if(!flatdb3.Dump(governanceTmp)) {
-            return InitError(strprintf(_("Failed to clear governance cache at %s"), (pathDB / strDBName).string()));
-        }
-    }
-
-    strDBName = "netfulfilled.dat";
-    uiInterface.InitMessage(_("Loading fulfilled requests cache...").translated);
-    CFlatDB<CNetFulfilledRequestManager> flatdb4(strDBName, "magicFulfilledCache");
-    if (fLoadCacheFiles) {
-        if(!flatdb4.Load(netfulfilledman)) {
-            return InitError(strprintf(_("Failed to load fulfilled requests cache from %s"),(pathDB / strDBName).string()));
-        }
-    } else {
-        CNetFulfilledRequestManager netfulfilledmanTmp;
-        if(!flatdb4.Dump(netfulfilledmanTmp)) {
-            return InitError(strprintf(_("Failed to clear fulfilled requests cache at %s"),(pathDB / strDBName).string()));
-        }
-    }
-
-    // ********************************************************* Step 10b: schedule Sparks-specific tasks
-
-    node.scheduler->scheduleEvery(std::bind(&CNetFulfilledRequestManager::DoMaintenance, std::ref(netfulfilledman)), std::chrono::minutes{1});
-=======
+    // ********************************************************* Step 10a: schedule Sparks-specific tasks
+
     node.scheduler->scheduleEvery(std::bind(&CNetFulfilledRequestManager::DoMaintenance, std::ref(*netfulfilledman)), std::chrono::minutes{1});
->>>>>>> 3b7deea3
     node.scheduler->scheduleEvery(std::bind(&CMasternodeSync::DoMaintenance, std::ref(*::masternodeSync)), std::chrono::seconds{1});
     node.scheduler->scheduleEvery(std::bind(&CMasternodeUtils::DoMaintenance, std::ref(*node.connman), std::ref(*::masternodeSync), std::ref(*node.cj_ctx)), std::chrono::minutes{1});
     node.scheduler->scheduleEvery(std::bind(&CDeterministicMNManager::DoMaintenance, std::ref(*deterministicMNManager)), std::chrono::seconds{10});
