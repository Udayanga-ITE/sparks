// Copyright (c) 2009-2010 Satoshi Nakamoto
// Copyright (c) 2009-2016 The Bitcoin Core developers
// Distributed under the MIT software license, see the accompanying
// file COPYING or http://www.opensource.org/licenses/mit-license.php.

#include "net_processing.h"

#include "addrman.h"
#include "arith_uint256.h"
#include "blockencodings.h"
#include "chainparams.h"
#include "consensus/validation.h"
#include "hash.h"
#include "init.h"
#include "validation.h"
#include "merkleblock.h"
#include "net.h"
#include "netmessagemaker.h"
#include "netbase.h"
#include "policy/fees.h"
#include "policy/policy.h"
#include "primitives/block.h"
#include "primitives/transaction.h"
#include "random.h"
#include "reverse_iterator.h"
#include "scheduler.h"
#include "tinyformat.h"
#include "txdb.h"
#include "txmempool.h"
#include "ui_interface.h"
#include "util.h"
#include "utilmoneystr.h"
#include "utilstrencodings.h"
#include "validationinterface.h"

#include "spork.h"
#include "governance/governance.h"
#include "masternode/masternode-payments.h"
#include "masternode/masternode-sync.h"
#include "masternode/masternode-meta.h"
#ifdef ENABLE_WALLET
#include "privatesend/privatesend-client.h"
#endif // ENABLE_WALLET
#include "privatesend/privatesend-server.h"

#include "evo/deterministicmns.h"
#include "evo/mnauth.h"
#include "evo/simplifiedmns.h"
#include "llmq/quorums_blockprocessor.h"
#include "llmq/quorums_commitment.h"
#include "llmq/quorums_chainlocks.h"
#include "llmq/quorums_dkgsessionmgr.h"
#include "llmq/quorums_init.h"
#include "llmq/quorums_instantsend.h"
#include "llmq/quorums_signing.h"
#include "llmq/quorums_signing_shares.h"

#if defined(NDEBUG)
# error "Sparks Core cannot be compiled without assertions."
#endif

std::atomic<int64_t> nTimeBestReceived(0); // Used only to inform the wallet of when we last received a block

struct IteratorComparator
{
    template<typename I>
    bool operator()(const I& a, const I& b)
    {
        return &(*a) < &(*b);
    }
};

struct COrphanTx {
    // When modifying, adapt the copy of this definition in tests/DoS_tests.
    CTransactionRef tx;
    NodeId fromPeer;
    int64_t nTimeExpire;
    size_t nTxSize;
};
static CCriticalSection g_cs_orphans;
std::map<uint256, COrphanTx> mapOrphanTransactions GUARDED_BY(g_cs_orphans);
std::map<COutPoint, std::set<std::map<uint256, COrphanTx>::iterator, IteratorComparator>> mapOrphanTransactionsByPrev GUARDED_BY(g_cs_orphans);
size_t nMapOrphanTransactionsSize = 0;
void EraseOrphansFor(NodeId peer);

static size_t vExtraTxnForCompactIt GUARDED_BY(g_cs_orphans) = 0;
static std::vector<std::pair<uint256, CTransactionRef>> vExtraTxnForCompact GUARDED_BY(g_cs_orphans);

static const uint64_t RANDOMIZER_ID_ADDRESS_RELAY = 0x3cac0035b5866b90ULL; // SHA256("main address relay")[0:8]

/// Age after which a stale block will no longer be served if requested as
/// protection against fingerprinting. Set to one month, denominated in seconds.
static const int STALE_RELAY_AGE_LIMIT = 30 * 24 * 60 * 60;

/// Age after which a block is considered historical for purposes of rate
/// limiting block relay. Set to one week, denominated in seconds.
static const int HISTORICAL_BLOCK_AGE = 7 * 24 * 60 * 60;

// Internal stuff
namespace {
    /** Number of nodes with fSyncStarted. */
    int nSyncStarted = 0;

    /**
     * Sources of received blocks, saved to be able to send them reject
     * messages or ban them when processing happens afterwards. Protected by
     * cs_main.
     * Set mapBlockSource[hash].second to false if the node should not be
     * punished if the block is invalid.
     */
    std::map<uint256, std::pair<NodeId, bool>> mapBlockSource;

    /**
     * Filter for transactions that were recently rejected by
     * AcceptToMemoryPool. These are not rerequested until the chain tip
     * changes, at which point the entire filter is reset. Protected by
     * cs_main.
     *
     * Without this filter we'd be re-requesting txs from each of our peers,
     * increasing bandwidth consumption considerably. For instance, with 100
     * peers, half of which relay a tx we don't accept, that might be a 50x
     * bandwidth increase. A flooding attacker attempting to roll-over the
     * filter using minimum-sized, 60byte, transactions might manage to send
     * 1000/sec if we have fast peers, so we pick 120,000 to give our peers a
     * two minute window to send invs to us.
     *
     * Decreasing the false positive rate is fairly cheap, so we pick one in a
     * million to make it highly unlikely for users to have issues with this
     * filter.
     *
     * Memory used: 1.3MB
     */
    std::unique_ptr<CRollingBloomFilter> recentRejects;
    uint256 hashRecentRejectsChainTip;

    /** Blocks that are in flight, and that are in the queue to be downloaded. Protected by cs_main. */
    struct QueuedBlock {
        uint256 hash;
        const CBlockIndex* pindex;                               //!< Optional.
        bool fValidatedHeaders;                                  //!< Whether this block has validated headers at the time of request.
        std::unique_ptr<PartiallyDownloadedBlock> partialBlock;  //!< Optional, used for CMPCTBLOCK downloads
    };
    std::map<uint256, std::pair<NodeId, std::list<QueuedBlock>::iterator> > mapBlocksInFlight;

    /** Stack of nodes which we have set to announce using compact blocks */
    std::list<NodeId> lNodesAnnouncingHeaderAndIDs;

    /** Number of preferable block download peers. */
    int nPreferredDownload = 0;

    /** Number of peers from which we're downloading blocks. */
    int nPeersWithValidatedDownloads = 0;

    /** Number of outbound peers with m_chain_sync.m_protect. */
    int g_outbound_peers_with_protect_from_disconnect = 0;

    /** When our tip was last updated. */
    std::atomic<int64_t> g_last_tip_update(0);

    /** Relay map, protected by cs_main. */
    typedef std::map<uint256, CTransactionRef> MapRelay;
    MapRelay mapRelay;
    /** Expiration-time ordered list of (expire time, relay map entry) pairs, protected by cs_main). */
    std::deque<std::pair<int64_t, MapRelay::iterator>> vRelayExpiration;
} // namespace

namespace {

struct CBlockReject {
    unsigned char chRejectCode;
    std::string strRejectReason;
    uint256 hashBlock;
};

/**
 * Maintain validation-specific state about nodes, protected by cs_main, instead
 * by CNode's own locks. This simplifies asynchronous operation, where
 * processing of incoming data is done after the ProcessMessage call returns,
 * and we're no longer holding the node's locks.
 */
struct CNodeState {
    //! The peer's address
    const CService address;
    //! Whether we have a fully established connection.
    bool fCurrentlyConnected;
    //! Accumulated misbehaviour score for this peer.
    int nMisbehavior;
    //! Whether this peer should be disconnected and banned (unless whitelisted).
    bool fShouldBan;
    //! String name of this peer (debugging/logging purposes).
    const std::string name;
    //! List of asynchronously-determined block rejections to notify this peer about.
    std::vector<CBlockReject> rejects;
    //! The best known block we know this peer has announced.
    const CBlockIndex *pindexBestKnownBlock;
    //! The hash of the last unknown block this peer has announced.
    uint256 hashLastUnknownBlock;
    //! The last full block we both have.
    const CBlockIndex *pindexLastCommonBlock;
    //! The best header we have sent our peer.
    const CBlockIndex *pindexBestHeaderSent;
    //! Length of current-streak of unconnecting headers announcements
    int nUnconnectingHeaders;
    //! Whether we've started headers synchronization with this peer.
    bool fSyncStarted;
    //! When to potentially disconnect peer for stalling headers download
    int64_t nHeadersSyncTimeout;
    //! Since when we're stalling block download progress (in microseconds), or 0.
    int64_t nStallingSince;
    std::list<QueuedBlock> vBlocksInFlight;
    //! When the first entry in vBlocksInFlight started downloading. Don't care when vBlocksInFlight is empty.
    int64_t nDownloadingSince;
    int nBlocksInFlight;
    int nBlocksInFlightValidHeaders;
    //! Whether we consider this a preferred download peer.
    bool fPreferredDownload;
    //! Whether this peer wants invs or headers (when possible) for block announcements.
    bool fPreferHeaders;
    //! Whether this peer wants invs or cmpctblocks (when possible) for block announcements.
    bool fPreferHeaderAndIDs;
    //! Whether this peer will send us cmpctblocks if we request them
    bool fProvidesHeaderAndIDs;
    /**
     * If we've announced last version to this peer: whether the peer sends last version in cmpctblocks/blocktxns,
     * otherwise: whether this peer sends non-last version in cmpctblocks/blocktxns.
     */
    bool fSupportsDesiredCmpctVersion;

    /** State used to enforce CHAIN_SYNC_TIMEOUT
      * Only in effect for outbound, non-manual connections, with
      * m_protect == false
      * Algorithm: if a peer's best known block has less work than our tip,
      * set a timeout CHAIN_SYNC_TIMEOUT seconds in the future:
      *   - If at timeout their best known block now has more work than our tip
      *     when the timeout was set, then either reset the timeout or clear it
      *     (after comparing against our current tip's work)
      *   - If at timeout their best known block still has less work than our
      *     tip did when the timeout was set, then send a getheaders message,
      *     and set a shorter timeout, HEADERS_RESPONSE_TIME seconds in future.
      *     If their best known block is still behind when that new timeout is
      *     reached, disconnect.
      */
    struct ChainSyncTimeoutState {
        //! A timeout used for checking whether our peer has sufficiently synced
        int64_t m_timeout;
        //! A header with the work we require on our peer's chain
        const CBlockIndex * m_work_header;
        //! After timeout is reached, set to true after sending getheaders
        bool m_sent_getheaders;
        //! Whether this peer is protected from disconnection due to a bad/slow chain
        bool m_protect;
    };

    ChainSyncTimeoutState m_chain_sync;

    //! Time of last new block announcement
    int64_t m_last_block_announcement;

    CNodeState(CAddress addrIn, std::string addrNameIn) : address(addrIn), name(addrNameIn) {
        fCurrentlyConnected = false;
        nMisbehavior = 0;
        fShouldBan = false;
        pindexBestKnownBlock = nullptr;
        hashLastUnknownBlock.SetNull();
        pindexLastCommonBlock = nullptr;
        pindexBestHeaderSent = nullptr;
        nUnconnectingHeaders = 0;
        fSyncStarted = false;
        nHeadersSyncTimeout = 0;
        nStallingSince = 0;
        nDownloadingSince = 0;
        nBlocksInFlight = 0;
        nBlocksInFlightValidHeaders = 0;
        fPreferredDownload = false;
        fPreferHeaders = false;
        fPreferHeaderAndIDs = false;
        fProvidesHeaderAndIDs = false;
        fSupportsDesiredCmpctVersion = false;
        m_chain_sync = { 0, nullptr, false, false };
        m_last_block_announcement = 0;
    }
};

/** Map maintaining per-node state. Requires cs_main. */
std::map<NodeId, CNodeState> mapNodeState;

// Requires cs_main.
CNodeState *State(NodeId pnode) {
    std::map<NodeId, CNodeState>::iterator it = mapNodeState.find(pnode);
    if (it == mapNodeState.end())
        return nullptr;
    return &it->second;
}

void UpdatePreferredDownload(CNode* node, CNodeState* state)
{
    nPreferredDownload -= state->fPreferredDownload;

    // Whether this node should be marked as a preferred download node.
    state->fPreferredDownload = (!node->fInbound || node->fWhitelisted) && !node->fOneShot && !node->fClient;

    nPreferredDownload += state->fPreferredDownload;
}

void PushNodeVersion(CNode *pnode, CConnman* connman, int64_t nTime)
{
    ServiceFlags nLocalNodeServices = pnode->GetLocalServices();
    uint64_t nonce = pnode->GetLocalNonce();
    int nNodeStartingHeight = pnode->GetMyStartingHeight();
    NodeId nodeid = pnode->GetId();
    CAddress addr = pnode->addr;

    CAddress addrYou = (addr.IsRoutable() && !IsProxy(addr) ? addr : CAddress(CService(), addr.nServices));
    CAddress addrMe = CAddress(CService(), nLocalNodeServices);

    uint256 mnauthChallenge;
    GetRandBytes(mnauthChallenge.begin(), mnauthChallenge.size());
    {
        LOCK(pnode->cs_mnauth);
        pnode->sentMNAuthChallenge = mnauthChallenge;
    }

    connman->PushMessage(pnode, CNetMsgMaker(INIT_PROTO_VERSION).Make(NetMsgType::VERSION, PROTOCOL_VERSION, (uint64_t)nLocalNodeServices, nTime, addrYou, addrMe,
            nonce, strSubVersion, nNodeStartingHeight, ::fRelayTxes, mnauthChallenge));

    if (fLogIPs) {
        LogPrint(BCLog::NET, "send version message: version %d, blocks=%d, us=%s, them=%s, peer=%d\n", PROTOCOL_VERSION, nNodeStartingHeight, addrMe.ToString(), addrYou.ToString(), nodeid);
    } else {
        LogPrint(BCLog::NET, "send version message: version %d, blocks=%d, us=%s, peer=%d\n", PROTOCOL_VERSION, nNodeStartingHeight, addrMe.ToString(), nodeid);
    }
}

// Requires cs_main.
// Returns a bool indicating whether we requested this block.
// Also used if a block was /not/ received and timed out or started with another peer
bool MarkBlockAsReceived(const uint256& hash) {
    std::map<uint256, std::pair<NodeId, std::list<QueuedBlock>::iterator> >::iterator itInFlight = mapBlocksInFlight.find(hash);
    if (itInFlight != mapBlocksInFlight.end()) {
        CNodeState *state = State(itInFlight->second.first);
        state->nBlocksInFlightValidHeaders -= itInFlight->second.second->fValidatedHeaders;
        if (state->nBlocksInFlightValidHeaders == 0 && itInFlight->second.second->fValidatedHeaders) {
            // Last validated block on the queue was received.
            nPeersWithValidatedDownloads--;
        }
        if (state->vBlocksInFlight.begin() == itInFlight->second.second) {
            // First block on the queue was received, update the start download time for the next one
            state->nDownloadingSince = std::max(state->nDownloadingSince, GetTimeMicros());
        }
        state->vBlocksInFlight.erase(itInFlight->second.second);
        state->nBlocksInFlight--;
        state->nStallingSince = 0;
        mapBlocksInFlight.erase(itInFlight);
        return true;
    }
    return false;
}

// Requires cs_main.
// returns false, still setting pit, if the block was already in flight from the same peer
// pit will only be valid as long as the same cs_main lock is being held
bool MarkBlockAsInFlight(NodeId nodeid, const uint256& hash, const CBlockIndex *pindex = nullptr, std::list<QueuedBlock>::iterator **pit = nullptr) {
    CNodeState *state = State(nodeid);
    assert(state != nullptr);

    // Short-circuit most stuff in case its from the same node
    std::map<uint256, std::pair<NodeId, std::list<QueuedBlock>::iterator> >::iterator itInFlight = mapBlocksInFlight.find(hash);
    if (itInFlight != mapBlocksInFlight.end() && itInFlight->second.first == nodeid) {
        if (pit) {
            *pit = &itInFlight->second.second;
        }
        return false;
    }

    // Make sure it's not listed somewhere already.
    MarkBlockAsReceived(hash);

    std::list<QueuedBlock>::iterator it = state->vBlocksInFlight.insert(state->vBlocksInFlight.end(),
            {hash, pindex, pindex != nullptr, std::unique_ptr<PartiallyDownloadedBlock>(pit ? new PartiallyDownloadedBlock(&mempool) : nullptr)});
    state->nBlocksInFlight++;
    state->nBlocksInFlightValidHeaders += it->fValidatedHeaders;
    if (state->nBlocksInFlight == 1) {
        // We're starting a block download (batch) from this peer.
        state->nDownloadingSince = GetTimeMicros();
    }
    if (state->nBlocksInFlightValidHeaders == 1 && pindex != nullptr) {
        nPeersWithValidatedDownloads++;
    }
    itInFlight = mapBlocksInFlight.insert(std::make_pair(hash, std::make_pair(nodeid, it))).first;
    if (pit)
        *pit = &itInFlight->second.second;
    return true;
}

/** Check whether the last unknown block a peer advertised is not yet known. */
void ProcessBlockAvailability(NodeId nodeid) {
    CNodeState *state = State(nodeid);
    assert(state != nullptr);

    if (!state->hashLastUnknownBlock.IsNull()) {
        BlockMap::iterator itOld = mapBlockIndex.find(state->hashLastUnknownBlock);
        if (itOld != mapBlockIndex.end() && itOld->second->nChainWork > 0) {
            if (state->pindexBestKnownBlock == nullptr || itOld->second->nChainWork >= state->pindexBestKnownBlock->nChainWork)
                state->pindexBestKnownBlock = itOld->second;
            state->hashLastUnknownBlock.SetNull();
        }
    }
}

/** Update tracking information about which blocks a peer is assumed to have. */
void UpdateBlockAvailability(NodeId nodeid, const uint256 &hash) {
    CNodeState *state = State(nodeid);
    assert(state != nullptr);

    ProcessBlockAvailability(nodeid);

    BlockMap::iterator it = mapBlockIndex.find(hash);
    if (it != mapBlockIndex.end() && it->second->nChainWork > 0) {
        // An actually better block was announced.
        if (state->pindexBestKnownBlock == nullptr || it->second->nChainWork >= state->pindexBestKnownBlock->nChainWork)
            state->pindexBestKnownBlock = it->second;
    } else {
        // An unknown block was announced; just assume that the latest one is the best one.
        state->hashLastUnknownBlock = hash;
    }
}

void MaybeSetPeerAsAnnouncingHeaderAndIDs(NodeId nodeid, CConnman* connman) {
    AssertLockHeld(cs_main);
    CNodeState* nodestate = State(nodeid);
    if (!nodestate || !nodestate->fSupportsDesiredCmpctVersion) {
        // Never ask from peers who can't provide desired version.
        return;
    }
    if (nodestate->fProvidesHeaderAndIDs) {
        for (std::list<NodeId>::iterator it = lNodesAnnouncingHeaderAndIDs.begin(); it != lNodesAnnouncingHeaderAndIDs.end(); it++) {
            if (*it == nodeid) {
                lNodesAnnouncingHeaderAndIDs.erase(it);
                lNodesAnnouncingHeaderAndIDs.push_back(nodeid);
                return;
            }
        }
        connman->ForNode(nodeid, [connman](CNode* pfrom){
            bool fAnnounceUsingCMPCTBLOCK = false;
            uint64_t nCMPCTBLOCKVersion = 1;
            if (lNodesAnnouncingHeaderAndIDs.size() >= 3) {
                // As per BIP152, we only get 3 of our peers to announce
                // blocks using compact encodings.
                connman->ForNode(lNodesAnnouncingHeaderAndIDs.front(), [connman, fAnnounceUsingCMPCTBLOCK, nCMPCTBLOCKVersion](CNode* pnodeStop){
                    connman->PushMessage(pnodeStop, CNetMsgMaker(pnodeStop->GetSendVersion()).Make(NetMsgType::SENDCMPCT, fAnnounceUsingCMPCTBLOCK, nCMPCTBLOCKVersion));
                    return true;
                });
                lNodesAnnouncingHeaderAndIDs.pop_front();
            }
            fAnnounceUsingCMPCTBLOCK = true;
            connman->PushMessage(pfrom, CNetMsgMaker(pfrom->GetSendVersion()).Make(NetMsgType::SENDCMPCT, fAnnounceUsingCMPCTBLOCK, nCMPCTBLOCKVersion));
            lNodesAnnouncingHeaderAndIDs.push_back(pfrom->GetId());
            return true;
        });
    }
}

bool TipMayBeStale(const Consensus::Params &consensusParams)
{
    AssertLockHeld(cs_main);
    if (g_last_tip_update == 0) {
        g_last_tip_update = GetTime();
    }
    return g_last_tip_update < GetTime() - consensusParams.nPowTargetSpacing * 3 && mapBlocksInFlight.empty();
}

// Requires cs_main
bool CanDirectFetch(const Consensus::Params &consensusParams)
{
    return chainActive.Tip()->GetBlockTime() > GetAdjustedTime() - consensusParams.nPowTargetSpacing * 20;
}

// Requires cs_main
bool PeerHasHeader(CNodeState *state, const CBlockIndex *pindex)
{
    if (state->pindexBestKnownBlock && pindex == state->pindexBestKnownBlock->GetAncestor(pindex->nHeight))
        return true;
    if (state->pindexBestHeaderSent && pindex == state->pindexBestHeaderSent->GetAncestor(pindex->nHeight))
        return true;
    return false;
}

/** Update pindexLastCommonBlock and add not-in-flight missing successors to vBlocks, until it has
 *  at most count entries. */
void FindNextBlocksToDownload(NodeId nodeid, unsigned int count, std::vector<const CBlockIndex*>& vBlocks, NodeId& nodeStaller, const Consensus::Params& consensusParams) {
    if (count == 0)
        return;

    vBlocks.reserve(vBlocks.size() + count);
    CNodeState *state = State(nodeid);
    assert(state != nullptr);

    // Make sure pindexBestKnownBlock is up to date, we'll need it.
    ProcessBlockAvailability(nodeid);

    if (state->pindexBestKnownBlock == nullptr || state->pindexBestKnownBlock->nChainWork < chainActive.Tip()->nChainWork || state->pindexBestKnownBlock->nChainWork < nMinimumChainWork) {
        // This peer has nothing interesting.
        return;
    }

    if (state->pindexLastCommonBlock == nullptr) {
        // Bootstrap quickly by guessing a parent of our best tip is the forking point.
        // Guessing wrong in either direction is not a problem.
        state->pindexLastCommonBlock = chainActive[std::min(state->pindexBestKnownBlock->nHeight, chainActive.Height())];
    }

    // If the peer reorganized, our previous pindexLastCommonBlock may not be an ancestor
    // of its current tip anymore. Go back enough to fix that.
    state->pindexLastCommonBlock = LastCommonAncestor(state->pindexLastCommonBlock, state->pindexBestKnownBlock);
    if (state->pindexLastCommonBlock == state->pindexBestKnownBlock)
        return;

    std::vector<const CBlockIndex*> vToFetch;
    const CBlockIndex *pindexWalk = state->pindexLastCommonBlock;
    // Never fetch further than the best block we know the peer has, or more than BLOCK_DOWNLOAD_WINDOW + 1 beyond the last
    // linked block we have in common with this peer. The +1 is so we can detect stalling, namely if we would be able to
    // download that next block if the window were 1 larger.
    int nWindowEnd = state->pindexLastCommonBlock->nHeight + BLOCK_DOWNLOAD_WINDOW;
    int nMaxHeight = std::min<int>(state->pindexBestKnownBlock->nHeight, nWindowEnd + 1);
    NodeId waitingfor = -1;
    while (pindexWalk->nHeight < nMaxHeight) {
        // Read up to 128 (or more, if more blocks than that are needed) successors of pindexWalk (towards
        // pindexBestKnownBlock) into vToFetch. We fetch 128, because CBlockIndex::GetAncestor may be as expensive
        // as iterating over ~100 CBlockIndex* entries anyway.
        int nToFetch = std::min(nMaxHeight - pindexWalk->nHeight, std::max<int>(count - vBlocks.size(), 128));
        vToFetch.resize(nToFetch);
        pindexWalk = state->pindexBestKnownBlock->GetAncestor(pindexWalk->nHeight + nToFetch);
        vToFetch[nToFetch - 1] = pindexWalk;
        for (unsigned int i = nToFetch - 1; i > 0; i--) {
            vToFetch[i - 1] = vToFetch[i]->pprev;
        }

        // Iterate over those blocks in vToFetch (in forward direction), adding the ones that
        // are not yet downloaded and not in flight to vBlocks. In the mean time, update
        // pindexLastCommonBlock as long as all ancestors are already downloaded, or if it's
        // already part of our chain (and therefore don't need it even if pruned).
        for (const CBlockIndex* pindex : vToFetch) {
            if (!pindex->IsValid(BLOCK_VALID_TREE)) {
                // We consider the chain that this peer is on invalid.
                return;
            }
            if (pindex->nStatus & BLOCK_HAVE_DATA || chainActive.Contains(pindex)) {
                if (pindex->nChainTx)
                    state->pindexLastCommonBlock = pindex;
            } else if (mapBlocksInFlight.count(pindex->GetBlockHash()) == 0) {
                // The block is not already downloaded, and not yet in flight.
                if (pindex->nHeight > nWindowEnd) {
                    // We reached the end of the window.
                    if (vBlocks.size() == 0 && waitingfor != nodeid) {
                        // We aren't able to fetch anything, but we would be if the download window was one larger.
                        nodeStaller = waitingfor;
                    }
                    return;
                }
                vBlocks.push_back(pindex);
                if (vBlocks.size() == count) {
                    return;
                }
            } else if (waitingfor == -1) {
                // This is the first already-in-flight block.
                waitingfor = mapBlocksInFlight[pindex->GetBlockHash()].first;
            }
        }
    }
}

} // namespace

// This function is used for testing the stale tip eviction logic, see
// DoS_tests.cpp
void UpdateLastBlockAnnounceTime(NodeId node, int64_t time_in_seconds)
{
    LOCK(cs_main);
    CNodeState *state = State(node);
    if (state) state->m_last_block_announcement = time_in_seconds;
}

// Returns true for outbound peers, excluding manual connections, feelers, and
// one-shots
bool IsOutboundDisconnectionCandidate(const CNode *node)
{
    return !(node->fInbound || node->m_manual_connection || node->fFeeler || node->fOneShot);
}

void PeerLogicValidation::InitializeNode(CNode *pnode) {
    CAddress addr = pnode->addr;
    std::string addrName = pnode->GetAddrName();
    NodeId nodeid = pnode->GetId();
    {
        LOCK(cs_main);
        mapNodeState.emplace_hint(mapNodeState.end(), std::piecewise_construct, std::forward_as_tuple(nodeid), std::forward_as_tuple(addr, std::move(addrName)));
    }
    if(!pnode->fInbound)
        PushNodeVersion(pnode, connman, GetTime());
}

void PeerLogicValidation::FinalizeNode(NodeId nodeid, bool& fUpdateConnectionTime) {
    fUpdateConnectionTime = false;
    LOCK(cs_main);
    CNodeState *state = State(nodeid);
    assert(state != nullptr);

    if (state->fSyncStarted)
        nSyncStarted--;

    if (state->nMisbehavior == 0 && state->fCurrentlyConnected) {
        fUpdateConnectionTime = true;
    }

    for (const QueuedBlock& entry : state->vBlocksInFlight) {
        mapBlocksInFlight.erase(entry.hash);
    }
    EraseOrphansFor(nodeid);
    nPreferredDownload -= state->fPreferredDownload;
    nPeersWithValidatedDownloads -= (state->nBlocksInFlightValidHeaders != 0);
    assert(nPeersWithValidatedDownloads >= 0);
    g_outbound_peers_with_protect_from_disconnect -= state->m_chain_sync.m_protect;
    assert(g_outbound_peers_with_protect_from_disconnect >= 0);

    mapNodeState.erase(nodeid);

    if (mapNodeState.empty()) {
        // Do a consistency check after the last peer is removed.
        assert(mapBlocksInFlight.empty());
        assert(nPreferredDownload == 0);
        assert(nPeersWithValidatedDownloads == 0);
        assert(g_outbound_peers_with_protect_from_disconnect == 0);
    }
    LogPrint(BCLog::NET, "Cleared nodestate for peer=%d\n", nodeid);
}

bool GetNodeStateStats(NodeId nodeid, CNodeStateStats &stats) {
    LOCK(cs_main);
    CNodeState *state = State(nodeid);
    if (state == nullptr)
        return false;
    stats.nMisbehavior = state->nMisbehavior;
    stats.nSyncHeight = state->pindexBestKnownBlock ? state->pindexBestKnownBlock->nHeight : -1;
    stats.nCommonHeight = state->pindexLastCommonBlock ? state->pindexLastCommonBlock->nHeight : -1;
    for (const QueuedBlock& queue : state->vBlocksInFlight) {
        if (queue.pindex)
            stats.vHeightInFlight.push_back(queue.pindex->nHeight);
    }
    return true;
}

//////////////////////////////////////////////////////////////////////////////
//
// mapOrphanTransactions
//

void AddToCompactExtraTransactions(const CTransactionRef& tx) EXCLUSIVE_LOCKS_REQUIRED(g_cs_orphans)
{
    size_t max_extra_txn = gArgs.GetArg("-blockreconstructionextratxn", DEFAULT_BLOCK_RECONSTRUCTION_EXTRA_TXN);
    if (max_extra_txn <= 0)
        return;
    if (!vExtraTxnForCompact.size())
        vExtraTxnForCompact.resize(max_extra_txn);
    vExtraTxnForCompact[vExtraTxnForCompactIt] = std::make_pair(tx->GetHash(), tx);
    vExtraTxnForCompactIt = (vExtraTxnForCompactIt + 1) % max_extra_txn;
}

bool AddOrphanTx(const CTransactionRef& tx, NodeId peer) EXCLUSIVE_LOCKS_REQUIRED(g_cs_orphans)
{
    const uint256& hash = tx->GetHash();
    if (mapOrphanTransactions.count(hash))
        return false;

    // Ignore big transactions, to avoid a
    // send-big-orphans memory exhaustion attack. If a peer has a legitimate
    // large transaction with a missing parent then we assume
    // it will rebroadcast it later, after the parent transaction(s)
    // have been mined or received.
    // 100 orphans, each of which is at most 99,999 bytes big is
    // at most 10 megabytes of orphans and somewhat more byprev index (in the worst case):
    unsigned int sz = GetSerializeSize(*tx, SER_NETWORK, CTransaction::CURRENT_VERSION);
    if (sz > MAX_STANDARD_TX_SIZE)
    {
        LogPrint(BCLog::MEMPOOL, "ignoring large orphan tx (size: %u, hash: %s)\n", sz, hash.ToString());
        return false;
    }

    auto ret = mapOrphanTransactions.emplace(hash, COrphanTx{tx, peer, GetTime() + ORPHAN_TX_EXPIRE_TIME, sz});
    assert(ret.second);
    for (const CTxIn& txin : tx->vin) {
        mapOrphanTransactionsByPrev[txin.prevout].insert(ret.first);
    }

    AddToCompactExtraTransactions(tx);

    nMapOrphanTransactionsSize += sz;

    LogPrint(BCLog::MEMPOOL, "stored orphan tx %s (mapsz %u outsz %u)\n", hash.ToString(),
             mapOrphanTransactions.size(), mapOrphanTransactionsByPrev.size());
    return true;
}

int static EraseOrphanTx(uint256 hash) EXCLUSIVE_LOCKS_REQUIRED(g_cs_orphans)
{
    std::map<uint256, COrphanTx>::iterator it = mapOrphanTransactions.find(hash);
    if (it == mapOrphanTransactions.end())
        return 0;
    for (const CTxIn& txin : it->second.tx->vin)
    {
        auto itPrev = mapOrphanTransactionsByPrev.find(txin.prevout);
        if (itPrev == mapOrphanTransactionsByPrev.end())
            continue;
        itPrev->second.erase(it);
        if (itPrev->second.empty())
            mapOrphanTransactionsByPrev.erase(itPrev);
    }
    assert(nMapOrphanTransactionsSize >= it->second.nTxSize);
    nMapOrphanTransactionsSize -= it->second.nTxSize;
    mapOrphanTransactions.erase(it);
    return 1;
}

void EraseOrphansFor(NodeId peer)
{
    LOCK(g_cs_orphans);
    int nErased = 0;
    std::map<uint256, COrphanTx>::iterator iter = mapOrphanTransactions.begin();
    while (iter != mapOrphanTransactions.end())
    {
        std::map<uint256, COrphanTx>::iterator maybeErase = iter++; // increment to avoid iterator becoming invalid
        if (maybeErase->second.fromPeer == peer)
        {
            nErased += EraseOrphanTx(maybeErase->second.tx->GetHash());
        }
    }
    if (nErased > 0) LogPrint(BCLog::MEMPOOL, "Erased %d orphan tx from peer=%d\n", nErased, peer);
}


unsigned int LimitOrphanTxSize(unsigned int nMaxOrphansSize)
{
    LOCK(g_cs_orphans);

    unsigned int nEvicted = 0;
    static int64_t nNextSweep;
    int64_t nNow = GetTime();
    if (nNextSweep <= nNow) {
        // Sweep out expired orphan pool entries:
        int nErased = 0;
        int64_t nMinExpTime = nNow + ORPHAN_TX_EXPIRE_TIME - ORPHAN_TX_EXPIRE_INTERVAL;
        std::map<uint256, COrphanTx>::iterator iter = mapOrphanTransactions.begin();
        while (iter != mapOrphanTransactions.end())
        {
            std::map<uint256, COrphanTx>::iterator maybeErase = iter++;
            if (maybeErase->second.nTimeExpire <= nNow) {
                nErased += EraseOrphanTx(maybeErase->second.tx->GetHash());
            } else {
                nMinExpTime = std::min(maybeErase->second.nTimeExpire, nMinExpTime);
            }
        }
        // Sweep again 5 minutes after the next entry that expires in order to batch the linear scan.
        nNextSweep = nMinExpTime + ORPHAN_TX_EXPIRE_INTERVAL;
        if (nErased > 0) LogPrint(BCLog::MEMPOOL, "Erased %d orphan tx due to expiration\n", nErased);
    }
    while (!mapOrphanTransactions.empty() && nMapOrphanTransactionsSize > nMaxOrphansSize)
    {
        // Evict a random orphan:
        uint256 randomhash = GetRandHash();
        std::map<uint256, COrphanTx>::iterator it = mapOrphanTransactions.lower_bound(randomhash);
        if (it == mapOrphanTransactions.end())
            it = mapOrphanTransactions.begin();
        EraseOrphanTx(it->first);
        ++nEvicted;
    }
    return nEvicted;
}

void static ProcessOrphanTx(CConnman* connman, std::set<uint256>& orphan_work_set) EXCLUSIVE_LOCKS_REQUIRED(cs_main, g_cs_orphans);

// Requires cs_main.
void Misbehaving(NodeId pnode, int howmuch)
{
    if (howmuch == 0)
        return;

    CNodeState *state = State(pnode);
    if (state == nullptr)
        return;

    state->nMisbehavior += howmuch;
    int banscore = gArgs.GetArg("-banscore", DEFAULT_BANSCORE_THRESHOLD);
    if (state->nMisbehavior >= banscore && state->nMisbehavior - howmuch < banscore)
    {
        LogPrintf("%s: %s peer=%d (%d -> %d) BAN THRESHOLD EXCEEDED\n", __func__, state->name, pnode, state->nMisbehavior-howmuch, state->nMisbehavior);
        state->fShouldBan = true;
    } else
        LogPrintf("%s: %s peer=%d (%d -> %d)\n", __func__, state->name, pnode, state->nMisbehavior-howmuch, state->nMisbehavior);
}

// Requires cs_main.
bool IsBanned(NodeId pnode)
{
    CNodeState *state = State(pnode);
    if (state == nullptr)
        return false;
    if (state->fShouldBan) {
        return true;
    }
    return false;
}






//////////////////////////////////////////////////////////////////////////////
//
// blockchain -> download logic notification
//

// To prevent fingerprinting attacks, only send blocks/headers outside of the
// active chain if they are no more than a month older (both in time, and in
// best equivalent proof of work) than the best header chain we know about and
// we fully-validated them at some point.
static bool BlockRequestAllowed(const CBlockIndex* pindex, const Consensus::Params& consensusParams)
{
    AssertLockHeld(cs_main);
    if (chainActive.Contains(pindex)) return true;
    return pindex->IsValid(BLOCK_VALID_SCRIPTS) && (pindexBestHeader != nullptr) &&
        (pindexBestHeader->GetBlockTime() - pindex->GetBlockTime() < STALE_RELAY_AGE_LIMIT) &&
        (GetBlockProofEquivalentTime(*pindexBestHeader, *pindex, *pindexBestHeader, consensusParams) < STALE_RELAY_AGE_LIMIT);
}

PeerLogicValidation::PeerLogicValidation(CConnman* connmanIn, CScheduler &scheduler) : connman(connmanIn), m_stale_tip_check_time(0) {
    // Initialize global variables that cannot be constructed at startup.
    recentRejects.reset(new CRollingBloomFilter(120000, 0.000001));

    const Consensus::Params& consensusParams = Params().GetConsensus();
    // Stale tip checking and peer eviction are on two different timers, but we
    // don't want them to get out of sync due to drift in the scheduler, so we
    // combine them in one function and schedule at the quicker (peer-eviction)
    // timer.
    static_assert(EXTRA_PEER_CHECK_INTERVAL < STALE_CHECK_INTERVAL, "peer eviction timer should be less than stale tip check timer");
    scheduler.scheduleEvery(std::bind(&PeerLogicValidation::CheckForStaleTipAndEvictPeers, this, consensusParams), EXTRA_PEER_CHECK_INTERVAL * 1000);
}

void PeerLogicValidation::BlockConnected(const std::shared_ptr<const CBlock>& pblock, const CBlockIndex* pindex, const std::vector<CTransactionRef>& vtxConflicted) {
    LOCK2(cs_main, g_cs_orphans);

    std::vector<uint256> vOrphanErase;
    std::set<uint256> orphanWorkSet;

    for (const CTransactionRef& ptx : pblock->vtx) {
        const CTransaction& tx = *ptx;

        // Which orphan pool entries we should reprocess and potentially try to accept into mempool again?
        for (size_t i = 0; i < tx.vin.size(); i++) {
            auto itByPrev = mapOrphanTransactionsByPrev.find(COutPoint(tx.GetHash(), (uint32_t)i));
            if (itByPrev == mapOrphanTransactionsByPrev.end()) continue;
            for (const auto& elem : itByPrev->second) {
                orphanWorkSet.insert(elem->first);
            }
        }

        // Which orphan pool entries must we evict?
        for (const auto& txin : tx.vin) {
            auto itByPrev = mapOrphanTransactionsByPrev.find(txin.prevout);
            if (itByPrev == mapOrphanTransactionsByPrev.end()) continue;
            for (auto mi = itByPrev->second.begin(); mi != itByPrev->second.end(); ++mi) {
                const CTransaction& orphanTx = *(*mi)->second.tx;
                const uint256& orphanHash = orphanTx.GetHash();
                vOrphanErase.push_back(orphanHash);
            }
        }
    }

    // Erase orphan transactions include or precluded by this block
    if (vOrphanErase.size()) {
        int nErased = 0;
        for (uint256 &orphanHash : vOrphanErase) {
            nErased += EraseOrphanTx(orphanHash);
        }
        LogPrint(BCLog::MEMPOOL, "Erased %d orphan tx included or conflicted by block\n", nErased);
    }

    while (!orphanWorkSet.empty()) {
        LogPrint(BCLog::MEMPOOL, "Trying to process %d orphans\n", orphanWorkSet.size());
        ProcessOrphanTx(g_connman.get(), orphanWorkSet);
    }

    g_last_tip_update = GetTime();
}

// All of the following cache a recent block, and are protected by cs_most_recent_block
static CCriticalSection cs_most_recent_block;
static std::shared_ptr<const CBlock> most_recent_block;
static std::shared_ptr<const CBlockHeaderAndShortTxIDs> most_recent_compact_block;
static uint256 most_recent_block_hash;

void PeerLogicValidation::NewPoWValidBlock(const CBlockIndex *pindex, const std::shared_ptr<const CBlock>& pblock) {
    std::shared_ptr<const CBlockHeaderAndShortTxIDs> pcmpctblock = std::make_shared<const CBlockHeaderAndShortTxIDs> (*pblock);
    const CNetMsgMaker msgMaker(PROTOCOL_VERSION);

    LOCK(cs_main);

    static int nHighestFastAnnounce = 0;
    if (pindex->nHeight <= nHighestFastAnnounce)
        return;
    nHighestFastAnnounce = pindex->nHeight;

    uint256 hashBlock(pblock->GetHash());

    {
        LOCK(cs_most_recent_block);
        most_recent_block_hash = hashBlock;
        most_recent_block = pblock;
        most_recent_compact_block = pcmpctblock;
    }

    connman->ForEachNode([this, &pcmpctblock, pindex, &msgMaker, &hashBlock](CNode* pnode) {
        // TODO: Avoid the repeated-serialization here
        if (pnode->fDisconnect)
            return;
        ProcessBlockAvailability(pnode->GetId());
        CNodeState &state = *State(pnode->GetId());
        // If the peer has, or we announced to them the previous block already,
        // but we don't think they have this one, go ahead and announce it
        if (state.fPreferHeaderAndIDs &&
                !PeerHasHeader(&state, pindex) && PeerHasHeader(&state, pindex->pprev)) {

            LogPrint(BCLog::NET, "%s sending header-and-ids %s to peer=%d\n", "PeerLogicValidation::NewPoWValidBlock",
                    hashBlock.ToString(), pnode->GetId());
            connman->PushMessage(pnode, msgMaker.Make(NetMsgType::CMPCTBLOCK, *pcmpctblock));
            state.pindexBestHeaderSent = pindex;
        }
    });
}

void PeerLogicValidation::UpdatedBlockTip(const CBlockIndex *pindexNew, const CBlockIndex *pindexFork, bool fInitialDownload) {
    const int nNewHeight = pindexNew->nHeight;
    connman->SetBestHeight(nNewHeight);

    if (!fInitialDownload) {
        // Find the hashes of all blocks that weren't previously in the best chain.
        std::vector<uint256> vHashes;
        const CBlockIndex *pindexToAnnounce = pindexNew;
        while (pindexToAnnounce != pindexFork) {
            vHashes.push_back(pindexToAnnounce->GetBlockHash());
            pindexToAnnounce = pindexToAnnounce->pprev;
            if (vHashes.size() == MAX_BLOCKS_TO_ANNOUNCE) {
                // Limit announcements in case of a huge reorganization.
                // Rely on the peer's synchronization mechanism in that case.
                break;
            }
        }
        // Relay inventory, but don't relay old inventory during initial block download.
        connman->ForEachNode([nNewHeight, &vHashes](CNode* pnode) {
            if (nNewHeight > (pnode->nStartingHeight != -1 ? pnode->nStartingHeight - 2000 : 0)) {
                for (const uint256& hash : reverse_iterate(vHashes)) {
                    pnode->PushBlockHash(hash);
                }
            }
        });
        connman->WakeMessageHandler();
    }

    nTimeBestReceived = GetTime();
}

void PeerLogicValidation::BlockChecked(const CBlock& block, const CValidationState& state) {
    LOCK(cs_main);

    const uint256 hash(block.GetHash());
    std::map<uint256, std::pair<NodeId, bool> >::iterator it = mapBlockSource.find(hash);

    int nDoS = 0;
    if (state.IsInvalid(nDoS)) {
        // Don't send reject message with code 0 or an internal reject code.
        if (it != mapBlockSource.end() && State(it->second.first) && state.GetRejectCode() > 0 && state.GetRejectCode() < REJECT_INTERNAL) {
            CBlockReject reject = {(unsigned char)state.GetRejectCode(), state.GetRejectReason().substr(0, MAX_REJECT_MESSAGE_LENGTH), hash};
            State(it->second.first)->rejects.push_back(reject);
            if (nDoS > 0 && it->second.second)
                Misbehaving(it->second.first, nDoS);
        }
    }
    // Check that:
    // 1. The block is valid
    // 2. We're not in initial block download
    // 3. This is currently the best block we're aware of. We haven't updated
    //    the tip yet so we have no way to check this directly here. Instead we
    //    just check that there are currently no other blocks in flight.
    else if (state.IsValid() &&
             !IsInitialBlockDownload() &&
             mapBlocksInFlight.count(hash) == mapBlocksInFlight.size()) {
        if (it != mapBlockSource.end()) {
            MaybeSetPeerAsAnnouncingHeaderAndIDs(it->second.first, connman);
        }
    }
    if (it != mapBlockSource.end())
        mapBlockSource.erase(it);
}

//////////////////////////////////////////////////////////////////////////////
//
// Messages
//


bool static AlreadyHave(const CInv& inv) EXCLUSIVE_LOCKS_REQUIRED(cs_main)
{
    switch (inv.type)
    {
    case MSG_TX:
    case MSG_DSTX:
    case MSG_LEGACY_TXLOCK_REQUEST: // we treat legacy IX messages as TX messages
        {
            assert(recentRejects);
            if (chainActive.Tip()->GetBlockHash() != hashRecentRejectsChainTip)
            {
                // If the chain tip has changed previously rejected transactions
                // might be now valid, e.g. due to a nLockTime'd tx becoming valid,
                // or a double-spend. Reset the rejects filter and give those
                // txs a second chance.
                hashRecentRejectsChainTip = chainActive.Tip()->GetBlockHash();
                recentRejects->reset();
            }

            {
                LOCK(g_cs_orphans);
                if (mapOrphanTransactions.count(inv.hash)) return true;
            }

            // When we receive an islock for a previously rejected transaction, we have to
            // drop the first-seen tx (which such a locked transaction was conflicting with)
            // and re-request the locked transaction (which did not make it into the mempool
            // previously due to txn-mempool-conflict rule). This means that we must ignore
            // recentRejects filter for such locked txes here.
            // We also ignore recentRejects filter for DSTX-es because a malicious peer  might
            // relay a valid DSTX as a regular TX first which would skip all the specific checks
            // but would cause such tx to be rejected by ATMP due to 0 fee. Ignoring it here
            // should let DSTX to be propagated by honest peer later. Note, that a malicious
            // masternode would not be able to exploit this to spam the network with specially
            // crafted invalid DSTX-es and potentially cause high load cheaply, because
            // corresponding checks in ProcessMessage won't let it to send DSTX-es too often.
            bool fIgnoreRecentRejects = llmq::quorumInstantSendManager->IsLocked(inv.hash) || inv.type == MSG_DSTX;

            return (!fIgnoreRecentRejects && recentRejects->contains(inv.hash)) ||
                   (inv.type == MSG_DSTX && static_cast<bool>(CPrivateSend::GetDSTX(inv.hash))) ||
                   mempool.exists(inv.hash) ||
                   pcoinsTip->HaveCoinInCache(COutPoint(inv.hash, 0)) || // Best effort: only try output 0 and 1
                   pcoinsTip->HaveCoinInCache(COutPoint(inv.hash, 1)) ||
                   (fTxIndex && pblocktree->HasTxIndex(inv.hash));
        }

    case MSG_BLOCK:
        return mapBlockIndex.count(inv.hash);

    /* 
        Sparks Related Inventory Messages

        --

        We shouldn't update the sync times for each of the messages when we already have it.
        We're going to be asking many nodes upfront for the full inventory list, so we'll get duplicates of these.
        We want to only update the time on new hits, so that we can time out appropriately if needed.
    */

    case MSG_SPORK:
        {
            CSporkMessage spork;
            return sporkManager.GetSporkByHash(inv.hash, spork);
        }

    case MSG_GOVERNANCE_OBJECT:
    case MSG_GOVERNANCE_OBJECT_VOTE:
        return ! governance.ConfirmInventoryRequest(inv);

    case MSG_QUORUM_FINAL_COMMITMENT:
        return llmq::quorumBlockProcessor->HasMinableCommitment(inv.hash);
    case MSG_QUORUM_CONTRIB:
    case MSG_QUORUM_COMPLAINT:
    case MSG_QUORUM_JUSTIFICATION:
    case MSG_QUORUM_PREMATURE_COMMITMENT:
        return llmq::quorumDKGSessionManager->AlreadyHave(inv);
    case MSG_QUORUM_RECOVERED_SIG:
        return llmq::quorumSigningManager->AlreadyHave(inv);
    case MSG_CLSIG:
        return llmq::chainLocksHandler->AlreadyHave(inv);
    case MSG_ISLOCK:
        return llmq::quorumInstantSendManager->AlreadyHave(inv);
    }

    // Don't know what it is, just say we already got one
    return true;
}

static void RelayAddress(const CAddress& addr, bool fReachable, CConnman* connman)
{
    unsigned int nRelayNodes = fReachable ? 2 : 1; // limited relaying of addresses outside our network(s)

    // Relay to a limited number of other nodes
    // Use deterministic randomness to send to the same nodes for 24 hours
    // at a time so the addrKnowns of the chosen nodes prevent repeats
    uint64_t hashAddr = addr.GetHash();
    const CSipHasher hasher = connman->GetDeterministicRandomizer(RANDOMIZER_ID_ADDRESS_RELAY).Write(hashAddr << 32).Write((GetTime() + hashAddr) / (24*60*60));
    FastRandomContext insecure_rand;

    std::array<std::pair<uint64_t, CNode*>,2> best{{{0, nullptr}, {0, nullptr}}};
    assert(nRelayNodes <= best.size());

    auto sortfunc = [&best, &hasher, nRelayNodes](CNode* pnode) {
        if (pnode->nVersion >= CADDR_TIME_VERSION) {
            uint64_t hashKey = CSipHasher(hasher).Write(pnode->GetId()).Finalize();
            for (unsigned int i = 0; i < nRelayNodes; i++) {
                if (hashKey > best[i].first) {
                    std::copy(best.begin() + i, best.begin() + nRelayNodes - 1, best.begin() + i + 1);
                    best[i] = std::make_pair(hashKey, pnode);
                    break;
                }
            }
        }
    };

    auto pushfunc = [&addr, &best, nRelayNodes, &insecure_rand] {
        for (unsigned int i = 0; i < nRelayNodes && best[i].first != 0; i++) {
            best[i].second->PushAddress(addr, insecure_rand);
        }
    };

    connman->ForEachNodeThen(std::move(sortfunc), std::move(pushfunc));
}

void static ProcessGetBlockData(CNode* pfrom, const Consensus::Params& consensusParams, const CInv& inv, CConnman* connman, const std::atomic<bool>& interruptMsgProc)
{
    bool send = false;
    std::shared_ptr<const CBlock> a_recent_block;
    std::shared_ptr<const CBlockHeaderAndShortTxIDs> a_recent_compact_block;
    {
        LOCK(cs_most_recent_block);
        a_recent_block = most_recent_block;
        a_recent_compact_block = most_recent_compact_block;
    }

    bool need_activate_chain = false;
    {
        LOCK(cs_main);
        BlockMap::iterator mi = mapBlockIndex.find(inv.hash);
        if (mi != mapBlockIndex.end())
        {
            if (mi->second->nChainTx && !mi->second->IsValid(BLOCK_VALID_SCRIPTS) &&
                    mi->second->IsValid(BLOCK_VALID_TREE)) {
                // If we have the block and all of its parents, but have not yet validated it,
                // we might be in the middle of connecting it (ie in the unlock of cs_main
                // before ActivateBestChain but after AcceptBlock).
                // In this case, we need to run ActivateBestChain prior to checking the relay
                // conditions below.
                need_activate_chain = true;
            }
        }
    } // release cs_main before calling ActivateBestChain
    if (need_activate_chain) {
        CValidationState dummy;
        ActivateBestChain(dummy, Params(), a_recent_block);
    }

    LOCK(cs_main);
    BlockMap::iterator mi = mapBlockIndex.find(inv.hash);
    if (mi != mapBlockIndex.end()) {
        send = BlockRequestAllowed(mi->second, consensusParams);
        if (!send) {
            LogPrintf("%s: ignoring request from peer=%i for old block that isn't in the main chain\n", __func__, pfrom->GetId());
        }
    }
    const CNetMsgMaker msgMaker(pfrom->GetSendVersion());
    // disconnect node in case we have reached the outbound limit for serving historical blocks
    // never disconnect whitelisted nodes
    if (send && connman->OutboundTargetReached(true) && ( ((pindexBestHeader != nullptr) && (pindexBestHeader->GetBlockTime() - mi->second->GetBlockTime() > HISTORICAL_BLOCK_AGE)) || inv.type == MSG_FILTERED_BLOCK) && !pfrom->fWhitelisted)
    {
        LogPrint(BCLog::NET, "historical block serving limit reached, disconnect peer=%d\n", pfrom->GetId());

        //disconnect node
        pfrom->fDisconnect = true;
        send = false;
    }
    // Pruned nodes may have deleted the block, so check whether
    // it's available before trying to send.
    if (send && (mi->second->nStatus & BLOCK_HAVE_DATA))
    {
        std::shared_ptr<const CBlock> pblock;
        if (a_recent_block && a_recent_block->GetHash() == (*mi).second->GetBlockHash()) {
            pblock = a_recent_block;
        } else {
            // Send block from disk
            std::shared_ptr<CBlock> pblockRead = std::make_shared<CBlock>();
            if (!ReadBlockFromDisk(*pblockRead, (*mi).second, consensusParams))
                assert(!"cannot load block from disk");
            pblock = pblockRead;
        }
        if (inv.type == MSG_BLOCK)
            connman->PushMessage(pfrom, msgMaker.Make(NetMsgType::BLOCK, *pblock));
        else if (inv.type == MSG_FILTERED_BLOCK)
        {
            bool sendMerkleBlock = false;
            CMerkleBlock merkleBlock;
            {
                LOCK(pfrom->cs_filter);
                if (pfrom->pfilter) {
                    sendMerkleBlock = true;
                    merkleBlock = CMerkleBlock(*pblock, *pfrom->pfilter);
                }
            }
            if (sendMerkleBlock) {
                connman->PushMessage(pfrom, msgMaker.Make(NetMsgType::MERKLEBLOCK, merkleBlock));
                // CMerkleBlock just contains hashes, so also push any transactions in the block the client did not see
                // This avoids hurting performance by pointlessly requiring a round-trip
                // Note that there is currently no way for a node to request any single transactions we didn't send here -
                // they must either disconnect and retry or request the full block.
                // Thus, the protocol spec specified allows for us to provide duplicate txn here,
                // however we MUST always provide at least what the remote peer needs
                typedef std::pair<unsigned int, uint256> PairType;
                for (PairType& pair : merkleBlock.vMatchedTxn)
                    connman->PushMessage(pfrom, msgMaker.Make(NetMsgType::TX, *pblock->vtx[pair.first]));
            }
            // else
                // no response
        }
        else if (inv.type == MSG_CMPCT_BLOCK)
        {
            // If a peer is asking for old blocks, we're almost guaranteed
            // they won't have a useful mempool to match against a compact block,
            // and we don't feel like constructing the object for them, so
            // instead we respond with the full, non-compact block.
            if (CanDirectFetch(consensusParams) && mi->second->nHeight >= chainActive.Height() - MAX_CMPCTBLOCK_DEPTH) {
                if (a_recent_compact_block && a_recent_compact_block->header.GetHash() == mi->second->GetBlockHash()) {
                    connman->PushMessage(pfrom, msgMaker.Make(NetMsgType::CMPCTBLOCK, *a_recent_compact_block));
                } else {
                    CBlockHeaderAndShortTxIDs cmpctblock(*pblock);
                    connman->PushMessage(pfrom, msgMaker.Make(NetMsgType::CMPCTBLOCK, cmpctblock));
                }
            } else {
                connman->PushMessage(pfrom, msgMaker.Make(NetMsgType::BLOCK, *pblock));
            }
        }

        // Trigger the peer node to send a getblocks request for the next batch of inventory
        if (inv.hash == pfrom->hashContinue)
        {
            // Bypass PushInventory, this must send even if redundant,
            // and we want it right after the last block so they don't
            // wait for other stuff first.
            std::vector<CInv> vInv;
            vInv.push_back(CInv(MSG_BLOCK, chainActive.Tip()->GetBlockHash()));
            connman->PushMessage(pfrom, msgMaker.Make(NetMsgType::INV, vInv));
            pfrom->hashContinue.SetNull();
        }
    }
}

void static ProcessGetData(CNode* pfrom, const Consensus::Params& consensusParams, CConnman* connman, const std::atomic<bool>& interruptMsgProc)
{
    AssertLockNotHeld(cs_main);

    std::deque<CInv>::iterator it = pfrom->vRecvGetData.begin();
    std::vector<CInv> vNotFound;
    const CNetMsgMaker msgMaker(pfrom->GetSendVersion());
    {
        LOCK(cs_main);

        while (it != pfrom->vRecvGetData.end() && it->IsKnownType()) {
            if (interruptMsgProc)
                return;
            // Don't bother if send buffer is too full to respond anyway
            if (pfrom->fPauseSend)
                break;

            const CInv &inv = *it;
            if (inv.type == MSG_BLOCK || inv.type == MSG_FILTERED_BLOCK || inv.type == MSG_CMPCT_BLOCK) {
                break;
            }
            it++;

            // Send stream from relay memory
            bool push = false;
            if (inv.type == MSG_TX || inv.type == MSG_DSTX) {
                CPrivateSendBroadcastTx dstx;
                if (inv.type == MSG_DSTX) {
                    dstx = CPrivateSend::GetDSTX(inv.hash);
                }
                auto mi = mapRelay.find(inv.hash);
                if (mi != mapRelay.end()) {
                    if (dstx) {
                        connman->PushMessage(pfrom, msgMaker.Make(NetMsgType::DSTX, dstx));
                    } else {
                        connman->PushMessage(pfrom, msgMaker.Make(NetMsgType::TX, *mi->second));
                    }
                    push = true;
                } else if (pfrom->timeLastMempoolReq) {
                    auto txinfo = mempool.info(inv.hash);
                    // To protect privacy, do not answer getdata using the mempool when
                    // that TX couldn't have been INVed in reply to a MEMPOOL request.
                    if (txinfo.tx && txinfo.nTime <= pfrom->timeLastMempoolReq) {
                        if (dstx) {
                            connman->PushMessage(pfrom, msgMaker.Make(NetMsgType::DSTX, dstx));
                        } else {
                            connman->PushMessage(pfrom, msgMaker.Make(NetMsgType::TX, *txinfo.tx));
                        }
                        push = true;
                    }
                }
            }

            if (!push && inv.type == MSG_SPORK) {
                CSporkMessage spork;
                if(sporkManager.GetSporkByHash(inv.hash, spork)) {
                    connman->PushMessage(pfrom, msgMaker.Make(NetMsgType::SPORK, spork));
                    push = true;
                }
            }

            if (!push && inv.type == MSG_GOVERNANCE_OBJECT) {
                LogPrint(BCLog::NET, "ProcessGetData -- MSG_GOVERNANCE_OBJECT: inv = %s\n", inv.ToString());
                CDataStream ss(SER_NETWORK, pfrom->GetSendVersion());
                bool topush = false;
                {
                    if(governance.HaveObjectForHash(inv.hash)) {
                        ss.reserve(1000);
                        if(governance.SerializeObjectForHash(inv.hash, ss)) {
                            topush = true;
                        }
                    }
                }
                LogPrint(BCLog::NET, "ProcessGetData -- MSG_GOVERNANCE_OBJECT: topush = %d, inv = %s\n", topush, inv.ToString());
                if(topush) {
                    connman->PushMessage(pfrom, msgMaker.Make(NetMsgType::MNGOVERNANCEOBJECT, ss));
                    push = true;
                }
            }

            if (!push && inv.type == MSG_GOVERNANCE_OBJECT_VOTE) {
                CDataStream ss(SER_NETWORK, pfrom->GetSendVersion());
                bool topush = false;
                {
                    if(governance.HaveVoteForHash(inv.hash)) {
                        ss.reserve(1000);
                        if(governance.SerializeVoteForHash(inv.hash, ss)) {
                            topush = true;
                        }
                    }
                }
                if(topush) {
                    LogPrint(BCLog::NET, "ProcessGetData -- pushing: inv = %s\n", inv.ToString());
                    connman->PushMessage(pfrom, msgMaker.Make(NetMsgType::MNGOVERNANCEOBJECTVOTE, ss));
                    push = true;
                }
            }

            if (!push && (inv.type == MSG_QUORUM_FINAL_COMMITMENT)) {
                llmq::CFinalCommitment o;
                if (llmq::quorumBlockProcessor->GetMinableCommitmentByHash(inv.hash, o)) {
                    connman->PushMessage(pfrom, msgMaker.Make(NetMsgType::QFCOMMITMENT, o));
                    push = true;
                }
            }

            if (!push && (inv.type == MSG_QUORUM_CONTRIB)) {
                llmq::CDKGContribution o;
                if (llmq::quorumDKGSessionManager->GetContribution(inv.hash, o)) {
                    connman->PushMessage(pfrom, msgMaker.Make(NetMsgType::QCONTRIB, o));
                    push = true;
                }
            }
            if (!push && (inv.type == MSG_QUORUM_COMPLAINT)) {
                llmq::CDKGComplaint o;
                if (llmq::quorumDKGSessionManager->GetComplaint(inv.hash, o)) {
                    connman->PushMessage(pfrom, msgMaker.Make(NetMsgType::QCOMPLAINT, o));
                    push = true;
                }
            }
            if (!push && (inv.type == MSG_QUORUM_JUSTIFICATION)) {
                llmq::CDKGJustification o;
                if (llmq::quorumDKGSessionManager->GetJustification(inv.hash, o)) {
                    connman->PushMessage(pfrom, msgMaker.Make(NetMsgType::QJUSTIFICATION, o));
                    push = true;
                }
            }
            if (!push && (inv.type == MSG_QUORUM_PREMATURE_COMMITMENT)) {
                llmq::CDKGPrematureCommitment o;
                if (llmq::quorumDKGSessionManager->GetPrematureCommitment(inv.hash, o)) {
                    connman->PushMessage(pfrom, msgMaker.Make(NetMsgType::QPCOMMITMENT, o));
                    push = true;
                }
            }
            if (!push && (inv.type == MSG_QUORUM_RECOVERED_SIG)) {
                llmq::CRecoveredSig o;
                if (llmq::quorumSigningManager->GetRecoveredSigForGetData(inv.hash, o)) {
                    connman->PushMessage(pfrom, msgMaker.Make(NetMsgType::QSIGREC, o));
                    push = true;
                }
            }

            if (!push && (inv.type == MSG_CLSIG)) {
                llmq::CChainLockSig o;
                if (llmq::chainLocksHandler->GetChainLockByHash(inv.hash, o)) {
                    connman->PushMessage(pfrom, msgMaker.Make(NetMsgType::CLSIG, o));
                    push = true;
                }
            }

            if (!push && (inv.type == MSG_ISLOCK)) {
                llmq::CInstantSendLock o;
                if (llmq::quorumInstantSendManager->GetInstantSendLockByHash(inv.hash, o)) {
                    connman->PushMessage(pfrom, msgMaker.Make(NetMsgType::ISLOCK, o));
                    push = true;
                }
            }

            if (!push)
                vNotFound.push_back(inv);

            // Track requests for our stuff.
            GetMainSignals().Inventory(inv.hash);
        }
    } // release cs_main

    if (it != pfrom->vRecvGetData.end() && !pfrom->fPauseSend) {
        const CInv &inv = *it;
        if (inv.type == MSG_BLOCK || inv.type == MSG_FILTERED_BLOCK || inv.type == MSG_CMPCT_BLOCK) {
            it++;
            ProcessGetBlockData(pfrom, consensusParams, inv, connman, interruptMsgProc);
        }
    }

    pfrom->vRecvGetData.erase(pfrom->vRecvGetData.begin(), it);

    if (!vNotFound.empty()) {
        // Let the peer know that we didn't find what it asked for, so it doesn't
        // have to wait around forever. Currently only SPV clients actually care
        // about this message: it's needed when they are recursively walking the
        // dependencies of relevant unconfirmed transactions. SPV clients want to
        // do that because they want to know about (and store and rebroadcast and
        // risk analyze) the dependencies of transactions relevant to them, without
        // having to download the entire memory pool.
        connman->PushMessage(pfrom, msgMaker.Make(NetMsgType::NOTFOUND, vNotFound));
    }
}

inline void static SendBlockTransactions(const CBlock& block, const BlockTransactionsRequest& req, CNode* pfrom, CConnman* connman) {
    BlockTransactions resp(req);
    for (size_t i = 0; i < req.indexes.size(); i++) {
        if (req.indexes[i] >= block.vtx.size()) {
            LOCK(cs_main);
            Misbehaving(pfrom->GetId(), 100);
            LogPrintf("Peer %d sent us a getblocktxn with out-of-bounds tx indices", pfrom->GetId());
            return;
        }
        resp.txn[i] = block.vtx[req.indexes[i]];
    }
    LOCK(cs_main);
    CNetMsgMaker msgMaker(pfrom->GetSendVersion());
    connman->PushMessage(pfrom, msgMaker.Make(NetMsgType::BLOCKTXN, resp));
}

bool static ProcessHeadersMessage(CNode *pfrom, CConnman *connman, const std::vector<CBlockHeader>& headers, const CChainParams& chainparams, bool punish_duplicate_invalid)
{
    const CNetMsgMaker msgMaker(pfrom->GetSendVersion());
    size_t nCount = headers.size();

    if (nCount == 0) {
        // Nothing interesting. Stop asking this peers for more headers.
        return true;
    }

<<<<<<< HEAD
    // BEGIN TEMPORARY CODE
    bool fDIP0008Active;
    {
        LOCK(cs_main);
        fDIP0008Active = VersionBitsState(chainActive.Tip(), chainparams.GetConsensus(), Consensus::DEPLOYMENT_DIP0008, versionbitscache) == THRESHOLD_ACTIVE;
    }
    // TODO delete this in next release after v14
    int nMinPeerProtoVersion = MIN_PEER_PROTO_VERSION;
    if (fDIP0008Active) {
        nMinPeerProtoVersion = MIN_PEER_PROTO_VERSION_DIP8;
    }
    // END TEMPORARY CODE

    if (!(pfrom->GetLocalServices() & NODE_BLOOM) &&
              (strCommand == NetMsgType::FILTERLOAD ||
               strCommand == NetMsgType::FILTERADD))
=======
    bool received_new_header = false;
    const CBlockIndex *pindexLast = nullptr;
>>>>>>> 351fbf65
    {
        LOCK(cs_main);
        CNodeState *nodestate = State(pfrom->GetId());

        // If this looks like it could be a block announcement (nCount <
        // MAX_BLOCKS_TO_ANNOUNCE), use special logic for handling headers that
        // don't connect:
        // - Send a getheaders message in response to try to connect the chain.
        // - The peer can send up to MAX_UNCONNECTING_HEADERS in a row that
        //   don't connect before giving DoS points
        // - Once a headers message is received that is valid and does connect,
        //   nUnconnectingHeaders gets reset back to 0.
        if (mapBlockIndex.find(headers[0].hashPrevBlock) == mapBlockIndex.end() && nCount < MAX_BLOCKS_TO_ANNOUNCE) {
            nodestate->nUnconnectingHeaders++;
            connman->PushMessage(pfrom, msgMaker.Make(NetMsgType::GETHEADERS, chainActive.GetLocator(pindexBestHeader), uint256()));
            LogPrint(BCLog::NET, "received header %s: missing prev block %s, sending getheaders (%d) to end (peer=%d, nUnconnectingHeaders=%d)\n",
                    headers[0].GetHash().ToString(),
                    headers[0].hashPrevBlock.ToString(),
                    pindexBestHeader->nHeight,
                    pfrom->GetId(), nodestate->nUnconnectingHeaders);
            // Set hashLastUnknownBlock for this peer, so that if we
            // eventually get the headers - even from a different peer -
            // we can use this peer to download.
            UpdateBlockAvailability(pfrom->GetId(), headers.back().GetHash());

            if (nodestate->nUnconnectingHeaders % MAX_UNCONNECTING_HEADERS == 0) {
                Misbehaving(pfrom->GetId(), 20);
            }
            return true;
        }

        uint256 hashLastBlock;
        for (const CBlockHeader& header : headers) {
            if (!hashLastBlock.IsNull() && header.hashPrevBlock != hashLastBlock) {
                Misbehaving(pfrom->GetId(), 20);
                return error("non-continuous headers sequence");
            }
            hashLastBlock = header.GetHash();
        }

        // If we don't have the last header, then they'll have given us
        // something new (if these headers are valid).
        if (mapBlockIndex.find(hashLastBlock) == mapBlockIndex.end()) {
            received_new_header = true;
        }
    }

    CValidationState state;
    CBlockHeader first_invalid_header;
    if (!ProcessNewBlockHeaders(headers, state, chainparams, &pindexLast, &first_invalid_header)) {
        int nDoS;
        if (state.IsInvalid(nDoS)) {
            LOCK(cs_main);
            if (nDoS > 0) {
                Misbehaving(pfrom->GetId(), nDoS);
            }
            if (punish_duplicate_invalid && mapBlockIndex.find(first_invalid_header.GetHash()) != mapBlockIndex.end()) {
                // Goal: don't allow outbound peers to use up our outbound
                // connection slots if they are on incompatible chains.
                //
                // We ask the caller to set punish_invalid appropriately based
                // on the peer and the method of header delivery (compact
                // blocks are allowed to be invalid in some circumstances,
                // under BIP 152).
                // Here, we try to detect the narrow situation that we have a
                // valid block header (ie it was valid at the time the header
                // was received, and hence stored in mapBlockIndex) but know the
                // block is invalid, and that a peer has announced that same
                // block as being on its active chain.
                // Disconnect the peer in such a situation.
                //
                // Note: if the header that is invalid was not accepted to our
                // mapBlockIndex at all, that may also be grounds for
                // disconnecting the peer, as the chain they are on is likely
                // to be incompatible. However, there is a circumstance where
                // that does not hold: if the header's timestamp is more than
                // 2 hours ahead of our current time. In that case, the header
                // may become valid in the future, and we don't want to
                // disconnect a peer merely for serving us one too-far-ahead
                // block header, to prevent an attacker from splitting the
                // network by mining a block right at the 2 hour boundary.
                //
                // TODO: update the DoS logic (or, rather, rewrite the
                // DoS-interface between validation and net_processing) so that
                // the interface is cleaner, and so that we disconnect on all the
                // reasons that a peer's headers chain is incompatible
                // with ours (eg block->nVersion softforks, MTP violations,
                // etc), and not just the duplicate-invalid case.
                pfrom->fDisconnect = true;
            }
            return error("invalid header received");
        }
    }

    {
        LOCK(cs_main);
        CNodeState *nodestate = State(pfrom->GetId());
        if (nodestate->nUnconnectingHeaders > 0) {
            LogPrint(BCLog::NET, "peer=%d: resetting nUnconnectingHeaders (%d -> 0)\n", pfrom->GetId(), nodestate->nUnconnectingHeaders);
        }
        nodestate->nUnconnectingHeaders = 0;

        assert(pindexLast);
        UpdateBlockAvailability(pfrom->GetId(), pindexLast->GetBlockHash());

        // From here, pindexBestKnownBlock should be guaranteed to be non-null,
        // because it is set in UpdateBlockAvailability. Some nullptr checks
        // are still present, however, as belt-and-suspenders.

        if (received_new_header && pindexLast->nChainWork > chainActive.Tip()->nChainWork) {
            nodestate->m_last_block_announcement = GetTime();
        }

        if (nCount == MAX_HEADERS_RESULTS) {
            // Headers message had its maximum size; the peer may have more headers.
            // TODO: optimize: if pindexLast is an ancestor of chainActive.Tip or pindexBestHeader, continue
            // from there instead.
            LogPrint(BCLog::NET, "more getheaders (%d) to end to peer=%d (startheight:%d)\n", pindexLast->nHeight, pfrom->GetId(), pfrom->nStartingHeight);
            connman->PushMessage(pfrom, msgMaker.Make(NetMsgType::GETHEADERS, chainActive.GetLocator(pindexLast), uint256()));
        }

        bool fCanDirectFetch = CanDirectFetch(chainparams.GetConsensus());
        // If this set of headers is valid and ends in a block with at least as
        // much work as our tip, download as much as possible.
        if (fCanDirectFetch && pindexLast->IsValid(BLOCK_VALID_TREE) && chainActive.Tip()->nChainWork <= pindexLast->nChainWork) {
            std::vector<const CBlockIndex*> vToFetch;
            const CBlockIndex *pindexWalk = pindexLast;
            // Calculate all the blocks we'd need to switch to pindexLast, up to a limit.
            while (pindexWalk && !chainActive.Contains(pindexWalk) && vToFetch.size() <= MAX_BLOCKS_IN_TRANSIT_PER_PEER) {
                if (!(pindexWalk->nStatus & BLOCK_HAVE_DATA) &&
                        !mapBlocksInFlight.count(pindexWalk->GetBlockHash())) {
                    // We don't have this block, and it's not yet in flight.
                    vToFetch.push_back(pindexWalk);
                }
                pindexWalk = pindexWalk->pprev;
            }
            // If pindexWalk still isn't on our main chain, we're looking at a
            // very large reorg at a time we think we're close to caught up to
            // the main chain -- this shouldn't really happen.  Bail out on the
            // direct fetch and rely on parallel download instead.
            if (!chainActive.Contains(pindexWalk)) {
                LogPrint(BCLog::NET, "Large reorg, won't direct fetch to %s (%d)\n",
                        pindexLast->GetBlockHash().ToString(),
                        pindexLast->nHeight);
            } else {
                std::vector<CInv> vGetData;
                // Download as much as possible, from earliest to latest.
                for (const CBlockIndex *pindex : reverse_iterate(vToFetch)) {
                    if (nodestate->nBlocksInFlight >= MAX_BLOCKS_IN_TRANSIT_PER_PEER) {
                        // Can't download any more from this peer
                        break;
                    }
                    vGetData.push_back(CInv(MSG_BLOCK, pindex->GetBlockHash()));
                    MarkBlockAsInFlight(pfrom->GetId(), pindex->GetBlockHash(), pindex);
                    LogPrint(BCLog::NET, "Requesting block %s from  peer=%d\n",
                            pindex->GetBlockHash().ToString(), pfrom->GetId());
                }
                if (vGetData.size() > 1) {
                    LogPrint(BCLog::NET, "Downloading blocks toward %s (%d) via headers direct fetch\n",
                            pindexLast->GetBlockHash().ToString(), pindexLast->nHeight);
                }
                if (vGetData.size() > 0) {
                    if (nodestate->fSupportsDesiredCmpctVersion && vGetData.size() == 1 && mapBlocksInFlight.size() == 1 && pindexLast->pprev->IsValid(BLOCK_VALID_CHAIN)) {
                        // In any case, we want to download using a compact block, not a regular one
                        vGetData[0] = CInv(MSG_CMPCT_BLOCK, vGetData[0].hash);
                    }
                    connman->PushMessage(pfrom, msgMaker.Make(NetMsgType::GETDATA, vGetData));
                }
            }
        }
        // If we're in IBD, we want outbound peers that will serve us a useful
        // chain. Disconnect peers that are on chains with insufficient work.
        if (IsInitialBlockDownload() && nCount != MAX_HEADERS_RESULTS) {
            // When nCount < MAX_HEADERS_RESULTS, we know we have no more
            // headers to fetch from this peer.
            if (nodestate->pindexBestKnownBlock && nodestate->pindexBestKnownBlock->nChainWork < nMinimumChainWork) {
                // This peer has too little work on their headers chain to help
                // us sync -- disconnect if using an outbound slot (unless
                // whitelisted or addnode).
                // Note: We compare their tip to nMinimumChainWork (rather than
                // chainActive.Tip()) because we won't start block download
                // until we have a headers chain that has at least
                // nMinimumChainWork, even if a peer has a chain past our tip,
                // as an anti-DoS measure.
                if (IsOutboundDisconnectionCandidate(pfrom)) {
                    LogPrintf("Disconnecting outbound peer %d -- headers chain has insufficient work\n", pfrom->GetId());
                    pfrom->fDisconnect = true;
                }
            }
        }

        if (!pfrom->fDisconnect && IsOutboundDisconnectionCandidate(pfrom) && nodestate->pindexBestKnownBlock != nullptr) {
            // If this is an outbound peer, check to see if we should protect
            // it from the bad/lagging chain logic.
            if (g_outbound_peers_with_protect_from_disconnect < MAX_OUTBOUND_PEERS_TO_PROTECT_FROM_DISCONNECT && nodestate->pindexBestKnownBlock->nChainWork >= chainActive.Tip()->nChainWork && !nodestate->m_chain_sync.m_protect) {
                LogPrint(BCLog::NET, "Protecting outbound peer=%d from eviction\n", pfrom->GetId());
                nodestate->m_chain_sync.m_protect = true;
                ++g_outbound_peers_with_protect_from_disconnect;
            }
        }
    }

    return true;
}

void static ProcessOrphanTx(CConnman* connman, std::set<uint256>& orphan_work_set) EXCLUSIVE_LOCKS_REQUIRED(cs_main, g_cs_orphans)
{
    AssertLockHeld(cs_main);
    AssertLockHeld(g_cs_orphans);
    std::set<NodeId> setMisbehaving;
    bool done = false;
    while (!done && !orphan_work_set.empty()) {
        const uint256 orphanHash = *orphan_work_set.begin();
        orphan_work_set.erase(orphan_work_set.begin());

        auto orphan_it = mapOrphanTransactions.find(orphanHash);
        if (orphan_it == mapOrphanTransactions.end()) continue;

        const CTransactionRef porphanTx = orphan_it->second.tx;
        const CTransaction& orphanTx = *porphanTx;
        NodeId fromPeer = orphan_it->second.fromPeer;
        bool fMissingInputs2 = false;
        // Use a dummy CValidationState so someone can't setup nodes to counter-DoS based on orphan
        // resolution (that is, feeding people an invalid transaction based on LegitTxX in order to get
        // anyone relaying LegitTxX banned)
        CValidationState stateDummy;

        if (setMisbehaving.count(fromPeer)) continue;
        if (AcceptToMemoryPool(mempool, stateDummy, porphanTx, true, &fMissingInputs2)) {
            LogPrint(BCLog::MEMPOOL, "   accepted orphan tx %s\n", orphanHash.ToString());
            connman->RelayTransaction(orphanTx);
            for (unsigned int i = 0; i < orphanTx.vout.size(); i++) {
                auto it_by_prev = mapOrphanTransactionsByPrev.find(COutPoint(orphanHash, i));
                if (it_by_prev != mapOrphanTransactionsByPrev.end()) {
                    for (const auto& elem : it_by_prev->second) {
                        orphan_work_set.insert(elem->first);
                    }
                }
            }
            EraseOrphanTx(orphanHash);
            done = true;
        } else if (!fMissingInputs2) {
            int nDos = 0;
            if (stateDummy.IsInvalid(nDos) && nDos > 0) {
                // Punish peer that gave us an invalid orphan tx
                Misbehaving(fromPeer, nDos);
                setMisbehaving.insert(fromPeer);
                LogPrint(BCLog::MEMPOOL, "   invalid orphan tx %s\n", orphanHash.ToString());
            }
            // Has inputs but not accepted to mempool
            // Probably non-standard or insufficient fee
            LogPrint(BCLog::MEMPOOL, "   removed orphan tx %s\n", orphanHash.ToString());
            if (!stateDummy.CorruptionPossible()) {
                assert(recentRejects);
                recentRejects->insert(orphanHash);
            }
            EraseOrphanTx(orphanHash);
            done = true;
        }
        mempool.check(pcoinsTip);
    }
}

bool static ProcessMessage(CNode* pfrom, const std::string& strCommand, CDataStream& vRecv, int64_t nTimeReceived, const CChainParams& chainparams, CConnman* connman, const std::atomic<bool>& interruptMsgProc)
{
    LogPrint(BCLog::NET, "received: %s (%u bytes) peer=%d\n", SanitizeString(strCommand), vRecv.size(), pfrom->GetId());
    if (gArgs.IsArgSet("-dropmessagestest") && GetRand(gArgs.GetArg("-dropmessagestest", 0)) == 0)
    {
        LogPrintf("dropmessagestest DROPPING RECV MESSAGE\n");
        return true;
    }

    if (!(pfrom->GetLocalServices() & NODE_BLOOM) &&
              (strCommand == NetMsgType::FILTERLOAD ||
               strCommand == NetMsgType::FILTERADD))
    {
        if (pfrom->nVersion >= NO_BLOOM_VERSION) {
            LOCK(cs_main);
            Misbehaving(pfrom->GetId(), 100);
            return false;
        } else {
            pfrom->fDisconnect = true;
            return false;
        }
    }

    if (strCommand == NetMsgType::REJECT)
    {
        std::string strMsg; unsigned char ccode; std::string strReason;
        uint256 hash;
        try {
            vRecv >> LIMITED_STRING(strMsg, CMessageHeader::COMMAND_SIZE) >> ccode >> LIMITED_STRING(strReason, MAX_REJECT_MESSAGE_LENGTH);
            if (strMsg == NetMsgType::BLOCK || strMsg == NetMsgType::TX) {
                vRecv >> hash;
            }
        } catch (const std::ios_base::failure&) {
            // Avoid feedback loops by preventing reject messages from triggering a new reject message.
            LogPrint(BCLog::NET, "Unparseable reject message received\n");
        }

        if (strMsg == NetMsgType::BLOCK) {
            // The node requested a block from us and then rejected it, which indicates that it's most likely running
            // on rules which are incompatible to ours. Better to ban him after some time as it might otherwise keep
            // asking for the same block (if -addnode/-connect was used on the other side).
            LOCK(cs_main);
            Misbehaving(pfrom->GetId(), 1);
        }

        if (LogAcceptCategory(BCLog::NET)) {
            std::ostringstream ss;
            ss << strMsg << " code " << itostr(ccode) << ": " << strReason;

            if (strMsg == NetMsgType::BLOCK || strMsg == NetMsgType::TX) {
                ss << ": hash " << hash.ToString();
            }
            LogPrint(BCLog::NET, "Reject %s\n", SanitizeString(ss.str()));
        }
        return true;
    }

    if (strCommand == NetMsgType::VERSION) {
        // Each connection can only send one version message
        if (pfrom->nVersion != 0)
        {
            connman->PushMessage(pfrom, CNetMsgMaker(INIT_PROTO_VERSION).Make(NetMsgType::REJECT, strCommand, REJECT_DUPLICATE, std::string("Duplicate version message")));
            LOCK(cs_main);
            Misbehaving(pfrom->GetId(), 1);
            return false;
        }

        int64_t nTime;
        CAddress addrMe;
        CAddress addrFrom;
        uint64_t nNonce = 1;
        uint64_t nServiceInt;
        ServiceFlags nServices;
        int nVersion;
        int nSendVersion;
        std::string strSubVer;
        std::string cleanSubVer;
        int nStartingHeight = -1;
        bool fRelay = true;

        vRecv >> nVersion >> nServiceInt >> nTime >> addrMe;
        nSendVersion = std::min(nVersion, PROTOCOL_VERSION);
        nServices = ServiceFlags(nServiceInt);
        if (!pfrom->fInbound)
        {
            connman->SetServices(pfrom->addr, nServices);
        }
        if (!pfrom->fInbound && !pfrom->fFeeler && !pfrom->m_manual_connection && !HasAllDesirableServiceFlags(nServices))
        {
            LogPrint(BCLog::NET, "peer=%d does not offer the expected services (%08x offered, %08x expected); disconnecting\n", pfrom->GetId(), nServices, GetDesirableServiceFlags(nServices));
            connman->PushMessage(pfrom, CNetMsgMaker(INIT_PROTO_VERSION).Make(NetMsgType::REJECT, strCommand, REJECT_NONSTANDARD,
                               strprintf("Expected to offer services %08x", GetDesirableServiceFlags(nServices))));
            pfrom->fDisconnect = true;
            return false;
        }

        if (nVersion < nMinPeerProtoVersion)
        {
            // disconnect from peers older than this proto version
<<<<<<< HEAD
            LogPrintf("peer=%d using obsolete version %i; disconnecting\n", pfrom->id, nVersion);
            connman.PushMessage(pfrom, CNetMsgMaker(INIT_PROTO_VERSION).Make(NetMsgType::REJECT, strCommand, REJECT_OBSOLETE,
                               strprintf("Version must be %d or greater", nMinPeerProtoVersion)));
=======
            LogPrintf("peer=%d using obsolete version %i; disconnecting\n", pfrom->GetId(), nVersion);
            connman->PushMessage(pfrom, CNetMsgMaker(INIT_PROTO_VERSION).Make(NetMsgType::REJECT, strCommand, REJECT_OBSOLETE,
                               strprintf("Version must be %d or greater", MIN_PEER_PROTO_VERSION)));
>>>>>>> 351fbf65
            pfrom->fDisconnect = true;
            return false;
        }

        if (nVersion == 10300)
            nVersion = 300;
        if (!vRecv.empty())
            vRecv >> addrFrom >> nNonce;
        if (!vRecv.empty()) {
            vRecv >> LIMITED_STRING(strSubVer, MAX_SUBVERSION_LENGTH);
            cleanSubVer = SanitizeString(strSubVer);
        }
        if (!vRecv.empty()) {
            vRecv >> nStartingHeight;
        }
        if (!vRecv.empty())
            vRecv >> fRelay;
        if (!vRecv.empty()) {
            LOCK(pfrom->cs_mnauth);
            vRecv >> pfrom->receivedMNAuthChallenge;
        }
        // Disconnect if we connected to ourself
        if (pfrom->fInbound && !connman->CheckIncomingNonce(nNonce))
        {
            LogPrintf("connected to self at %s, disconnecting\n", pfrom->addr.ToString());
            pfrom->fDisconnect = true;
            return true;
        }

        if (pfrom->fInbound && addrMe.IsRoutable())
        {
            SeenLocal(addrMe);
        }

        // Be shy and don't send version until we hear
        if (pfrom->fInbound)
            PushNodeVersion(pfrom, connman, GetAdjustedTime());

        if (Params().NetworkIDString() == CBaseChainParams::DEVNET) {
            if (strSubVer.find(strprintf("devnet=%s", GetDevNetName())) == std::string::npos) {
                LOCK(cs_main);
                LogPrintf("connected to wrong devnet. Reported version is %s, expected devnet name is %s\n", strSubVer, GetDevNetName());
                if (!pfrom->fInbound)
                    Misbehaving(pfrom->GetId(), 100); // don't try to connect again
                else
                    Misbehaving(pfrom->GetId(), 1); // whover connected, might just have made a mistake, don't ban him immediately
                pfrom->fDisconnect = true;
                return true;
            }
        }

        connman->PushMessage(pfrom, CNetMsgMaker(INIT_PROTO_VERSION).Make(NetMsgType::VERACK));

        pfrom->nServices = nServices;
        pfrom->SetAddrLocal(addrMe);
        {
            LOCK(pfrom->cs_SubVer);
            pfrom->strSubVer = strSubVer;
            pfrom->cleanSubVer = cleanSubVer;
        }
        pfrom->nStartingHeight = nStartingHeight;
        pfrom->fClient = !(nServices & NODE_NETWORK);
        {
            LOCK(pfrom->cs_filter);
            pfrom->fRelayTxes = fRelay; // set to true after we get the first filter* message
        }

        // Change version
        pfrom->SetSendVersion(nSendVersion);
        pfrom->nVersion = nVersion;

        // Potentially mark this peer as a preferred download peer.
        {
        LOCK(cs_main);
        UpdatePreferredDownload(pfrom, State(pfrom->GetId()));
        }

        if (!pfrom->fInbound)
        {
            // Advertise our address
            if (fListen && !IsInitialBlockDownload())
            {
                CAddress addr = GetLocalAddress(&pfrom->addr, pfrom->GetLocalServices());
                FastRandomContext insecure_rand;
                if (addr.IsRoutable())
                {
                    LogPrint(BCLog::NET, "ProcessMessages: advertising address %s\n", addr.ToString());
                    pfrom->PushAddress(addr, insecure_rand);
                } else if (IsPeerAddrLocalGood(pfrom)) {
                    addr.SetIP(addrMe);
                    LogPrint(BCLog::NET, "ProcessMessages: advertising address %s\n", addr.ToString());
                    pfrom->PushAddress(addr, insecure_rand);
                }
            }

            // Get recent addresses
            if (pfrom->fOneShot || pfrom->nVersion >= CADDR_TIME_VERSION || connman->GetAddressCount() < 1000)
            {
                connman->PushMessage(pfrom, CNetMsgMaker(nSendVersion).Make(NetMsgType::GETADDR));
                pfrom->fGetAddr = true;
            }
            connman->MarkAddressGood(pfrom->addr);
        }

        std::string remoteAddr;
        if (fLogIPs)
            remoteAddr = ", peeraddr=" + pfrom->addr.ToString();

        LogPrintf("receive version message: %s: version %d, blocks=%d, us=%s, peer=%d%s\n",
                  cleanSubVer, pfrom->nVersion,
                  pfrom->nStartingHeight, addrMe.ToString(), pfrom->GetId(),
                  remoteAddr);

        int64_t nTimeOffset = nTime - GetTime();
        pfrom->nTimeOffset = nTimeOffset;
        AddTimeData(pfrom->addr, nTimeOffset);

        // Feeler connections exist only to verify if address is online.
        if (pfrom->fFeeler) {
            assert(pfrom->fInbound == false);
            pfrom->fDisconnect = true;
        }
        return true;
    }

    if (pfrom->nVersion == 0) {
        // Must have a version message before anything else
        LOCK(cs_main);
        Misbehaving(pfrom->GetId(), 1);
        return false;
    }

    // At this point, the outgoing message serialization version can't change.
    const CNetMsgMaker msgMaker(pfrom->GetSendVersion());

    if (strCommand == NetMsgType::VERACK)
    {
        pfrom->SetRecvVersion(std::min(pfrom->nVersion.load(), PROTOCOL_VERSION));

        if (!pfrom->fInbound) {
            // Mark this node as currently connected, so we update its timestamp later.
            LOCK(cs_main);
            State(pfrom->GetId())->fCurrentlyConnected = true;
        }

        if (pfrom->nVersion >= LLMQS_PROTO_VERSION) {
            CMNAuth::PushMNAUTH(pfrom, *connman);
        }

        if (pfrom->nVersion >= SENDHEADERS_VERSION) {
            // Tell our peer we prefer to receive headers rather than inv's
            // We send this to non-NODE NETWORK peers as well, because even
            // non-NODE NETWORK peers can announce blocks (such as pruning
            // nodes)
            connman->PushMessage(pfrom, msgMaker.Make(NetMsgType::SENDHEADERS));
        }

        if (pfrom->nVersion >= SHORT_IDS_BLOCKS_VERSION) {
            // Tell our peer we are willing to provide version-1 cmpctblocks
            // However, we do not request new block announcements using
            // cmpctblock messages.
            // We send this to non-NODE NETWORK peers as well, because
            // they may wish to request compact blocks from us
            bool fAnnounceUsingCMPCTBLOCK = false;
            uint64_t nCMPCTBLOCKVersion = 1;
            connman->PushMessage(pfrom, msgMaker.Make(NetMsgType::SENDCMPCT, fAnnounceUsingCMPCTBLOCK, nCMPCTBLOCKVersion));
        }

        if (pfrom->nVersion >= SENDDSQUEUE_PROTO_VERSION) {
            // Tell our peer that he should send us PrivateSend queue messages
            connman->PushMessage(pfrom, msgMaker.Make(NetMsgType::SENDDSQUEUE, true));
        } else {
            // older nodes do not support SENDDSQUEUE and expect us to always send PrivateSend queue messages
            // TODO we can remove this compatibility code in 0.15.0
            pfrom->fSendDSQueue = true;
        }

        if (pfrom->nVersion >= LLMQS_PROTO_VERSION) {
            // Tell our peer that we're interested in plain LLMQ recovered signatures.
            // Otherwise the peer would only announce/send messages resulting from QRECSIG,
            // e.g. InstantSend locks or ChainLocks. SPV nodes should not send this message
            // as they are usually only interested in the higher level messages
            connman->PushMessage(pfrom, msgMaker.Make(NetMsgType::QSENDRECSIGS, true));
        }

        if (gArgs.GetBoolArg("-watchquorums", llmq::DEFAULT_WATCH_QUORUMS)) {
            connman->PushMessage(pfrom, msgMaker.Make(NetMsgType::QWATCH));
        }

        pfrom->fSuccessfullyConnected = true;
        return true;
    }

    if (!pfrom->fSuccessfullyConnected) {
        // Must have a verack message before anything else
        LOCK(cs_main);
        Misbehaving(pfrom->GetId(), 1);
        return false;
    }

    if (pfrom->nTimeFirstMessageReceived == 0) {
        // First message after VERSION/VERACK
        pfrom->nTimeFirstMessageReceived = GetTimeMicros();
        pfrom->fFirstMessageIsMNAUTH = strCommand == NetMsgType::MNAUTH;
        // Note: do not break the flow here
    }

    if (strCommand == NetMsgType::ADDR) {
        std::vector<CAddress> vAddr;
        vRecv >> vAddr;

        // Don't want addr from older versions unless seeding
        if (pfrom->nVersion < CADDR_TIME_VERSION && connman->GetAddressCount() > 1000)
            return true;
        if (vAddr.size() > 1000)
        {
            LOCK(cs_main);
            Misbehaving(pfrom->GetId(), 20);
            return error("message addr size() = %u", vAddr.size());
        }

        // Store the new addresses
        std::vector<CAddress> vAddrOk;
        int64_t nNow = GetAdjustedTime();
        int64_t nSince = nNow - 10 * 60;
        for (CAddress& addr : vAddr)
        {
            if (interruptMsgProc)
                return true;

            // We only bother storing full nodes, though this may include
            // things which we would not make an outbound connection to, in
            // part because we may make feeler connections to them.
            if (!MayHaveUsefulAddressDB(addr.nServices))
                continue;

            if (addr.nTime <= 100000000 || addr.nTime > nNow + 10 * 60)
                addr.nTime = nNow - 5 * 24 * 60 * 60;
            pfrom->AddAddressKnown(addr);
            bool fReachable = IsReachable(addr);
            if (addr.nTime > nSince && !pfrom->fGetAddr && vAddr.size() <= 10 && addr.IsRoutable())
            {
                RelayAddress(addr, fReachable, connman);
            }
            // Do not store addresses outside our network
            if (fReachable)
                vAddrOk.push_back(addr);
        }
        connman->AddNewAddresses(vAddrOk, pfrom->addr, 2 * 60 * 60);
        if (vAddr.size() < 1000)
            pfrom->fGetAddr = false;
        if (pfrom->fOneShot)
            pfrom->fDisconnect = true;
        return true;
    }

    if (strCommand == NetMsgType::SENDHEADERS) {
        LOCK(cs_main);
        State(pfrom->GetId())->fPreferHeaders = true;
        return true;
    }

     if (strCommand == NetMsgType::SENDCMPCT) {
        bool fAnnounceUsingCMPCTBLOCK = false;
        uint64_t nCMPCTBLOCKVersion = 1;
        vRecv >> fAnnounceUsingCMPCTBLOCK >> nCMPCTBLOCKVersion;
        if (nCMPCTBLOCKVersion == 1) {
            LOCK(cs_main);
            State(pfrom->GetId())->fProvidesHeaderAndIDs = true;
            State(pfrom->GetId())->fPreferHeaderAndIDs = fAnnounceUsingCMPCTBLOCK;
            State(pfrom->GetId())->fSupportsDesiredCmpctVersion = true;
        }
        return true;
    }


    if (strCommand == NetMsgType::SENDDSQUEUE)
    {
        bool b;
        vRecv >> b;
        pfrom->fSendDSQueue = b;
        return true;
    }


    if (strCommand == NetMsgType::QSENDRECSIGS) {
        bool b;
        vRecv >> b;
        pfrom->fSendRecSigs = b;
        return true;
    }

    if (strCommand == NetMsgType::INV) {
        std::vector<CInv> vInv;
        vRecv >> vInv;
        if (vInv.size() > MAX_INV_SZ)
        {
            LOCK(cs_main);
            Misbehaving(pfrom->GetId(), 20);
            return error("message inv size() = %u", vInv.size());
        }

        bool fBlocksOnly = !fRelayTxes;

        // Allow whitelisted peers to send data other than blocks in blocks only mode if whitelistrelay is true
        if (pfrom->fWhitelisted && gArgs.GetBoolArg("-whitelistrelay", DEFAULT_WHITELISTRELAY))
            fBlocksOnly = false;

        LOCK(cs_main);

        for (CInv &inv : vInv)
        {
            if(!inv.IsKnownType()) {
                LogPrint(BCLog::NET, "got inv of unknown type %d: %s peer=%d\n", inv.type, inv.hash.ToString(), pfrom->GetId());
                continue;
            }

            if (interruptMsgProc)
                return true;

            bool fAlreadyHave = AlreadyHave(inv);
            LogPrint(BCLog::NET, "got inv: %s  %s peer=%d\n", inv.ToString(), fAlreadyHave ? "have" : "new", pfrom->GetId());

            if (inv.type == MSG_BLOCK) {
                UpdateBlockAvailability(pfrom->GetId(), inv.hash);

                if (fAlreadyHave || fImporting || fReindex || mapBlocksInFlight.count(inv.hash)) {
                    continue;
                }

                CNodeState *state = State(pfrom->GetId());
                if (!state) {
                    continue;
                }

                // Download if this is a nice peer, or we have no nice peers and this one might do.
                bool fFetch = state->fPreferredDownload || (nPreferredDownload == 0 && !pfrom->fOneShot);
                // Only actively request headers from a single peer, unless we're close to end of initial download.
                if ((nSyncStarted == 0 && fFetch) || pindexBestHeader->GetBlockTime() > GetAdjustedTime() - nMaxTipAge) {
                    // Make sure to mark this peer as the one we are currently syncing with etc.
                    state->fSyncStarted = true;
                    state->nHeadersSyncTimeout = GetTimeMicros() + HEADERS_DOWNLOAD_TIMEOUT_BASE + HEADERS_DOWNLOAD_TIMEOUT_PER_HEADER * (GetAdjustedTime() - pindexBestHeader->GetBlockTime())/(chainparams.GetConsensus().nPowTargetSpacing);
                    nSyncStarted++;
                    // We used to request the full block here, but since headers-announcements are now the
                    // primary method of announcement on the network, and since, in the case that a node
                    // fell back to inv we probably have a reorg which we should get the headers for first,
                    // we now only provide a getheaders response here. When we receive the headers, we will
                    // then ask for the blocks we need.
                    connman->PushMessage(pfrom, msgMaker.Make(NetMsgType::GETHEADERS, chainActive.GetLocator(pindexBestHeader), inv.hash));
                    LogPrint(BCLog::NET, "getheaders (%d) %s to peer=%d\n", pindexBestHeader->nHeight, inv.hash.ToString(), pfrom->GetId());
                }
            }
            else
            {
                static std::set<int> allowWhileInIBDObjs = {
                        MSG_SPORK
                };

                pfrom->AddInventoryKnown(inv);
                if (fBlocksOnly) {
                    LogPrint(BCLog::NET, "transaction (%s) inv sent in violation of protocol peer=%d\n", inv.hash.ToString(),
                             pfrom->GetId());
                } else if (!fAlreadyHave) {
                    bool allowWhileInIBD = allowWhileInIBDObjs.count(inv.type);
                    if (allowWhileInIBD || (!fImporting && !fReindex && !IsInitialBlockDownload())) {
                        int64_t doubleRequestDelay = 2 * 60 * 1000000;
                        // some messages need to be re-requested faster when the first announcing peer did not answer to GETDATA
                        switch (inv.type) {
                            case MSG_QUORUM_RECOVERED_SIG:
                                doubleRequestDelay = 15 * 1000000;
                                break;
                            case MSG_CLSIG:
                                doubleRequestDelay = 5 * 1000000;
                                break;
                            case MSG_ISLOCK:
                                doubleRequestDelay = 10 * 1000000;
                                break;
                        }
                        pfrom->AskFor(inv, doubleRequestDelay);
                    }
                }
            }

            // Track requests for our stuff
            GetMainSignals().Inventory(inv.hash);
        }
        return true;
    }

    if (strCommand == NetMsgType::GETDATA) {
        std::vector<CInv> vInv;
        vRecv >> vInv;
        if (vInv.size() > MAX_INV_SZ)
        {
            LOCK(cs_main);
            Misbehaving(pfrom->GetId(), 20);
            return error("message getdata size() = %u", vInv.size());
        }

        LogPrint(BCLog::NET, "received getdata (%u invsz) peer=%d\n", vInv.size(), pfrom->GetId());

        if (vInv.size() > 0) {
            LogPrint(BCLog::NET, "received getdata for: %s peer=%d\n", vInv[0].ToString(), pfrom->GetId());
        }

        pfrom->vRecvGetData.insert(pfrom->vRecvGetData.end(), vInv.begin(), vInv.end());
        ProcessGetData(pfrom, chainparams.GetConsensus(), connman, interruptMsgProc);
        return true;
    }

    if (strCommand == NetMsgType::GETBLOCKS) {
        CBlockLocator locator;
        uint256 hashStop;
        vRecv >> locator >> hashStop;

        // We might have announced the currently-being-connected tip using a
        // compact block, which resulted in the peer sending a getblocks
        // request, which we would otherwise respond to without the new block.
        // To avoid this situation we simply verify that we are on our best
        // known chain now. This is super overkill, but we handle it better
        // for getheaders requests, and there are no known nodes which support
        // compact blocks but still use getblocks to request blocks.
        {
            std::shared_ptr<const CBlock> a_recent_block;
            {
                LOCK(cs_most_recent_block);
                a_recent_block = most_recent_block;
            }
            CValidationState dummy;
            ActivateBestChain(dummy, Params(), a_recent_block);
        }

        LOCK(cs_main);

        // Find the last block the caller has in the main chain
        const CBlockIndex* pindex = FindForkInGlobalIndex(chainActive, locator);

        // Send the rest of the chain
        if (pindex)
            pindex = chainActive.Next(pindex);
        int nLimit = 500;
        LogPrint(BCLog::NET, "getblocks %d to %s limit %d from peer=%d\n", (pindex ? pindex->nHeight : -1), hashStop.IsNull() ? "end" : hashStop.ToString(), nLimit, pfrom->GetId());
        for (; pindex; pindex = chainActive.Next(pindex))
        {
            if (pindex->GetBlockHash() == hashStop)
            {
                LogPrint(BCLog::NET, "  getblocks stopping at %d %s\n", pindex->nHeight, pindex->GetBlockHash().ToString());
                break;
            }
            // If pruning, don't inv blocks unless we have on disk and are likely to still have
            // for some reasonable time window (1 hour) that block relay might require.
            const int nPrunedBlocksLikelyToHave = MIN_BLOCKS_TO_KEEP - 3600 / chainparams.GetConsensus().nPowTargetSpacing;
            if (fPruneMode && (!(pindex->nStatus & BLOCK_HAVE_DATA) || pindex->nHeight <= chainActive.Tip()->nHeight - nPrunedBlocksLikelyToHave))
            {
                LogPrint(BCLog::NET, " getblocks stopping, pruned or too old block at %d %s\n", pindex->nHeight, pindex->GetBlockHash().ToString());
                break;
            }
            pfrom->PushInventory(CInv(MSG_BLOCK, pindex->GetBlockHash()));
            if (--nLimit <= 0)
            {
                // When this block is requested, we'll send an inv that'll
                // trigger the peer to getblocks the next batch of inventory.
                LogPrint(BCLog::NET, "  getblocks stopping at limit %d %s\n", pindex->nHeight, pindex->GetBlockHash().ToString());
                pfrom->hashContinue = pindex->GetBlockHash();
                break;
            }
        }
        return true;
    }

    if (strCommand == NetMsgType::GETBLOCKTXN) {
        BlockTransactionsRequest req;
        vRecv >> req;

        std::shared_ptr<const CBlock> recent_block;
        {
            LOCK(cs_most_recent_block);
            if (most_recent_block_hash == req.blockhash)
                recent_block = most_recent_block;
            // Unlock cs_most_recent_block to avoid cs_main lock inversion
        }
        if (recent_block) {
            SendBlockTransactions(*recent_block, req, pfrom, connman);
            return true;
        }

        LOCK(cs_main);

        BlockMap::iterator it = mapBlockIndex.find(req.blockhash);
        if (it == mapBlockIndex.end() || !(it->second->nStatus & BLOCK_HAVE_DATA)) {
            LogPrintf("Peer %d sent us a getblocktxn for a block we don't have", pfrom->GetId());
            return true;
        }

        if (it->second->nHeight < chainActive.Height() - MAX_BLOCKTXN_DEPTH) {
            // If an older block is requested (should never happen in practice,
            // but can happen in tests) send a block response instead of a
            // blocktxn response. Sending a full block response instead of a
            // small blocktxn response is preferable in the case where a peer
            // might maliciously send lots of getblocktxn requests to trigger
            // expensive disk reads, because it will require the peer to
            // actually receive all the data read from disk over the network.
            LogPrint(BCLog::NET, "Peer %d sent us a getblocktxn for a block > %i deep", pfrom->GetId(), MAX_BLOCKTXN_DEPTH);
            CInv inv;
            inv.type = MSG_BLOCK;
            inv.hash = req.blockhash;
            pfrom->vRecvGetData.push_back(inv);
            // The message processing loop will go around again (without pausing) and we'll respond then (without cs_main)
            return true;
        }

        CBlock block;
        bool ret = ReadBlockFromDisk(block, it->second, chainparams.GetConsensus());
        assert(ret);

        SendBlockTransactions(block, req, pfrom, connman);
        return true;
    }

    if (strCommand == NetMsgType::GETHEADERS) {
        CBlockLocator locator;
        uint256 hashStop;
        vRecv >> locator >> hashStop;

        LOCK(cs_main);
        if (IsInitialBlockDownload() && !pfrom->fWhitelisted) {
            LogPrint(BCLog::NET, "Ignoring getheaders from peer=%d because node is in initial block download\n", pfrom->GetId());
            return true;
        }

        CNodeState *nodestate = State(pfrom->GetId());
        const CBlockIndex* pindex = nullptr;
        if (locator.IsNull())
        {
            // If locator is null, return the hashStop block
            BlockMap::iterator mi = mapBlockIndex.find(hashStop);
            if (mi == mapBlockIndex.end())
                return true;
            pindex = (*mi).second;

            if (!BlockRequestAllowed(pindex, chainparams.GetConsensus())) {
                LogPrintf("%s: ignoring request from peer=%i for old block header that isn't in the main chain\n", __func__, pfrom->GetId());
                return true;
            }
        }
        else
        {
            // Find the last block the caller has in the main chain
            pindex = FindForkInGlobalIndex(chainActive, locator);
            if (pindex)
                pindex = chainActive.Next(pindex);
        }

        // we must use CBlocks, as CBlockHeaders won't include the 0x00 nTx count at the end
        std::vector<CBlock> vHeaders;
        int nLimit = MAX_HEADERS_RESULTS;
        LogPrint(BCLog::NET, "getheaders %d to %s from peer=%d\n", (pindex ? pindex->nHeight : -1), hashStop.IsNull() ? "end" : hashStop.ToString(), pfrom->GetId());
        for (; pindex; pindex = chainActive.Next(pindex))
        {
            vHeaders.push_back(pindex->GetBlockHeader());
            if (--nLimit <= 0 || pindex->GetBlockHash() == hashStop)
                break;
        }
        // pindex can be nullptr either if we sent chainActive.Tip() OR
        // if our peer has chainActive.Tip() (and thus we are sending an empty
        // headers message). In both cases it's safe to update
        // pindexBestHeaderSent to be our tip.
        //
        // It is important that we simply reset the BestHeaderSent value here,
        // and not max(BestHeaderSent, newHeaderSent). We might have announced
        // the currently-being-connected tip using a compact block, which
        // resulted in the peer sending a headers request, which we respond to
        // without the new block. By resetting the BestHeaderSent, we ensure we
        // will re-announce the new block via headers (or compact blocks again)
        // in the SendMessages logic.
        nodestate->pindexBestHeaderSent = pindex ? pindex : chainActive.Tip();
        connman->PushMessage(pfrom, msgMaker.Make(NetMsgType::HEADERS, vHeaders));
        return true;
    }

    if (strCommand == NetMsgType::TX || strCommand == NetMsgType::DSTX || strCommand == NetMsgType::LEGACYTXLOCKREQUEST) {
        // Stop processing the transaction early if
        // We are in blocks only mode and peer is either not whitelisted or whitelistrelay is off
        if (!fRelayTxes && (!pfrom->fWhitelisted || !gArgs.GetBoolArg("-whitelistrelay", DEFAULT_WHITELISTRELAY)))
        {
            LogPrint(BCLog::NET, "transaction sent in violation of protocol peer=%d\n", pfrom->GetId());
            return true;
        }

        CTransactionRef ptx;
        CPrivateSendBroadcastTx dstx;
        int nInvType = MSG_TX;

        // Read data and assign inv type
        if(strCommand == NetMsgType::TX) {
            vRecv >> ptx;
        } else if(strCommand == NetMsgType::LEGACYTXLOCKREQUEST) {
            // we keep processing the legacy IX message here but revert to handling it as a regular TX
            vRecv >> ptx;
        } else if (strCommand == NetMsgType::DSTX) {
            vRecv >> dstx;
            ptx = dstx.tx;
            nInvType = MSG_DSTX;
        }
        const CTransaction& tx = *ptx;

        CInv inv(nInvType, tx.GetHash());
        pfrom->AddInventoryKnown(inv);
        {
            LOCK(cs_main);
            connman->RemoveAskFor(inv.hash);
        }

        // Process custom logic, no matter if tx will be accepted to mempool later or not
        if (nInvType == MSG_DSTX) {
            uint256 hashTx = tx.GetHash();
            if (!dstx.IsValidStructure()) {
                LogPrint(BCLog::PRIVATESEND, "DSTX -- Invalid DSTX structure: %s\n", hashTx.ToString());
                return false;
            }
            if(CPrivateSend::GetDSTX(hashTx)) {
                LogPrint(BCLog::PRIVATESEND, "DSTX -- Already have %s, skipping...\n", hashTx.ToString());
                return true; // not an error
            }

            const CBlockIndex* pindex{nullptr};
            CDeterministicMNCPtr dmn{nullptr};
            {
                LOCK(cs_main);
                pindex = chainActive.Tip();
            }
            // It could be that a MN is no longer in the list but its DSTX is not yet mined.
            // Try to find a MN up to 24 blocks deep to make sure such dstx-es are relayed and processed correctly.
            for (int i = 0; i < 24 && pindex; ++i) {
                dmn = deterministicMNManager->GetListForBlock(pindex).GetMNByCollateral(dstx.masternodeOutpoint);
                if (dmn) break;
                pindex = pindex->pprev;
            }
            if(!dmn) {
                LogPrint(BCLog::PRIVATESEND, "DSTX -- Can't find masternode %s to verify %s\n", dstx.masternodeOutpoint.ToStringShort(), hashTx.ToString());
                return false;
            }

            if (!mmetaman.GetMetaInfo(dmn->proTxHash)->IsValidForMixingTxes()) {
                LogPrint(BCLog::PRIVATESEND, "DSTX -- Masternode %s is sending too many transactions %s\n", dstx.masternodeOutpoint.ToStringShort(), hashTx.ToString());
                return true;
                // TODO: Not an error? Could it be that someone is relaying old DSTXes
                // we have no idea about (e.g we were offline)? How to handle them?
            }

            if (!dstx.CheckSignature(dmn->pdmnState->pubKeyOperator.Get())) {
                LogPrint(BCLog::PRIVATESEND, "DSTX -- CheckSignature() failed for %s\n", hashTx.ToString());
                return false;
            }

            LogPrint(BCLog::PRIVATESEND, "DSTX -- Got Masternode transaction %s\n", hashTx.ToString());
            mempool.PrioritiseTransaction(hashTx, 0.1*COIN);
            mmetaman.DisallowMixing(dmn->proTxHash);
        }

        LOCK2(cs_main, g_cs_orphans);

        bool fMissingInputs = false;
        CValidationState state;

        if (!AlreadyHave(inv) && AcceptToMemoryPool(mempool, state, ptx, true, &fMissingInputs)) {
            // Process custom txes, this changes AlreadyHave to "true"
            if (nInvType == MSG_DSTX) {
                LogPrint(BCLog::PRIVATESEND, "DSTX -- Masternode transaction accepted, txid=%s, peer=%d\n",
                        tx.GetHash().ToString(), pfrom->GetId());
                CPrivateSend::AddDSTX(dstx);
            }

            mempool.check(pcoinsTip);
            connman->RelayTransaction(tx);
            for (unsigned int i = 0; i < tx.vout.size(); i++) {
                auto it_by_prev = mapOrphanTransactionsByPrev.find(COutPoint(inv.hash, i));
                if (it_by_prev != mapOrphanTransactionsByPrev.end()) {
                    for (const auto& elem : it_by_prev->second) {
                        pfrom->orphan_work_set.insert(elem->first);
                    }
                }
            }

            pfrom->nLastTXTime = GetTime();

            LogPrint(BCLog::MEMPOOL, "AcceptToMemoryPool: peer=%d: accepted %s (poolsz %u txn, %u kB)\n",
                pfrom->GetId(),
                tx.GetHash().ToString(),
                mempool.size(), mempool.DynamicMemoryUsage() / 1000);

            // Recursively process any orphan transactions that depended on this one
            ProcessOrphanTx(connman, pfrom->orphan_work_set);
        }
        else if (fMissingInputs)
        {
            bool fRejectedParents = false; // It may be the case that the orphans parents have all been rejected
            for (const CTxIn& txin : tx.vin) {
                if (recentRejects->contains(txin.prevout.hash)) {
                    fRejectedParents = true;
                    break;
                }
            }
            if (!fRejectedParents) {
                for (const CTxIn& txin : tx.vin) {
                    CInv _inv(MSG_TX, txin.prevout.hash);
                    pfrom->AddInventoryKnown(_inv);
                    if (!AlreadyHave(_inv)) pfrom->AskFor(_inv);
                    // We don't know if the previous tx was a regular or a mixing one, try both
                    CInv _inv2(MSG_DSTX, txin.prevout.hash);
                    pfrom->AddInventoryKnown(_inv2);
                    if (!AlreadyHave(_inv2)) pfrom->AskFor(_inv2);
                }
                AddOrphanTx(ptx, pfrom->GetId());

                // DoS prevention: do not allow mapOrphanTransactions to grow unbounded
                unsigned int nMaxOrphanTxSize = (unsigned int)std::max((int64_t)0, gArgs.GetArg("-maxorphantxsize", DEFAULT_MAX_ORPHAN_TRANSACTIONS_SIZE)) * 1000000;
                unsigned int nEvicted = LimitOrphanTxSize(nMaxOrphanTxSize);
                if (nEvicted > 0) {
                    LogPrint(BCLog::MEMPOOL, "mapOrphan overflow, removed %u tx\n", nEvicted);
                }
            } else {
                LogPrint(BCLog::MEMPOOL, "not keeping orphan with rejected parents %s\n",tx.GetHash().ToString());
                // We will continue to reject this tx since it has rejected
                // parents so avoid re-requesting it from other peers.
                recentRejects->insert(tx.GetHash());
            }
        } else {
            if (!state.CorruptionPossible()) {
                assert(recentRejects);
                recentRejects->insert(tx.GetHash());
                if (RecursiveDynamicUsage(*ptx) < 100000) {
                    AddToCompactExtraTransactions(ptx);
                }
            }

            if (pfrom->fWhitelisted && gArgs.GetBoolArg("-whitelistforcerelay", DEFAULT_WHITELISTFORCERELAY)) {
                // Always relay transactions received from whitelisted peers, even
                // if they were already in the mempool or rejected from it due
                // to policy, allowing the node to function as a gateway for
                // nodes hidden behind it.
                //
                // Never relay transactions that we would assign a non-zero DoS
                // score for, as we expect peers to do the same with us in that
                // case.
                int nDoS = 0;
                if (!state.IsInvalid(nDoS) || nDoS == 0) {
                    LogPrintf("Force relaying tx %s from whitelisted peer=%d\n", tx.GetHash().ToString(), pfrom->GetId());
                    connman->RelayTransaction(tx);
                } else {
                    LogPrintf("Not relaying invalid transaction %s from whitelisted peer=%d (%s)\n", tx.GetHash().ToString(), pfrom->GetId(), FormatStateMessage(state));
                }
            }
        }

        int nDoS = 0;
        if (state.IsInvalid(nDoS))
        {
            LogPrint(BCLog::MEMPOOLREJ, "%s from peer=%d was not accepted: %s\n", tx.GetHash().ToString(),
                pfrom->GetId(),
                FormatStateMessage(state));
            if (state.GetRejectCode() > 0 && state.GetRejectCode() < REJECT_INTERNAL) // Never send AcceptToMemoryPool's internal codes over P2P
                connman->PushMessage(pfrom, msgMaker.Make(NetMsgType::REJECT, strCommand, (unsigned char)state.GetRejectCode(),
                                   state.GetRejectReason().substr(0, MAX_REJECT_MESSAGE_LENGTH), inv.hash));
            if (nDoS > 0) {
                Misbehaving(pfrom->GetId(), nDoS);
            }
        }
        return true;
    }

    if (strCommand == NetMsgType::CMPCTBLOCK && !fImporting && !fReindex) // Ignore blocks received while importing
    {
        CBlockHeaderAndShortTxIDs cmpctblock;
        vRecv >> cmpctblock;

        bool received_new_header = false;

        {
        LOCK(cs_main);

        if (mapBlockIndex.find(cmpctblock.header.hashPrevBlock) == mapBlockIndex.end()) {
            // Doesn't connect (or is genesis), instead of DoSing in AcceptBlockHeader, request deeper headers
            if (!IsInitialBlockDownload())
                connman->PushMessage(pfrom, msgMaker.Make(NetMsgType::GETHEADERS, chainActive.GetLocator(pindexBestHeader), uint256()));
            return true;
        }

        if (mapBlockIndex.find(cmpctblock.header.GetHash()) == mapBlockIndex.end()) {
            received_new_header = true;
        }
        }

        const CBlockIndex *pindex = nullptr;
        CValidationState state;
        if (!ProcessNewBlockHeaders({cmpctblock.header}, state, chainparams, &pindex)) {
            int nDoS;
            if (state.IsInvalid(nDoS)) {
                if (nDoS > 0) {
                    LOCK(cs_main);
                    Misbehaving(pfrom->GetId(), nDoS);
                }
                LogPrintf("Peer %d sent us invalid header via cmpctblock\n", pfrom->GetId());
                return true;
            }
        }

        // When we succeed in decoding a block's txids from a cmpctblock
        // message we typically jump to the BLOCKTXN handling code, with a
        // dummy (empty) BLOCKTXN message, to re-use the logic there in
        // completing processing of the putative block (without cs_main).
        bool fProcessBLOCKTXN = false;
        CDataStream blockTxnMsg(SER_NETWORK, PROTOCOL_VERSION);

        // If we end up treating this as a plain headers message, call that as well
        // without cs_main.
        bool fRevertToHeaderProcessing = false;

        // Keep a CBlock for "optimistic" compactblock reconstructions (see
        // below)
        std::shared_ptr<CBlock> pblock = std::make_shared<CBlock>();
        bool fBlockReconstructed = false;

        {
        LOCK2(cs_main, g_cs_orphans);
        // If AcceptBlockHeader returned true, it set pindex
        assert(pindex);
        UpdateBlockAvailability(pfrom->GetId(), pindex->GetBlockHash());

        CNodeState *nodestate = State(pfrom->GetId());

        // If this was a new header with more work than our tip, update the
        // peer's last block announcement time
        if (received_new_header && pindex->nChainWork > chainActive.Tip()->nChainWork) {
            nodestate->m_last_block_announcement = GetTime();
        }

        std::map<uint256, std::pair<NodeId, std::list<QueuedBlock>::iterator> >::iterator blockInFlightIt = mapBlocksInFlight.find(pindex->GetBlockHash());
        bool fAlreadyInFlight = blockInFlightIt != mapBlocksInFlight.end();

        if (pindex->nStatus & BLOCK_HAVE_DATA) // Nothing to do here
            return true;

        if (pindex->nChainWork <= chainActive.Tip()->nChainWork || // We know something better
                pindex->nTx != 0) { // We had this block at some point, but pruned it
            if (fAlreadyInFlight) {
                // We requested this block for some reason, but our mempool will probably be useless
                // so we just grab the block via normal getdata
                std::vector<CInv> vInv(1);
                vInv[0] = CInv(MSG_BLOCK, cmpctblock.header.GetHash());
                connman->PushMessage(pfrom, msgMaker.Make(NetMsgType::GETDATA, vInv));
            }
            return true;
        }

        // If we're not close to tip yet, give up and let parallel block fetch work its magic
        if (!fAlreadyInFlight && !CanDirectFetch(chainparams.GetConsensus()))
            return true;

        // We want to be a bit conservative just to be extra careful about DoS
        // possibilities in compact block processing...
        if (pindex->nHeight <= chainActive.Height() + 2) {
            if ((!fAlreadyInFlight && nodestate->nBlocksInFlight < MAX_BLOCKS_IN_TRANSIT_PER_PEER) ||
                 (fAlreadyInFlight && blockInFlightIt->second.first == pfrom->GetId())) {
                std::list<QueuedBlock>::iterator *queuedBlockIt = nullptr;
                if (!MarkBlockAsInFlight(pfrom->GetId(), pindex->GetBlockHash(), pindex, &queuedBlockIt)) {
                    if (!(*queuedBlockIt)->partialBlock)
                        (*queuedBlockIt)->partialBlock.reset(new PartiallyDownloadedBlock(&mempool));
                    else {
                        // The block was already in flight using compact blocks from the same peer
                        LogPrint(BCLog::NET, "Peer sent us compact block we were already syncing!\n");
                        return true;
                    }
                }

                PartiallyDownloadedBlock& partialBlock = *(*queuedBlockIt)->partialBlock;
                ReadStatus status = partialBlock.InitData(cmpctblock, vExtraTxnForCompact);
                if (status == READ_STATUS_INVALID) {
                    MarkBlockAsReceived(pindex->GetBlockHash()); // Reset in-flight state in case of whitelist
                    Misbehaving(pfrom->GetId(), 100);
                    LogPrintf("Peer %d sent us invalid compact block\n", pfrom->GetId());
                    return true;
                } else if (status == READ_STATUS_FAILED) {
                    // Duplicate txindexes, the block is now in-flight, so just request it
                    std::vector<CInv> vInv(1);
                    vInv[0] = CInv(MSG_BLOCK, cmpctblock.header.GetHash());
                    connman->PushMessage(pfrom, msgMaker.Make(NetMsgType::GETDATA, vInv));
                    return true;
                }

                BlockTransactionsRequest req;
                for (size_t i = 0; i < cmpctblock.BlockTxCount(); i++) {
                    if (!partialBlock.IsTxAvailable(i))
                        req.indexes.push_back(i);
                }
                if (req.indexes.empty()) {
                    // Dirty hack to jump to BLOCKTXN code (TODO: move message handling into their own functions)
                    BlockTransactions txn;
                    txn.blockhash = cmpctblock.header.GetHash();
                    blockTxnMsg << txn;
                    fProcessBLOCKTXN = true;
                } else {
                    req.blockhash = pindex->GetBlockHash();
                    connman->PushMessage(pfrom, msgMaker.Make(NetMsgType::GETBLOCKTXN, req));
                }
            } else {
                // This block is either already in flight from a different
                // peer, or this peer has too many blocks outstanding to
                // download from.
                // Optimistically try to reconstruct anyway since we might be
                // able to without any round trips.
                PartiallyDownloadedBlock tempBlock(&mempool);
                ReadStatus status = tempBlock.InitData(cmpctblock, vExtraTxnForCompact);
                if (status != READ_STATUS_OK) {
                    // TODO: don't ignore failures
                    return true;
                }
                std::vector<CTransactionRef> dummy;
                status = tempBlock.FillBlock(*pblock, dummy);
                if (status == READ_STATUS_OK) {
                    fBlockReconstructed = true;
                }
            }
        } else {
            if (fAlreadyInFlight) {
                // We requested this block, but its far into the future, so our
                // mempool will probably be useless - request the block normally
                std::vector<CInv> vInv(1);
                vInv[0] = CInv(MSG_BLOCK, cmpctblock.header.GetHash());
                connman->PushMessage(pfrom, msgMaker.Make(NetMsgType::GETDATA, vInv));
                return true;
            } else {
                // If this was an announce-cmpctblock, we want the same treatment as a header message
                fRevertToHeaderProcessing = true;
            }
        }
        } // cs_main

        if (fProcessBLOCKTXN)
            return ProcessMessage(pfrom, NetMsgType::BLOCKTXN, blockTxnMsg, nTimeReceived, chainparams, connman, interruptMsgProc);

        if (fRevertToHeaderProcessing) {
            // Headers received from HB compact block peers are permitted to be
            // relayed before full validation (see BIP 152), so we don't want to disconnect
            // the peer if the header turns out to be for an invalid block.
            // Note that if a peer tries to build on an invalid chain, that
            // will be detected and the peer will be banned.
            return ProcessHeadersMessage(pfrom, connman, {cmpctblock.header}, chainparams, /*punish_duplicate_invalid=*/false);
        }

        if (fBlockReconstructed) {
            // If we got here, we were able to optimistically reconstruct a
            // block that is in flight from some other peer.
            {
                LOCK(cs_main);
                mapBlockSource.emplace(pblock->GetHash(), std::make_pair(pfrom->GetId(), false));
            }
            bool fNewBlock = false;
            // Setting fForceProcessing to true means that we bypass some of
            // our anti-DoS protections in AcceptBlock, which filters
            // unrequested blocks that might be trying to waste our resources
            // (eg disk space). Because we only try to reconstruct blocks when
            // we're close to caught up (via the CanDirectFetch() requirement
            // above, combined with the behavior of not requesting blocks until
            // we have a chain with at least nMinimumChainWork), and we ignore
            // compact blocks with less work than our tip, it is safe to treat
            // reconstructed compact blocks as having been requested.
            ProcessNewBlock(chainparams, pblock, /*fForceProcessing=*/true, &fNewBlock);
            if (fNewBlock) {
                pfrom->nLastBlockTime = GetTime();
            } else {
                LOCK(cs_main);
                mapBlockSource.erase(pblock->GetHash());
            }
            LOCK(cs_main); // hold cs_main for CBlockIndex::IsValid()
            if (pindex->IsValid(BLOCK_VALID_TRANSACTIONS)) {
                // Clear download state for this block, which is in
                // process from some other peer.  We do this after calling
                // ProcessNewBlock so that a malleated cmpctblock announcement
                // can't be used to interfere with block relay.
                MarkBlockAsReceived(pblock->GetHash());
            }
        }
        return true;
    }

    if (strCommand == NetMsgType::BLOCKTXN && !fImporting && !fReindex) // Ignore blocks received while importing
    {
        BlockTransactions resp;
        vRecv >> resp;

        std::shared_ptr<CBlock> pblock = std::make_shared<CBlock>();
        bool fBlockRead = false;
        {
            LOCK(cs_main);

            std::map<uint256, std::pair<NodeId, std::list<QueuedBlock>::iterator> >::iterator it = mapBlocksInFlight.find(resp.blockhash);
            if (it == mapBlocksInFlight.end() || !it->second.second->partialBlock ||
                    it->second.first != pfrom->GetId()) {
                LogPrint(BCLog::NET, "Peer %d sent us block transactions for block we weren't expecting\n", pfrom->GetId());
                return true;
            }

            PartiallyDownloadedBlock& partialBlock = *it->second.second->partialBlock;
            ReadStatus status = partialBlock.FillBlock(*pblock, resp.txn);
            if (status == READ_STATUS_INVALID) {
                MarkBlockAsReceived(resp.blockhash); // Reset in-flight state in case of whitelist
                Misbehaving(pfrom->GetId(), 100);
                LogPrintf("Peer %d sent us invalid compact block/non-matching block transactions\n", pfrom->GetId());
                return true;
            } else if (status == READ_STATUS_FAILED) {
                // Might have collided, fall back to getdata now :(
                std::vector<CInv> invs;
                invs.push_back(CInv(MSG_BLOCK, resp.blockhash));
                connman->PushMessage(pfrom, msgMaker.Make(NetMsgType::GETDATA, invs));
            } else {
                // Block is either okay, or possibly we received
                // READ_STATUS_CHECKBLOCK_FAILED.
                // Note that CheckBlock can only fail for one of a few reasons:
                // 1. bad-proof-of-work (impossible here, because we've already
                //    accepted the header)
                // 2. merkleroot doesn't match the transactions given (already
                //    caught in FillBlock with READ_STATUS_FAILED, so
                //    impossible here)
                // 3. the block is otherwise invalid (eg invalid coinbase,
                //    block is too big, too many legacy sigops, etc).
                // So if CheckBlock failed, #3 is the only possibility.
                // Under BIP 152, we don't DoS-ban unless proof of work is
                // invalid (we don't require all the stateless checks to have
                // been run).  This is handled below, so just treat this as
                // though the block was successfully read, and rely on the
                // handling in ProcessNewBlock to ensure the block index is
                // updated, reject messages go out, etc.
                MarkBlockAsReceived(resp.blockhash); // it is now an empty pointer
                fBlockRead = true;
                // mapBlockSource is only used for sending reject messages and DoS scores,
                // so the race between here and cs_main in ProcessNewBlock is fine.
                // BIP 152 permits peers to relay compact blocks after validating
                // the header only; we should not punish peers if the block turns
                // out to be invalid.
                mapBlockSource.emplace(resp.blockhash, std::make_pair(pfrom->GetId(), false));
            }
        } // Don't hold cs_main when we call into ProcessNewBlock
        if (fBlockRead) {
            bool fNewBlock = false;
            // Since we requested this block (it was in mapBlocksInFlight), force it to be processed,
            // even if it would not be a candidate for new tip (missing previous block, chain not long enough, etc)
            // This bypasses some anti-DoS logic in AcceptBlock (eg to prevent
            // disk-space attacks), but this should be safe due to the
            // protections in the compact block handler -- see related comment
            // in compact block optimistic reconstruction handling.
            ProcessNewBlock(chainparams, pblock, /*fForceProcessing=*/true, &fNewBlock);
            if (fNewBlock) {
                pfrom->nLastBlockTime = GetTime();
            } else {
                LOCK(cs_main);
                mapBlockSource.erase(pblock->GetHash());
            }
        }
        return true;
    }

    if (strCommand == NetMsgType::HEADERS && !fImporting && !fReindex) // Ignore headers received while importing
    {
        std::vector<CBlockHeader> headers;

        // Bypass the normal CBlock deserialization, as we don't want to risk deserializing 2000 full blocks.
        unsigned int nCount = ReadCompactSize(vRecv);
        if (nCount > MAX_HEADERS_RESULTS) {
            LOCK(cs_main);
            Misbehaving(pfrom->GetId(), 20);
            return error("headers message size = %u", nCount);
        }
        headers.resize(nCount);
        for (unsigned int n = 0; n < nCount; n++) {
            vRecv >> headers[n];
            ReadCompactSize(vRecv); // ignore tx count; assume it is 0.
        }

        // Headers received via a HEADERS message should be valid, and reflect
        // the chain the peer is on. If we receive a known-invalid header,
        // disconnect the peer if it is using one of our outbound connection
        // slots.
        bool should_punish = !pfrom->fInbound && !pfrom->m_manual_connection;
        return ProcessHeadersMessage(pfrom, connman, headers, chainparams, should_punish);
    }

    if (strCommand == NetMsgType::BLOCK && !fImporting && !fReindex) // Ignore blocks received while importing
    {
        std::shared_ptr<CBlock> pblock = std::make_shared<CBlock>();
        vRecv >> *pblock;

        LogPrint(BCLog::NET, "received block %s peer=%d\n", pblock->GetHash().ToString(), pfrom->GetId());

        bool forceProcessing = false;
        const uint256 hash(pblock->GetHash());
        {
            LOCK(cs_main);
            // Also always process if we requested the block explicitly, as we may
            // need it even though it is not a candidate for a new best tip.
            forceProcessing |= MarkBlockAsReceived(hash);
            // mapBlockSource is only used for sending reject messages and DoS scores,
            // so the race between here and cs_main in ProcessNewBlock is fine.
            mapBlockSource.emplace(hash, std::make_pair(pfrom->GetId(), true));
        }
        bool fNewBlock = false;
        ProcessNewBlock(chainparams, pblock, forceProcessing, &fNewBlock);
        if (fNewBlock) {
            pfrom->nLastBlockTime = GetTime();
        } else {
            LOCK(cs_main);
            mapBlockSource.erase(pblock->GetHash());
        }
        return true;
    }

    if (strCommand == NetMsgType::GETADDR) {
        // This asymmetric behavior for inbound and outbound connections was introduced
        // to prevent a fingerprinting attack: an attacker can send specific fake addresses
        // to users' AddrMan and later request them by sending getaddr messages.
        // Making nodes which are behind NAT and can only make outgoing connections ignore
        // the getaddr message mitigates the attack.
        if (!pfrom->fInbound) {
            LogPrint(BCLog::NET, "Ignoring \"getaddr\" from outbound connection. peer=%d\n", pfrom->GetId());
            return true;
        }

        // Only send one GetAddr response per connection to reduce resource waste
        //  and discourage addr stamping of INV announcements.
        if (pfrom->fSentAddr) {
            LogPrint(BCLog::NET, "Ignoring repeated \"getaddr\". peer=%d\n", pfrom->GetId());
            return true;
        }
        pfrom->fSentAddr = true;

        pfrom->vAddrToSend.clear();
        std::vector<CAddress> vAddr = connman->GetAddresses();
        FastRandomContext insecure_rand;
        for (const CAddress &addr : vAddr)
            pfrom->PushAddress(addr, insecure_rand);
        return true;
    }

    if (strCommand == NetMsgType::MEMPOOL) {
        if (!(pfrom->GetLocalServices() & NODE_BLOOM) && !pfrom->fWhitelisted)
        {
            LogPrint(BCLog::NET, "mempool request with bloom filters disabled, disconnect peer=%d\n", pfrom->GetId());
            pfrom->fDisconnect = true;
            return true;
        }

        if (connman->OutboundTargetReached(false) && !pfrom->fWhitelisted)
        {
            LogPrint(BCLog::NET, "mempool request with bandwidth limit reached, disconnect peer=%d\n", pfrom->GetId());
            pfrom->fDisconnect = true;
            return true;
        }

        LOCK(pfrom->cs_inventory);
        pfrom->fSendMempool = true;
        return true;
    }

    if (strCommand == NetMsgType::PING) {
        if (pfrom->nVersion > BIP0031_VERSION)
        {
            uint64_t nonce = 0;
            vRecv >> nonce;
            // Echo the message back with the nonce. This allows for two useful features:
            //
            // 1) A remote node can quickly check if the connection is operational
            // 2) Remote nodes can measure the latency of the network thread. If this node
            //    is overloaded it won't respond to pings quickly and the remote node can
            //    avoid sending us more work, like chain download requests.
            //
            // The nonce stops the remote getting confused between different pings: without
            // it, if the remote node sends a ping once per second and this node takes 5
            // seconds to respond to each, the 5th ping the remote sends would appear to
            // return very quickly.
            connman->PushMessage(pfrom, msgMaker.Make(NetMsgType::PONG, nonce));
        }
        return true;
    }

    if (strCommand == NetMsgType::PONG) {
        int64_t pingUsecEnd = nTimeReceived;
        uint64_t nonce = 0;
        size_t nAvail = vRecv.in_avail();
        bool bPingFinished = false;
        std::string sProblem;

        if (nAvail >= sizeof(nonce)) {
            vRecv >> nonce;

            // Only process pong message if there is an outstanding ping (old ping without nonce should never pong)
            if (pfrom->nPingNonceSent != 0) {
                if (nonce == pfrom->nPingNonceSent) {
                    // Matching pong received, this ping is no longer outstanding
                    bPingFinished = true;
                    int64_t pingUsecTime = pingUsecEnd - pfrom->nPingUsecStart;
                    if (pingUsecTime > 0) {
                        // Successful ping time measurement, replace previous
                        pfrom->nPingUsecTime = pingUsecTime;
                        pfrom->nMinPingUsecTime = std::min(pfrom->nMinPingUsecTime.load(), pingUsecTime);
                    } else {
                        // This should never happen
                        sProblem = "Timing mishap";
                    }
                } else {
                    // Nonce mismatches are normal when pings are overlapping
                    sProblem = "Nonce mismatch";
                    if (nonce == 0) {
                        // This is most likely a bug in another implementation somewhere; cancel this ping
                        bPingFinished = true;
                        sProblem = "Nonce zero";
                    }
                }
            } else {
                sProblem = "Unsolicited pong without ping";
            }
        } else {
            // This is most likely a bug in another implementation somewhere; cancel this ping
            bPingFinished = true;
            sProblem = "Short payload";
        }

        if (!(sProblem.empty())) {
            LogPrint(BCLog::NET, "pong peer=%d: %s, %x expected, %x received, %u bytes\n",
                pfrom->GetId(),
                sProblem,
                pfrom->nPingNonceSent,
                nonce,
                nAvail);
        }
        if (bPingFinished) {
            pfrom->nPingNonceSent = 0;
        }
        return true;
    }

    if (strCommand == NetMsgType::FILTERLOAD) {
        CBloomFilter filter;
        vRecv >> filter;

        if (!filter.IsWithinSizeConstraints())
        {
            // There is no excuse for sending a too-large filter
            LOCK(cs_main);
            Misbehaving(pfrom->GetId(), 100);
        }
        else
        {
            LOCK(pfrom->cs_filter);
            delete pfrom->pfilter;
            pfrom->pfilter = new CBloomFilter(filter);
            pfrom->pfilter->UpdateEmptyFull();
            pfrom->fRelayTxes = true;
        }
        return true;
    }

    if (strCommand == NetMsgType::FILTERADD) {
        std::vector<unsigned char> vData;
        vRecv >> vData;

        // Nodes must NEVER send a data item > 520 bytes (the max size for a script data object,
        // and thus, the maximum size any matched object can have) in a filteradd message
        bool bad = false;
        if (vData.size() > MAX_SCRIPT_ELEMENT_SIZE) {
            bad = true;
        } else {
            LOCK(pfrom->cs_filter);
            if (pfrom->pfilter) {
                pfrom->pfilter->insert(vData);
            } else {
                bad = true;
            }
        }
        if (bad) {
            LOCK(cs_main);
            Misbehaving(pfrom->GetId(), 100);
        }
        return true;
    }

    if (strCommand == NetMsgType::FILTERCLEAR) {
        LOCK(pfrom->cs_filter);
        if (pfrom->GetLocalServices() & NODE_BLOOM) {
            delete pfrom->pfilter;
            pfrom->pfilter = new CBloomFilter();
        }
        pfrom->fRelayTxes = true;
        return true;
    }


    if (strCommand == NetMsgType::GETMNLISTDIFF) {
        CGetSimplifiedMNListDiff cmd;
        vRecv >> cmd;

        LOCK(cs_main);

        CSimplifiedMNListDiff mnListDiff;
        std::string strError;
        if (BuildSimplifiedMNListDiff(cmd.baseBlockHash, cmd.blockHash, mnListDiff, strError)) {
            connman->PushMessage(pfrom, msgMaker.Make(NetMsgType::MNLISTDIFF, mnListDiff));
        } else {
            LogPrint(BCLog::NET, "getmnlistdiff failed for baseBlockHash=%s, blockHash=%s. error=%s\n", cmd.baseBlockHash.ToString(), cmd.blockHash.ToString(), strError);
            Misbehaving(pfrom->GetId(), 1);
        }
        return true;
    }


    if (strCommand == NetMsgType::MNLISTDIFF) {
        // we have never requested this
        LOCK(cs_main);
        Misbehaving(pfrom->GetId(), 100);
        LogPrint(BCLog::NET, "received not-requested mnlistdiff. peer=%d\n", pfrom->GetId());
        return true;
    }


    if (strCommand == NetMsgType::NOTFOUND) {
        // We do not care about the NOTFOUND message, but logging an Unknown Command
        // message would be undesirable as we transmit it ourselves.
        return true;
    }

    bool found = false;
    const std::vector<std::string> &allMessages = getAllNetMessageTypes();
    for (const std::string msg : allMessages) {
        if(msg == strCommand) {
            found = true;
            break;
        }
    }

    if (found)
    {
        //probably one the extensions
#ifdef ENABLE_WALLET
        privateSendClient.ProcessMessage(pfrom, strCommand, vRecv, *connman);
#endif // ENABLE_WALLET
        privateSendServer.ProcessMessage(pfrom, strCommand, vRecv, *connman);
        sporkManager.ProcessSpork(pfrom, strCommand, vRecv, *connman);
        masternodeSync.ProcessMessage(pfrom, strCommand, vRecv);
        governance.ProcessMessage(pfrom, strCommand, vRecv, *connman);
        CMNAuth::ProcessMessage(pfrom, strCommand, vRecv, *connman);
        llmq::quorumBlockProcessor->ProcessMessage(pfrom, strCommand, vRecv, *connman);
        llmq::quorumDKGSessionManager->ProcessMessage(pfrom, strCommand, vRecv, *connman);
        llmq::quorumSigSharesManager->ProcessMessage(pfrom, strCommand, vRecv, *connman);
        llmq::quorumSigningManager->ProcessMessage(pfrom, strCommand, vRecv, *connman);
        llmq::chainLocksHandler->ProcessMessage(pfrom, strCommand, vRecv, *connman);
        llmq::quorumInstantSendManager->ProcessMessage(pfrom, strCommand, vRecv, *connman);
        return true;
    }

    // Ignore unknown commands for extensibility
    LogPrint(BCLog::NET, "Unknown command \"%s\" from peer=%d\n", SanitizeString(strCommand), pfrom->GetId());

    return true;
}

static bool SendRejectsAndCheckIfBanned(CNode* pnode, CConnman* connman)
{
    AssertLockHeld(cs_main);
    CNodeState &state = *State(pnode->GetId());

    for (const CBlockReject& reject : state.rejects) {
        connman->PushMessage(pnode, CNetMsgMaker(INIT_PROTO_VERSION).Make(NetMsgType::REJECT, (std::string)NetMsgType::BLOCK, reject.chRejectCode, reject.strRejectReason, reject.hashBlock));
    }
    state.rejects.clear();

    if (state.fShouldBan) {
        state.fShouldBan = false;
        if (pnode->fWhitelisted)
            LogPrintf("Warning: not punishing whitelisted peer %s!\n", pnode->GetLogString());
        else if (pnode->m_manual_connection)
            LogPrintf("Warning: not punishing manually-connected peer %s!\n", pnode->GetLogString());
        else {
            pnode->fDisconnect = true;
            if (pnode->addr.IsLocal())
                LogPrintf("Warning: not banning local peer %s!\n", pnode->GetLogString());
            else
            {
                connman->Ban(pnode->addr, BanReasonNodeMisbehaving);
            }
        }
        return true;
    }
    return false;
}

bool PeerLogicValidation::ProcessMessages(CNode* pfrom, std::atomic<bool>& interruptMsgProc)
{
    const CChainParams& chainparams = Params();
    //
    // Message format
    //  (4) message start
    //  (12) command
    //  (4) size
    //  (4) checksum
    //  (x) data
    //
    bool fMoreWork = false;

    if (!pfrom->vRecvGetData.empty())
        ProcessGetData(pfrom, chainparams.GetConsensus(), connman, interruptMsgProc);

    if (!pfrom->orphan_work_set.empty()) {
        LOCK2(cs_main, g_cs_orphans);
        ProcessOrphanTx(connman, pfrom->orphan_work_set);
    }

    if (pfrom->fDisconnect)
        return false;

    // this maintains the order of responses
    if (!pfrom->vRecvGetData.empty()) return true;
    if (!pfrom->orphan_work_set.empty()) return true;

    // Don't bother if send buffer is too full to respond anyway
    if (pfrom->fPauseSend)
        return false;

    std::list<CNetMessage> msgs;
    {
        LOCK(pfrom->cs_vProcessMsg);
        if (pfrom->vProcessMsg.empty())
            return false;
        // Just take one message
        msgs.splice(msgs.begin(), pfrom->vProcessMsg, pfrom->vProcessMsg.begin());
        pfrom->nProcessQueueSize -= msgs.front().vRecv.size() + CMessageHeader::HEADER_SIZE;
        pfrom->fPauseRecv = pfrom->nProcessQueueSize > connman->GetReceiveFloodSize();
        fMoreWork = !pfrom->vProcessMsg.empty();
    }
    CNetMessage& msg(msgs.front());

    msg.SetVersion(pfrom->GetRecvVersion());
    // Scan for message start
    if (memcmp(msg.hdr.pchMessageStart, chainparams.MessageStart(), CMessageHeader::MESSAGE_START_SIZE) != 0) {
        LogPrintf("PROCESSMESSAGE: INVALID MESSAGESTART %s peer=%d\n", SanitizeString(msg.hdr.GetCommand()), pfrom->GetId());
        pfrom->fDisconnect = true;
        return false;
    }

    // Read header
    CMessageHeader& hdr = msg.hdr;
    if (!hdr.IsValid(chainparams.MessageStart()))
    {
        LogPrintf("PROCESSMESSAGE: ERRORS IN HEADER %s peer=%d\n", SanitizeString(hdr.GetCommand()), pfrom->GetId());
        return fMoreWork;
    }
    std::string strCommand = hdr.GetCommand();

    // Message size
    unsigned int nMessageSize = hdr.nMessageSize;

    // Checksum
    CDataStream& vRecv = msg.vRecv;
    const uint256& hash = msg.GetMessageHash();
    if (memcmp(hash.begin(), hdr.pchChecksum, CMessageHeader::CHECKSUM_SIZE) != 0)
    {
        LogPrintf("%s(%s, %u bytes): CHECKSUM ERROR expected %s was %s\n", __func__,
           SanitizeString(strCommand), nMessageSize,
           HexStr(hash.begin(), hash.begin()+CMessageHeader::CHECKSUM_SIZE),
           HexStr(hdr.pchChecksum, hdr.pchChecksum+CMessageHeader::CHECKSUM_SIZE));
        return fMoreWork;
    }

    // Process message
    bool fRet = false;
    try
    {
        fRet = ProcessMessage(pfrom, strCommand, vRecv, msg.nTime, chainparams, connman, interruptMsgProc);
        if (interruptMsgProc)
            return false;
        if (!pfrom->vRecvGetData.empty())
            fMoreWork = true;
    }
    catch (const std::ios_base::failure& e)
    {
        connman->PushMessage(pfrom, CNetMsgMaker(INIT_PROTO_VERSION).Make(NetMsgType::REJECT, strCommand, REJECT_MALFORMED, std::string("error parsing message")));
        if (strstr(e.what(), "end of data"))
        {
            // Allow exceptions from under-length message on vRecv
            LogPrintf("%s(%s, %u bytes): Exception '%s' caught, normally caused by a message being shorter than its stated length\n", __func__, SanitizeString(strCommand), nMessageSize, e.what());
        }
        else if (strstr(e.what(), "size too large"))
        {
            // Allow exceptions from over-long size
            LogPrintf("%s(%s, %u bytes): Exception '%s' caught\n", __func__, SanitizeString(strCommand), nMessageSize, e.what());
        }
        else if (strstr(e.what(), "non-canonical ReadCompactSize()"))
        {
            // Allow exceptions from non-canonical encoding
            LogPrintf("%s(%s, %u bytes): Exception '%s' caught\n", __func__, SanitizeString(strCommand), nMessageSize, e.what());
        }
        else
        {
            PrintExceptionContinue(std::current_exception(), "ProcessMessages()");
            }
        } catch (...) {
        PrintExceptionContinue(std::current_exception(), "ProcessMessages()");
    }

    if (!fRet) {
        LogPrintf("%s(%s, %u bytes) FAILED peer=%d\n", __func__, SanitizeString(strCommand), nMessageSize, pfrom->GetId());
    }

    LOCK(cs_main);
    SendRejectsAndCheckIfBanned(pfrom, connman);

    return fMoreWork;
}

void PeerLogicValidation::ConsiderEviction(CNode *pto, int64_t time_in_seconds)
{
    AssertLockHeld(cs_main);

    CNodeState &state = *State(pto->GetId());
    const CNetMsgMaker msgMaker(pto->GetSendVersion());

    if (!state.m_chain_sync.m_protect && IsOutboundDisconnectionCandidate(pto) && state.fSyncStarted) {
        // This is an outbound peer subject to disconnection if they don't
        // announce a block with as much work as the current tip within
        // CHAIN_SYNC_TIMEOUT + HEADERS_RESPONSE_TIME seconds (note: if
        // their chain has more work than ours, we should sync to it,
        // unless it's invalid, in which case we should find that out and
        // disconnect from them elsewhere).
        if (state.pindexBestKnownBlock != nullptr && state.pindexBestKnownBlock->nChainWork >= chainActive.Tip()->nChainWork) {
            if (state.m_chain_sync.m_timeout != 0) {
                state.m_chain_sync.m_timeout = 0;
                state.m_chain_sync.m_work_header = nullptr;
                state.m_chain_sync.m_sent_getheaders = false;
            }
        } else if (state.m_chain_sync.m_timeout == 0 || (state.m_chain_sync.m_work_header != nullptr && state.pindexBestKnownBlock != nullptr && state.pindexBestKnownBlock->nChainWork >= state.m_chain_sync.m_work_header->nChainWork)) {
            // Our best block known by this peer is behind our tip, and we're either noticing
            // that for the first time, OR this peer was able to catch up to some earlier point
            // where we checked against our tip.
            // Either way, set a new timeout based on current tip.
            state.m_chain_sync.m_timeout = time_in_seconds + CHAIN_SYNC_TIMEOUT;
            state.m_chain_sync.m_work_header = chainActive.Tip();
            state.m_chain_sync.m_sent_getheaders = false;
        } else if (state.m_chain_sync.m_timeout > 0 && time_in_seconds > state.m_chain_sync.m_timeout) {
            // No evidence yet that our peer has synced to a chain with work equal to that
            // of our tip, when we first detected it was behind. Send a single getheaders
            // message to give the peer a chance to update us.
            if (state.m_chain_sync.m_sent_getheaders) {
                // They've run out of time to catch up!
                LogPrintf("Disconnecting outbound peer %d for old chain, best known block = %s\n", pto->GetId(), state.pindexBestKnownBlock != nullptr ? state.pindexBestKnownBlock->GetBlockHash().ToString() : "<none>");
                pto->fDisconnect = true;
            } else {
                LogPrint(BCLog::NET, "sending getheaders to outbound peer=%d to verify chain work (current best known block:%s, benchmark blockhash: %s)\n", pto->GetId(), state.pindexBestKnownBlock != nullptr ? state.pindexBestKnownBlock->GetBlockHash().ToString() : "<none>", state.m_chain_sync.m_work_header->GetBlockHash().ToString());
                connman->PushMessage(pto, msgMaker.Make(NetMsgType::GETHEADERS, chainActive.GetLocator(state.m_chain_sync.m_work_header->pprev), uint256()));
                state.m_chain_sync.m_sent_getheaders = true;
                constexpr int64_t HEADERS_RESPONSE_TIME = 120; // 2 minutes
                // Bump the timeout to allow a response, which could clear the timeout
                // (if the response shows the peer has synced), reset the timeout (if
                // the peer syncs to the required work but not to our tip), or result
                // in disconnect (if we advance to the timeout and pindexBestKnownBlock
                // has not sufficiently progressed)
                state.m_chain_sync.m_timeout = time_in_seconds + HEADERS_RESPONSE_TIME;
            }
        }
    }
}

void PeerLogicValidation::EvictExtraOutboundPeers(int64_t time_in_seconds)
{
    // Check whether we have too many outbound peers
    int extra_peers = connman->GetExtraOutboundCount();
    if (extra_peers > 0) {
        // If we have more outbound peers than we target, disconnect one.
        // Pick the outbound peer that least recently announced
        // us a new block, with ties broken by choosing the more recent
        // connection (higher node id)
        NodeId worst_peer = -1;
        int64_t oldest_block_announcement = std::numeric_limits<int64_t>::max();

        LOCK(cs_main);

        connman->ForEachNode([&](CNode* pnode) {
            // Don't disconnect masternodes just because they were slow in block announcement
            if (pnode->fMasternode) return;
            // Ignore non-outbound peers, or nodes marked for disconnect already
            if (!IsOutboundDisconnectionCandidate(pnode) || pnode->fDisconnect) return;
            CNodeState *state = State(pnode->GetId());
            if (state == nullptr) return; // shouldn't be possible, but just in case
            // Don't evict our protected peers
            if (state->m_chain_sync.m_protect) return;
            if (state->m_last_block_announcement < oldest_block_announcement || (state->m_last_block_announcement == oldest_block_announcement && pnode->GetId() > worst_peer)) {
                worst_peer = pnode->GetId();
                oldest_block_announcement = state->m_last_block_announcement;
            }
        });
        if (worst_peer != -1) {
            bool disconnected = connman->ForNode(worst_peer, [&](CNode *pnode) {
                // Only disconnect a peer that has been connected to us for
                // some reasonable fraction of our check-frequency, to give
                // it time for new information to have arrived.
                // Also don't disconnect any peer we're trying to download a
                // block from.
                CNodeState &state = *State(pnode->GetId());
                if (time_in_seconds - pnode->nTimeConnected > MINIMUM_CONNECT_TIME && state.nBlocksInFlight == 0) {
                    LogPrint(BCLog::NET, "disconnecting extra outbound peer=%d (last block announcement received at time %d)\n", pnode->GetId(), oldest_block_announcement);
                    pnode->fDisconnect = true;
                    return true;
                } else {
                    LogPrint(BCLog::NET, "keeping outbound peer=%d chosen for eviction (connect time: %d, blocks_in_flight: %d)\n", pnode->GetId(), pnode->nTimeConnected, state.nBlocksInFlight);
                    return false;
                }
            });
            if (disconnected) {
                // If we disconnected an extra peer, that means we successfully
                // connected to at least one peer after the last time we
                // detected a stale tip. Don't try any more extra peers until
                // we next detect a stale tip, to limit the load we put on the
                // network from these extra connections.
                connman->SetTryNewOutboundPeer(false);
            }
        }
    }
}

void PeerLogicValidation::CheckForStaleTipAndEvictPeers(const Consensus::Params &consensusParams)
{
    if (connman == nullptr) return;

    int64_t time_in_seconds = GetTime();

    EvictExtraOutboundPeers(time_in_seconds);

    if (time_in_seconds > m_stale_tip_check_time) {
        LOCK(cs_main);
        // Check whether our tip is stale, and if so, allow using an extra
        // outbound peer
        if (TipMayBeStale(consensusParams)) {
            LogPrintf("Potential stale tip detected, will try using extra outbound peer (last tip update: %d seconds ago)\n", time_in_seconds - g_last_tip_update);
            connman->SetTryNewOutboundPeer(true);
        } else if (connman->GetTryNewOutboundPeer()) {
            connman->SetTryNewOutboundPeer(false);
        }
        m_stale_tip_check_time = time_in_seconds + STALE_CHECK_INTERVAL;
    }
}

class CompareInvMempoolOrder
{
    CTxMemPool *mp;
public:
    CompareInvMempoolOrder(CTxMemPool *_mempool)
    {
        mp = _mempool;
    }

    bool operator()(std::set<uint256>::iterator a, std::set<uint256>::iterator b)
    {
        /* As std::make_heap produces a max-heap, we want the entries with the
         * fewest ancestors/highest fee to sort later. */
        return mp->CompareDepthAndScore(*b, *a);
    }
};

bool PeerLogicValidation::SendMessages(CNode* pto, std::atomic<bool>& interruptMsgProc)
{
    const Consensus::Params& consensusParams = Params().GetConsensus();
    {
        // Don't send anything until the version handshake is complete
        if (!pto->fSuccessfullyConnected || pto->fDisconnect)
            return true;

        // If we get here, the outgoing message serialization version is set and can't change.
        const CNetMsgMaker msgMaker(pto->GetSendVersion());

        //
        // Message: ping
        //
        bool pingSend = false;
        if (pto->fPingQueued) {
            // RPC ping request by user
            pingSend = true;
        }
        if (pto->nPingNonceSent == 0 && pto->nPingUsecStart + PING_INTERVAL * 1000000 < GetTimeMicros()) {
            // Ping automatically sent as a latency probe & keepalive.
            pingSend = true;
        }
        if (pingSend) {
            uint64_t nonce = 0;
            while (nonce == 0) {
                GetRandBytes((unsigned char*)&nonce, sizeof(nonce));
            }
            pto->fPingQueued = false;
            pto->nPingUsecStart = GetTimeMicros();
            if (pto->nVersion > BIP0031_VERSION) {
                pto->nPingNonceSent = nonce;
                connman->PushMessage(pto, msgMaker.Make(NetMsgType::PING, nonce));
            } else {
                // Peer is too old to support ping command with nonce, pong will never arrive.
                pto->nPingNonceSent = 0;
                connman->PushMessage(pto, msgMaker.Make(NetMsgType::PING));
            }
        }

        TRY_LOCK(cs_main, lockMain); // Acquire cs_main for IsInitialBlockDownload() and CNodeState()
        if (!lockMain)
            return true;

        if (SendRejectsAndCheckIfBanned(pto, connman))
            return true;
        CNodeState &state = *State(pto->GetId());

        // Address refresh broadcast
        int64_t nNow = GetTimeMicros();
        if (!IsInitialBlockDownload() && pto->nNextLocalAddrSend < nNow) {
            AdvertiseLocal(pto);
            pto->nNextLocalAddrSend = PoissonNextSend(nNow, AVG_LOCAL_ADDRESS_BROADCAST_INTERVAL);
        }

        //
        // Message: addr
        //
        if (pto->nNextAddrSend < nNow) {
            pto->nNextAddrSend = PoissonNextSend(nNow, AVG_ADDRESS_BROADCAST_INTERVAL);
            std::vector<CAddress> vAddr;
            vAddr.reserve(pto->vAddrToSend.size());
            for (const CAddress& addr : pto->vAddrToSend)
            {
                if (!pto->addrKnown.contains(addr.GetKey()))
                {
                    pto->addrKnown.insert(addr.GetKey());
                    vAddr.push_back(addr);
                    // receiver rejects addr messages larger than 1000
                    if (vAddr.size() >= 1000)
                    {
                        connman->PushMessage(pto, msgMaker.Make(NetMsgType::ADDR, vAddr));
                        vAddr.clear();
                    }
                }
            }
            pto->vAddrToSend.clear();
            if (!vAddr.empty())
                connman->PushMessage(pto, msgMaker.Make(NetMsgType::ADDR, vAddr));
            // we only send the big addr message once
            if (pto->vAddrToSend.capacity() > 40)
                pto->vAddrToSend.shrink_to_fit();
        }

        // Start block sync
        if (pindexBestHeader == nullptr)
            pindexBestHeader = chainActive.Tip();
        bool fFetch = state.fPreferredDownload || (nPreferredDownload == 0 && !pto->fClient && !pto->fOneShot); // Download if this is a nice peer, or we have no nice peers and this one might do.
        if (!state.fSyncStarted && !pto->fClient && !fImporting && !fReindex) {
            // Only actively request headers from a single peer, unless we're close to end of initial download.
            if ((nSyncStarted == 0 && fFetch) || pindexBestHeader->GetBlockTime() > GetAdjustedTime() - nMaxTipAge) {
                state.fSyncStarted = true;
                state.nHeadersSyncTimeout = GetTimeMicros() + HEADERS_DOWNLOAD_TIMEOUT_BASE + HEADERS_DOWNLOAD_TIMEOUT_PER_HEADER * (GetAdjustedTime() - pindexBestHeader->GetBlockTime())/(consensusParams.nPowTargetSpacing);
                nSyncStarted++;
                const CBlockIndex *pindexStart = pindexBestHeader;
                /* If possible, start at the block preceding the currently
                   best known header.  This ensures that we always get a
                   non-empty list of headers back as long as the peer
                   is up-to-date.  With a non-empty response, we can initialise
                   the peer's known best block.  This wouldn't be possible
                   if we requested starting at pindexBestHeader and
                   got back an empty response.  */
                if (pindexStart->pprev)
                    pindexStart = pindexStart->pprev;
                LogPrint(BCLog::NET, "initial getheaders (%d) to peer=%d (startheight:%d)\n", pindexStart->nHeight, pto->GetId(), pto->nStartingHeight);
                connman->PushMessage(pto, msgMaker.Make(NetMsgType::GETHEADERS, chainActive.GetLocator(pindexStart), uint256()));
            }
        }

        // Resend wallet transactions that haven't gotten in a block yet
        // Except during reindex, importing and IBD, when old wallet
        // transactions become unconfirmed and spams other nodes.
        if (!fReindex && !fImporting && !IsInitialBlockDownload())
        {
            GetMainSignals().Broadcast(nTimeBestReceived, connman);
        }

        //
        // Try sending block announcements via headers
        //
        {
            // If we have less than MAX_BLOCKS_TO_ANNOUNCE in our
            // list of block hashes we're relaying, and our peer wants
            // headers announcements, then find the first header
            // not yet known to our peer but would connect, and send.
            // If no header would connect, or if we have too many
            // blocks, or if the peer doesn't want headers, just
            // add all to the inv queue.
            LOCK(pto->cs_inventory);
            std::vector<CBlock> vHeaders;
            bool fRevertToInv = ((!state.fPreferHeaders &&
                                 (!state.fPreferHeaderAndIDs || pto->vBlockHashesToAnnounce.size() > 1)) ||
                                 pto->vBlockHashesToAnnounce.size() > MAX_BLOCKS_TO_ANNOUNCE);
            const CBlockIndex *pBestIndex = nullptr; // last header queued for delivery
            ProcessBlockAvailability(pto->GetId()); // ensure pindexBestKnownBlock is up-to-date

            if (!fRevertToInv) {
                bool fFoundStartingHeader = false;
                // Try to find first header that our peer doesn't have, and
                // then send all headers past that one.  If we come across any
                // headers that aren't on chainActive, give up.
                for (const uint256 &hash : pto->vBlockHashesToAnnounce) {
                    BlockMap::iterator mi = mapBlockIndex.find(hash);
                    assert(mi != mapBlockIndex.end());
                    const CBlockIndex *pindex = mi->second;
                    if (chainActive[pindex->nHeight] != pindex) {
                        // Bail out if we reorged away from this block
                        fRevertToInv = true;
                        break;
                    }
                    if (pBestIndex != nullptr && pindex->pprev != pBestIndex) {
                        // This means that the list of blocks to announce don't
                        // connect to each other.
                        // This shouldn't really be possible to hit during
                        // regular operation (because reorgs should take us to
                        // a chain that has some block not on the prior chain,
                        // which should be caught by the prior check), but one
                        // way this could happen is by using invalidateblock /
                        // reconsiderblock repeatedly on the tip, causing it to
                        // be added multiple times to vBlockHashesToAnnounce.
                        // Robustly deal with this rare situation by reverting
                        // to an inv.
                        fRevertToInv = true;
                        break;
                    }
                    pBestIndex = pindex;
                    bool isPrevDevnetGenesisBlock = false;
                    if (!consensusParams.hashDevnetGenesisBlock.IsNull() &&
                        pindex->pprev != nullptr &&
                        pindex->pprev->GetBlockHash() == consensusParams.hashDevnetGenesisBlock) {
                        // even though the devnet genesis block was never transferred through the wire and thus not
                        // appear anywhere in the node state where we track what other nodes have or not have, we can
                        // assume that the other node already knows the devnet genesis block
                        isPrevDevnetGenesisBlock = true;
                    }
                    if (fFoundStartingHeader) {
                        // add this to the headers message
                        vHeaders.push_back(pindex->GetBlockHeader());
                    } else if (PeerHasHeader(&state, pindex)) {
                        continue; // keep looking for the first new block
                    } else if (pindex->pprev == nullptr || PeerHasHeader(&state, pindex->pprev) || isPrevDevnetGenesisBlock) {
                        // Peer doesn't have this header but they do have the prior one.
                        // Start sending headers.
                        fFoundStartingHeader = true;
                        vHeaders.push_back(pindex->GetBlockHeader());
                    } else {
                        // Peer doesn't have this header or the prior one -- nothing will
                        // connect, so bail out.
                        fRevertToInv = true;
                        break;
                    }
                }
            }
            if (!fRevertToInv && !vHeaders.empty()) {
                if (vHeaders.size() == 1 && state.fPreferHeaderAndIDs) {
                    // We only send up to 1 block as header-and-ids, as otherwise
                    // probably means we're doing an initial-ish-sync or they're slow
                    LogPrint(BCLog::NET, "%s sending header-and-ids %s to peer=%d\n", __func__,
                            vHeaders.front().GetHash().ToString(), pto->GetId());

                    bool fGotBlockFromCache = false;
                    {
                        LOCK(cs_most_recent_block);
                        if (most_recent_block_hash == pBestIndex->GetBlockHash()) {
                            connman->PushMessage(pto, msgMaker.Make(NetMsgType::CMPCTBLOCK, *most_recent_compact_block));
                            fGotBlockFromCache = true;
                        }
                    }
                    if (!fGotBlockFromCache) {
                        CBlock block;
                        bool ret = ReadBlockFromDisk(block, pBestIndex, consensusParams);
                        assert(ret);
                        CBlockHeaderAndShortTxIDs cmpctblock(block);
                        connman->PushMessage(pto, msgMaker.Make(NetMsgType::CMPCTBLOCK, cmpctblock));
                    }
                    state.pindexBestHeaderSent = pBestIndex;
                } else if (state.fPreferHeaders) {
                    if (vHeaders.size() > 1) {
                        LogPrint(BCLog::NET, "%s: %u headers, range (%s, %s), to peer=%d\n", __func__,
                                vHeaders.size(),
                                vHeaders.front().GetHash().ToString(),
                                vHeaders.back().GetHash().ToString(), pto->GetId());
                    } else {
                        LogPrint(BCLog::NET, "%s: sending header %s to peer=%d\n", __func__,
                                vHeaders.front().GetHash().ToString(), pto->GetId());
                    }
                    connman->PushMessage(pto, msgMaker.Make(NetMsgType::HEADERS, vHeaders));
                    state.pindexBestHeaderSent = pBestIndex;
                } else
                    fRevertToInv = true;
            }
            if (fRevertToInv) {
                // If falling back to using an inv, just try to inv the tip.
                // The last entry in vBlockHashesToAnnounce was our tip at some point
                // in the past.
                if (!pto->vBlockHashesToAnnounce.empty()) {
                    const uint256 &hashToAnnounce = pto->vBlockHashesToAnnounce.back();
                    BlockMap::iterator mi = mapBlockIndex.find(hashToAnnounce);
                    assert(mi != mapBlockIndex.end());
                    const CBlockIndex *pindex = mi->second;

                    // Warn if we're announcing a block that is not on the main chain.
                    // This should be very rare and could be optimized out.
                    // Just log for now.
                    if (chainActive[pindex->nHeight] != pindex) {
                        LogPrint(BCLog::NET, "Announcing block %s not on main chain (tip=%s)\n",
                            hashToAnnounce.ToString(), chainActive.Tip()->GetBlockHash().ToString());
                    }

                    // If the peer's chain has this block, don't inv it back.
                    if (!PeerHasHeader(&state, pindex)) {
                        pto->PushInventory(CInv(MSG_BLOCK, hashToAnnounce));
                        LogPrint(BCLog::NET, "%s: sending inv peer=%d hash=%s\n", __func__,
                            pto->GetId(), hashToAnnounce.ToString());
                    }
                }
            }
            pto->vBlockHashesToAnnounce.clear();
        }

        //
        // Message: inventory
        //
        std::vector<CInv> vInv;
        {
            LOCK(pto->cs_inventory);
            vInv.reserve(std::max<size_t>(pto->vInventoryBlockToSend.size(), INVENTORY_BROADCAST_MAX_PER_1MB_BLOCK * MaxBlockSize(true) / 1000000));

            // Add blocks
            for (const uint256& hash : pto->vInventoryBlockToSend) {
                vInv.push_back(CInv(MSG_BLOCK, hash));
                if (vInv.size() == MAX_INV_SZ) {
                    connman->PushMessage(pto, msgMaker.Make(NetMsgType::INV, vInv));
                    vInv.clear();
                }
            }
            pto->vInventoryBlockToSend.clear();

            // Check whether periodic sends should happen
            // Note: If this node is running in a Masternode mode, it makes no sense to delay outgoing txes
            // because we never produce any txes ourselves i.e. no privacy is lost in this case.
            bool fSendTrickle = pto->fWhitelisted || fMasternodeMode;
            if (pto->nNextInvSend < nNow) {
                fSendTrickle = true;
                // Use half the delay for regular outbound peers, as there is less privacy concern for them,
                // and quarter the delay for Masternode outbound peers, as there is even less privacy concern in this case.
                pto->nNextInvSend = PoissonNextSend(nNow, INVENTORY_BROADCAST_INTERVAL >> !pto->fInbound >> pto->fMasternode);
            }

            // Time to send but the peer has requested we not relay transactions.
            if (fSendTrickle) {
                LOCK(pto->cs_filter);
                if (!pto->fRelayTxes) pto->setInventoryTxToSend.clear();
            }

            // Respond to BIP35 mempool requests
            if (fSendTrickle && pto->fSendMempool) {
                auto vtxinfo = mempool.infoAll();
                pto->fSendMempool = false;

                LOCK(pto->cs_filter);

                for (const auto& txinfo : vtxinfo) {
                    const uint256& hash = txinfo.tx->GetHash();
                    int nInvType = MSG_TX;
                    if (CPrivateSend::GetDSTX(hash)) {
                        nInvType = MSG_DSTX;
                    }
                    CInv inv(nInvType, hash);
                    pto->setInventoryTxToSend.erase(hash);
                    if (pto->pfilter) {
                        if (!pto->pfilter->IsRelevantAndUpdate(*txinfo.tx)) continue;
                    }
                    pto->filterInventoryKnown.insert(hash);

                    LogPrint(BCLog::NET, "SendMessages -- queued inv: %s  index=%d peer=%d\n", inv.ToString(), vInv.size(), pto->GetId());
                    vInv.push_back(inv);
                    if (vInv.size() == MAX_INV_SZ) {
                        LogPrint(BCLog::NET, "SendMessages -- pushing inv's: count=%d peer=%d\n", vInv.size(), pto->GetId());
                        connman->PushMessage(pto, msgMaker.Make(NetMsgType::INV, vInv));
                        vInv.clear();
                    }

                    uint256 islockHash;
                    if (!llmq::quorumInstantSendManager->GetInstantSendLockHashByTxid(hash, islockHash)) continue;
                    CInv islockInv(MSG_ISLOCK, islockHash);
                    pto->filterInventoryKnown.insert(islockHash);

                    LogPrint(BCLog::NET, "SendMessages -- queued inv: %s  index=%d peer=%d\n", inv.ToString(), vInv.size(), pto->GetId());
                    vInv.push_back(inv);
                    if (vInv.size() == MAX_INV_SZ) {
                        LogPrint(BCLog::NET, "SendMessages -- pushing inv's: count=%d peer=%d\n", vInv.size(), pto->GetId());
                        connman->PushMessage(pto, msgMaker.Make(NetMsgType::INV, vInv));
                        vInv.clear();
                    }
                }
                pto->timeLastMempoolReq = GetTime();
            }

            // Determine transactions to relay
            if (fSendTrickle) {
                // Produce a vector with all candidates for sending
                std::vector<std::set<uint256>::iterator> vInvTx;
                vInvTx.reserve(pto->setInventoryTxToSend.size());
                for (std::set<uint256>::iterator it = pto->setInventoryTxToSend.begin(); it != pto->setInventoryTxToSend.end(); it++) {
                    vInvTx.push_back(it);
                }
                // Topologically and fee-rate sort the inventory we send for privacy and priority reasons.
                // A heap is used so that not all items need sorting if only a few are being sent.
                CompareInvMempoolOrder compareInvMempoolOrder(&mempool);
                std::make_heap(vInvTx.begin(), vInvTx.end(), compareInvMempoolOrder);
                // No reason to drain out at many times the network's capacity,
                // especially since we have many peers and some will draw much shorter delays.
                unsigned int nRelayedTransactions = 0;
                LOCK(pto->cs_filter);
                while (!vInvTx.empty() && nRelayedTransactions < INVENTORY_BROADCAST_MAX_PER_1MB_BLOCK * MaxBlockSize(true) / 1000000) {
                    // Fetch the top element from the heap
                    std::pop_heap(vInvTx.begin(), vInvTx.end(), compareInvMempoolOrder);
                    std::set<uint256>::iterator it = vInvTx.back();
                    vInvTx.pop_back();
                    uint256 hash = *it;
                    // Remove it from the to-be-sent set
                    pto->setInventoryTxToSend.erase(it);
                    // Check if not in the filter already
                    if (pto->filterInventoryKnown.contains(hash)) {
                        continue;
                    }
                    // Not in the mempool anymore? don't bother sending it.
                    auto txinfo = mempool.info(hash);
                    if (!txinfo.tx) {
                        continue;
                    }
                    if (pto->pfilter && !pto->pfilter->IsRelevantAndUpdate(*txinfo.tx)) continue;
                    // Send
                    int nInvType = MSG_TX;
                    if (CPrivateSend::GetDSTX(hash)) {
                        nInvType = MSG_DSTX;
                    }
                    vInv.push_back(CInv(nInvType, hash));
                    nRelayedTransactions++;
                    {
                        // Expire old relay messages
                        while (!vRelayExpiration.empty() && vRelayExpiration.front().first < nNow)
                        {
                            mapRelay.erase(vRelayExpiration.front().second);
                            vRelayExpiration.pop_front();
                        }

                        auto ret = mapRelay.insert(std::make_pair(hash, std::move(txinfo.tx)));
                        if (ret.second) {
                            vRelayExpiration.push_back(std::make_pair(nNow + 15 * 60 * 1000000, ret.first));
                        }
                    }
                    if (vInv.size() == MAX_INV_SZ) {
                        connman->PushMessage(pto, msgMaker.Make(NetMsgType::INV, vInv));
                        vInv.clear();
                    }
                    pto->filterInventoryKnown.insert(hash);
                }
            }

            // Send non-tx/non-block inventory items
            for (const auto& inv : pto->vInventoryOtherToSend) {
                if (pto->filterInventoryKnown.contains(inv.hash)) {
                    continue;
                }
                vInv.push_back(inv);
                pto->filterInventoryKnown.insert(inv.hash);
                if (vInv.size() == MAX_INV_SZ) {
                    connman->PushMessage(pto, msgMaker.Make(NetMsgType::INV, vInv));
                    vInv.clear();
                }
            }
            pto->vInventoryOtherToSend.clear();
        }
        if (!vInv.empty())
            connman->PushMessage(pto, msgMaker.Make(NetMsgType::INV, vInv));

        // Detect whether we're stalling
        nNow = GetTimeMicros();
        if (state.nStallingSince && state.nStallingSince < nNow - 1000000 * BLOCK_STALLING_TIMEOUT) {
            // Stalling only triggers when the block download window cannot move. During normal steady state,
            // the download window should be much larger than the to-be-downloaded set of blocks, so disconnection
            // should only happen during initial block download.
            LogPrintf("Peer=%d is stalling block download, disconnecting\n", pto->GetId());
            pto->fDisconnect = true;
            return true;
        }
        // In case there is a block that has been in flight from this peer for 2 + 0.5 * N times the block interval
        // (with N the number of peers from which we're downloading validated blocks), disconnect due to timeout.
        // We compensate for other peers to prevent killing off peers due to our own downstream link
        // being saturated. We only count validated in-flight blocks so peers can't advertise non-existing block hashes
        // to unreasonably increase our timeout.
        if (state.vBlocksInFlight.size() > 0) {
            QueuedBlock &queuedBlock = state.vBlocksInFlight.front();
            int nOtherPeersWithValidatedDownloads = nPeersWithValidatedDownloads - (state.nBlocksInFlightValidHeaders > 0);
            if (nNow > state.nDownloadingSince + consensusParams.nPowTargetSpacing * (BLOCK_DOWNLOAD_TIMEOUT_BASE + BLOCK_DOWNLOAD_TIMEOUT_PER_PEER * nOtherPeersWithValidatedDownloads)) {
                LogPrintf("Timeout downloading block %s from peer=%d, disconnecting\n", queuedBlock.hash.ToString(), pto->GetId());
                pto->fDisconnect = true;
                return true;
            }
        }
        // Check for headers sync timeouts
        if (state.fSyncStarted && state.nHeadersSyncTimeout < std::numeric_limits<int64_t>::max()) {
            // Detect whether this is a stalling initial-headers-sync peer
            if (pindexBestHeader->GetBlockTime() <= GetAdjustedTime() - nMaxTipAge) {
                if (nNow > state.nHeadersSyncTimeout && nSyncStarted == 1 && (nPreferredDownload - state.fPreferredDownload >= 1)) {
                    // Disconnect a (non-whitelisted) peer if it is our only sync peer,
                    // and we have others we could be using instead.
                    // Note: If all our peers are inbound, then we won't
                    // disconnect our sync peer for stalling; we have bigger
                    // problems if we can't get any outbound peers.
                    if (!pto->fWhitelisted) {
                        LogPrintf("Timeout downloading headers from peer=%d, disconnecting\n", pto->GetId());
                        pto->fDisconnect = true;
                        return true;
                    } else {
                        LogPrintf("Timeout downloading headers from whitelisted peer=%d, not disconnecting\n", pto->GetId());
                        // Reset the headers sync state so that we have a
                        // chance to try downloading from a different peer.
                        // Note: this will also result in at least one more
                        // getheaders message to be sent to
                        // this peer (eventually).
                        state.fSyncStarted = false;
                        nSyncStarted--;
                        state.nHeadersSyncTimeout = 0;
                    }
                }
            } else {
                // After we've caught up once, reset the timeout so we can't trigger
                // disconnect later.
                state.nHeadersSyncTimeout = std::numeric_limits<int64_t>::max();
            }
        }

        // Check that outbound peers have reasonable chains
        // GetTime() is used by this anti-DoS logic so we can test this using mocktime
        ConsiderEviction(pto, GetTime());

        //
        // Message: getdata (blocks)
        //
        std::vector<CInv> vGetData;
        if (!pto->fClient && (fFetch || !IsInitialBlockDownload()) && state.nBlocksInFlight < MAX_BLOCKS_IN_TRANSIT_PER_PEER) {
            std::vector<const CBlockIndex*> vToDownload;
            NodeId staller = -1;
            FindNextBlocksToDownload(pto->GetId(), MAX_BLOCKS_IN_TRANSIT_PER_PEER - state.nBlocksInFlight, vToDownload, staller, consensusParams);
            for (const CBlockIndex *pindex : vToDownload) {
                vGetData.push_back(CInv(MSG_BLOCK, pindex->GetBlockHash()));
                MarkBlockAsInFlight(pto->GetId(), pindex->GetBlockHash(), pindex);
                LogPrint(BCLog::NET, "Requesting block %s (%d) peer=%d\n", pindex->GetBlockHash().ToString(),
                    pindex->nHeight, pto->GetId());
            }
            if (state.nBlocksInFlight == 0 && staller != -1) {
                if (State(staller)->nStallingSince == 0) {
                    State(staller)->nStallingSince = nNow;
                    LogPrint(BCLog::NET, "Stall started peer=%d\n", staller);
                }
            }
        }

        //
        // Message: getdata (non-blocks)
        //
        while (!pto->queueAskFor.empty() && pto->queueAskFor.top().first <= nNow)
        {
            const CInv& inv = pto->queueAskFor.top().second;
            auto jt = pto->setAskForInQueue.find(inv.hash);
            if (jt == pto->setAskForInQueue.end()) {
                pto->queueAskFor.pop();
                continue;
            }

            if (!AlreadyHave(inv))
            {
                LogPrint(BCLog::NET, "SendMessages -- GETDATA -- requesting inv = %s peer=%d\n", inv.ToString(), pto->GetId());
                vGetData.push_back(inv);
                if (vGetData.size() >= 1000)
                {
                    connman->PushMessage(pto, msgMaker.Make(NetMsgType::GETDATA, vGetData));
                    LogPrint(BCLog::NET, "SendMessages -- GETDATA -- pushed size = %lu peer=%d\n", vGetData.size(), pto->GetId());
                    vGetData.clear();
                }
            } else {
                //If we're not going to ask, don't expect a response.
                LogPrint(BCLog::NET, "SendMessages -- GETDATA -- already have inv = %s peer=%d\n", inv.ToString(), pto->GetId());
                pto->setAskFor.erase(inv.hash);
            }
            pto->queueAskFor.pop();
            pto->setAskForInQueue.erase(jt);
        }
        if (!vGetData.empty()) {
            connman->PushMessage(pto, msgMaker.Make(NetMsgType::GETDATA, vGetData));
            LogPrint(BCLog::NET, "SendMessages -- GETDATA -- pushed size = %lu peer=%d\n", vGetData.size(), pto->GetId());
        }

    }
    return true;
}

class CNetProcessingCleanup
{
public:
    CNetProcessingCleanup() {}
    ~CNetProcessingCleanup() {
        // orphan transactions
        mapOrphanTransactions.clear();
        mapOrphanTransactionsByPrev.clear();
        nMapOrphanTransactionsSize = 0;
    }
} instance_of_cnetprocessingcleanup;<|MERGE_RESOLUTION|>--- conflicted
+++ resolved
@@ -1470,27 +1470,8 @@
         return true;
     }
 
-<<<<<<< HEAD
-    // BEGIN TEMPORARY CODE
-    bool fDIP0008Active;
-    {
-        LOCK(cs_main);
-        fDIP0008Active = VersionBitsState(chainActive.Tip(), chainparams.GetConsensus(), Consensus::DEPLOYMENT_DIP0008, versionbitscache) == THRESHOLD_ACTIVE;
-    }
-    // TODO delete this in next release after v14
-    int nMinPeerProtoVersion = MIN_PEER_PROTO_VERSION;
-    if (fDIP0008Active) {
-        nMinPeerProtoVersion = MIN_PEER_PROTO_VERSION_DIP8;
-    }
-    // END TEMPORARY CODE
-
-    if (!(pfrom->GetLocalServices() & NODE_BLOOM) &&
-              (strCommand == NetMsgType::FILTERLOAD ||
-               strCommand == NetMsgType::FILTERADD))
-=======
     bool received_new_header = false;
     const CBlockIndex *pindexLast = nullptr;
->>>>>>> 351fbf65
     {
         LOCK(cs_main);
         CNodeState *nodestate = State(pfrom->GetId());
@@ -1850,18 +1831,12 @@
             return false;
         }
 
-        if (nVersion < nMinPeerProtoVersion)
+        if (nVersion < MIN_PEER_PROTO_VERSION)
         {
             // disconnect from peers older than this proto version
-<<<<<<< HEAD
-            LogPrintf("peer=%d using obsolete version %i; disconnecting\n", pfrom->id, nVersion);
-            connman.PushMessage(pfrom, CNetMsgMaker(INIT_PROTO_VERSION).Make(NetMsgType::REJECT, strCommand, REJECT_OBSOLETE,
-                               strprintf("Version must be %d or greater", nMinPeerProtoVersion)));
-=======
             LogPrintf("peer=%d using obsolete version %i; disconnecting\n", pfrom->GetId(), nVersion);
             connman->PushMessage(pfrom, CNetMsgMaker(INIT_PROTO_VERSION).Make(NetMsgType::REJECT, strCommand, REJECT_OBSOLETE,
                                strprintf("Version must be %d or greater", MIN_PEER_PROTO_VERSION)));
->>>>>>> 351fbf65
             pfrom->fDisconnect = true;
             return false;
         }
