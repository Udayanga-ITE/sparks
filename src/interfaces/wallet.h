// Copyright (c) 2018-2020 The Bitcoin Core developers
// Distributed under the MIT software license, see the accompanying
// file COPYING or http://www.opensource.org/licenses/mit-license.php.

#ifndef BITCOIN_INTERFACES_WALLET_H
#define BITCOIN_INTERFACES_WALLET_H

#include <amount.h>                    // For CAmount
#include <fs.h>                        // For fs::path
#include <interfaces/chain.h>          // For ChainClient
#include <pubkey.h>                    // For CKeyID and CScriptID (definitions needed in CTxDestination instantiation)
#include <script/standard.h>           // For CTxDestination
#include <support/allocators/secure.h> // For SecureString
#include <util/message.h>
#include <util/ui_change_type.h>

#include <functional>
#include <map>
#include <memory>
#include <psbt.h>
#include <stdint.h>
#include <string>
#include <tuple>
#include <utility>
#include <vector>

class CCoinControl;
class CFeeRate;
class CKey;
class CWallet;
class UniValue;
enum class FeeReason;
enum class TransactionError;
enum isminetype : unsigned int;
struct bilingual_str;
struct CRecipient;
struct PartiallySignedTransaction;
struct WalletContext;
struct bilingual_str;
typedef uint8_t isminefilter;

namespace interfaces {

class Handler;
struct WalletAddress;
struct WalletBalances;
struct WalletTx;
struct WalletTxOut;
struct WalletTxStatus;
namespace CoinJoin {
class Loader;
}

using WalletOrderForm = std::vector<std::pair<std::string, std::string>>;
using WalletValueMap = std::map<std::string, std::string>;

<<<<<<< HEAD
namespace CoinJoin {
//! Interface for the wallet constrained src/coinjoin part of a sparks node (sparksd process).
class Client
{
public:
    virtual ~Client() {}
    virtual void resetCachedBlocks() = 0;
    virtual void resetPool() = 0;
    virtual int getCachedBlocks() = 0;
    virtual std::string getSessionDenoms() = 0;
    virtual void setCachedBlocks(int nCachedBlocks) = 0;
    virtual void disableAutobackups() = 0;
    virtual bool isMixing() = 0;
    virtual bool startMixing() = 0;
    virtual void stopMixing() = 0;
};
}

=======
>>>>>>> 19512988
//! Interface for accessing a wallet.
class Wallet
{
public:
    virtual ~Wallet() {}

    //! Mark wallet as dirty
    virtual void markDirty() = 0;

    //! Encrypt wallet.
    virtual bool encryptWallet(const SecureString& wallet_passphrase) = 0;

    //! Return whether wallet is encrypted.
    virtual bool isCrypted() = 0;

    //! Lock wallet.
    virtual bool lock(bool fAllowMixing = false) = 0;

    //! Unlock wallet.
    virtual bool unlock(const SecureString& wallet_passphrase, bool fAllowMixing = false) = 0;

    //! Return whether wallet is locked.
    virtual bool isLocked(bool fForMixing = false) = 0;

    //! Change wallet passphrase.
    virtual bool changeWalletPassphrase(const SecureString& old_wallet_passphrase,
        const SecureString& new_wallet_passphrase) = 0;

    //! Abort a rescan.
    virtual void abortRescan() = 0;

    //! Back up wallet.
    virtual bool backupWallet(const std::string& filename) = 0;

    //! Automatically backup up wallet.
    virtual bool autoBackupWallet(const fs::path& wallet_path, bilingual_str& error_string, std::vector<bilingual_str>& warnings) = 0;

    //! Get the number of keys since the last auto backup
    virtual int64_t getKeysLeftSinceAutoBackup() = 0;

    //! Get wallet name.
    virtual std::string getWalletName() = 0;

    // Get a new address.
    virtual bool getNewDestination(const std::string label, CTxDestination& dest) = 0;

    //! Get public key.
    virtual bool getPubKey(const CScript& script, const CKeyID& address, CPubKey& pub_key) = 0;

    //! Sign message
    virtual SigningResult signMessage(const std::string& message, const PKHash& pkhash, std::string& str_sig) = 0;

    //! Return whether wallet has private key.
    virtual bool isSpendable(const CScript& script) = 0;
    virtual bool isSpendable(const CTxDestination& dest) = 0;

    //! Return whether wallet has watch only keys.
    virtual bool haveWatchOnly() = 0;

    //! Add or update address.
    virtual bool setAddressBook(const CTxDestination& dest, const std::string& name, const std::string& purpose) = 0;

    // Remove address.
    virtual bool delAddressBook(const CTxDestination& dest) = 0;

    //! Look up address in wallet, return whether exists.
    virtual bool getAddress(const CTxDestination& dest,
        std::string* name,
        isminetype* is_mine,
        std::string* purpose) = 0;

    //! Get wallet address list.
    virtual std::vector<WalletAddress> getAddresses() = 0;

    //! Add dest data.
    virtual bool addDestData(const CTxDestination& dest, const std::string& key, const std::string& value) = 0;

    //! Erase dest data.
    virtual bool eraseDestData(const CTxDestination& dest, const std::string& key) = 0;

    //! Get dest values with prefix.
    virtual std::vector<std::string> getDestValues(const std::string& prefix) = 0;

    //! Lock coin.
    virtual void lockCoin(const COutPoint& output) = 0;

    //! Unlock coin.
    virtual void unlockCoin(const COutPoint& output) = 0;

    //! Return whether coin is locked.
    virtual bool isLockedCoin(const COutPoint& output) = 0;

    //! List locked coins.
    virtual void listLockedCoins(std::vector<COutPoint>& outputs) = 0;

    //! List protx coins.
    virtual void listProTxCoins(std::vector<COutPoint>& vOutpts) = 0;

    //! Create transaction.
    virtual CTransactionRef createTransaction(const std::vector<CRecipient>& recipients,
        const CCoinControl& coin_control,
        bool sign,
        int& change_pos,
        CAmount& fee,
        bilingual_str& fail_reason) = 0;

    //! Commit transaction.
    virtual void commitTransaction(CTransactionRef tx,
        WalletValueMap value_map,
        WalletOrderForm order_form) = 0;

    //! Return whether transaction can be abandoned.
    virtual bool transactionCanBeAbandoned(const uint256& txid) = 0;

    //! Return whether transaction can be resent.
    virtual bool transactionCanBeResent(const uint256& txid) = 0;

    //! Abandon transaction.
    virtual bool abandonTransaction(const uint256& txid) = 0;

    //! Resend transaction.
    virtual bool resendTransaction(const uint256& txid) = 0;

    //! Get a transaction.
    virtual CTransactionRef getTx(const uint256& txid) = 0;

    //! Get transaction information.
    virtual WalletTx getWalletTx(const uint256& txid) = 0;

    //! Get list of all wallet transactions.
    virtual std::vector<WalletTx> getWalletTxs() = 0;

    //! Try to get updated status for a particular transaction, if possible without blocking.
    virtual bool tryGetTxStatus(const uint256& txid,
        WalletTxStatus& tx_status,
        int& num_blocks,
        int64_t& block_time) = 0;

    //! Get transaction details.
    virtual WalletTx getWalletTxDetails(const uint256& txid,
        WalletTxStatus& tx_status,
        WalletOrderForm& order_form,
        bool& in_mempool,
        int& num_blocks) = 0;

    // Get the number of coinjoin rounds an output went through
    virtual int getRealOutpointCoinJoinRounds(const COutPoint& outpoint) = 0;

    // Check if an outpoint is fully mixed
    virtual bool isFullyMixed(const COutPoint& outpoint) = 0;

    //! Fill PSBT.
    virtual TransactionError fillPSBT(int sighash_type,
        bool sign,
        bool bip32derivs,
        PartiallySignedTransaction& psbtx,
        bool& complete,
        size_t* n_signed) = 0;

    //! Get balances.
    virtual WalletBalances getBalances() = 0;

    //! Get balances if possible without blocking.
    virtual bool tryGetBalances(WalletBalances& balances, uint256& block_hash) = 0;

    //! Get balance.
    virtual CAmount getBalance() = 0;

    //! Get anonymizable balance.
    virtual CAmount getAnonymizableBalance(bool fSkipDenominated, bool fSkipUnconfirmed) = 0;

    //! Get anonymized balance.
    virtual CAmount getAnonymizedBalance() = 0;

    //! Get denominated balance.
    virtual CAmount getDenominatedBalance(bool unconfirmed) = 0;

    //! Get normalized anonymized balance.
    virtual CAmount getNormalizedAnonymizedBalance() = 0;

    //! Get average anonymized rounds.
    virtual CAmount getAverageAnonymizedRounds() = 0;

    //! Get available balance.
    virtual CAmount getAvailableBalance(const CCoinControl& coin_control) = 0;

    //! Return whether transaction input belongs to wallet.
    virtual isminetype txinIsMine(const CTxIn& txin) = 0;

    //! Return whether transaction output belongs to wallet.
    virtual isminetype txoutIsMine(const CTxOut& txout) = 0;

    //! Return debit amount if transaction input belongs to wallet.
    virtual CAmount getDebit(const CTxIn& txin, isminefilter filter) = 0;

    //! Return credit amount if transaction input belongs to wallet.
    virtual CAmount getCredit(const CTxOut& txout, isminefilter filter) = 0;

    //! Return AvailableCoins + LockedCoins grouped by wallet address.
    //! (put change in one group with wallet address)
    using CoinsList = std::map<CTxDestination, std::vector<std::tuple<COutPoint, WalletTxOut>>>;
    virtual CoinsList listCoins() = 0;

    //! Return wallet transaction output information.
    virtual std::vector<WalletTxOut> getCoins(const std::vector<COutPoint>& outputs) = 0;

    //! Get required fee.
    virtual CAmount getRequiredFee(unsigned int tx_bytes) = 0;

    //! Get minimum fee.
    virtual CAmount getMinimumFee(unsigned int tx_bytes,
        const CCoinControl& coin_control,
        int* returned_target,
        FeeReason* reason) = 0;

    //! Get tx confirm target.
    virtual unsigned int getConfirmTarget() = 0;

    // Return whether HD enabled.
    virtual bool hdEnabled() = 0;

    // Return whether the wallet is blank.
    virtual bool canGetAddresses() = 0;

    // Return whether private keys enabled.
    virtual bool privateKeysDisabled() = 0;

    //! Get max tx fee.
    virtual CAmount getDefaultMaxTxFee() = 0;

    // Remove wallet.
    virtual void remove() = 0;

    //! Register handler for unload message.
    using UnloadFn = std::function<void()>;
    virtual std::unique_ptr<Handler> handleUnload(UnloadFn fn) = 0;

    //! Register handler for show progress messages.
    using ShowProgressFn = std::function<void(const std::string& title, int progress)>;
    virtual std::unique_ptr<Handler> handleShowProgress(ShowProgressFn fn) = 0;

    //! Register handler for status changed messages.
    using StatusChangedFn = std::function<void()>;
    virtual std::unique_ptr<Handler> handleStatusChanged(StatusChangedFn fn) = 0;

    //! Register handler for address book changed messages.
    using AddressBookChangedFn = std::function<void(const CTxDestination& address,
        const std::string& label,
        bool is_mine,
        const std::string& purpose,
        ChangeType status)>;
    virtual std::unique_ptr<Handler> handleAddressBookChanged(AddressBookChangedFn fn) = 0;

    //! Register handler for transaction changed messages.
    using TransactionChangedFn = std::function<void(const uint256& txid, ChangeType status)>;
    virtual std::unique_ptr<Handler> handleTransactionChanged(TransactionChangedFn fn) = 0;

    //! Register handler for instantlock messages.
    using InstantLockReceivedFn = std::function<void()>;
    virtual std::unique_ptr<Handler> handleInstantLockReceived(InstantLockReceivedFn fn) = 0;

    //! Register handler for chainlock messages.
    using ChainLockReceivedFn = std::function<void(int chainLockHeight)>;
    virtual std::unique_ptr<Handler> handleChainLockReceived(ChainLockReceivedFn fn) = 0;

    //! Register handler for watchonly changed messages.
    using WatchOnlyChangedFn = std::function<void(bool have_watch_only)>;
    virtual std::unique_ptr<Handler> handleWatchOnlyChanged(WatchOnlyChangedFn fn) = 0;

    //! Register handler for keypool changed messages.
    using CanGetAddressesChangedFn = std::function<void()>;
    virtual std::unique_ptr<Handler> handleCanGetAddressesChanged(CanGetAddressesChangedFn fn) = 0;

    //! Return pointer to internal wallet class, useful for testing.
    virtual CWallet* wallet() { return nullptr; }
};

//! Wallet chain client that in addition to having chain client methods for
//! starting up, shutting down, and registering RPCs, also has additional
//! methods (called by the GUI) to load and create wallets.
class WalletLoader : public ChainClient
{
public:
    //! Create new wallet.
    virtual std::unique_ptr<Wallet> createWallet(const std::string& name, const SecureString& passphrase, uint64_t wallet_creation_flags, bilingual_str& error, std::vector<bilingual_str>& warnings) = 0;

   //! Load existing wallet.
   virtual std::unique_ptr<Wallet> loadWallet(const std::string& name, bilingual_str& error, std::vector<bilingual_str>& warnings) = 0;

   //! Return default wallet directory.
   virtual std::string getWalletDir() = 0;

   //! Return available wallets in wallet directory.
   virtual std::vector<std::string> listWalletDir() = 0;

   //! Return interfaces for accessing wallets (if any).
   virtual std::vector<std::unique_ptr<Wallet>> getWallets() = 0;

   //! Register handler for load wallet messages. This callback is triggered by
   //! createWallet and loadWallet above, and also triggered when wallets are
   //! loaded at startup or by RPC.
   using LoadWalletFn = std::function<void(std::unique_ptr<Wallet> wallet)>;
   virtual std::unique_ptr<Handler> handleLoadWallet(LoadWalletFn fn) = 0;
};

//! Information about one wallet address.
struct WalletAddress
{
    CTxDestination dest;
    isminetype is_mine;
    std::string name;
    std::string purpose;

    WalletAddress(CTxDestination dest, isminetype is_mine, std::string name, std::string purpose)
        : dest(std::move(dest)), is_mine(is_mine), name(std::move(name)), purpose(std::move(purpose))
    {
    }
};

//! Collection of wallet balances.
struct WalletBalances
{
    CAmount balance = 0;
    CAmount unconfirmed_balance = 0;
    CAmount immature_balance = 0;
    CAmount anonymized_balance = 0;
    bool have_watch_only = false;
    CAmount watch_only_balance = 0;
    CAmount unconfirmed_watch_only_balance = 0;
    CAmount immature_watch_only_balance = 0;

    bool balanceChanged(const WalletBalances& prev) const
    {
        return balance != prev.balance || unconfirmed_balance != prev.unconfirmed_balance ||  anonymized_balance != prev.anonymized_balance ||
               immature_balance != prev.immature_balance || watch_only_balance != prev.watch_only_balance ||
               unconfirmed_watch_only_balance != prev.unconfirmed_watch_only_balance ||
               immature_watch_only_balance != prev.immature_watch_only_balance;
    }
};

// Wallet transaction information.
struct WalletTx
{
    CTransactionRef tx;
    std::vector<isminetype> txin_is_mine;
    std::vector<isminetype> txout_is_mine;
    std::vector<CTxDestination> txout_address;
    std::vector<isminetype> txout_address_is_mine;
    CAmount credit;
    CAmount debit;
    CAmount change;
    int64_t time;
    std::map<std::string, std::string> value_map;
    bool is_coinbase;
    bool is_denominate;
};

//! Updated transaction status.
struct WalletTxStatus
{
    int block_height;
    int blocks_to_maturity;
    int depth_in_main_chain;
    unsigned int time_received;
    uint32_t lock_time;
    bool is_final;
    bool is_trusted;
    bool is_abandoned;
    bool is_coinbase;
    bool is_in_main_chain;
    bool is_chainlocked;
    bool is_islocked;
};

//! Wallet transaction output.
struct WalletTxOut
{
    CTxOut txout;
    int64_t time;
    int depth_in_main_chain = -1;
    bool is_spent = false;
};

//! Return implementation of Wallet interface. This function is defined in
//! dummywallet.cpp and throws if the wallet component is not compiled.
std::unique_ptr<Wallet> MakeWallet(const std::shared_ptr<CWallet>& wallet);

//! Return implementation of ChainClient interface for a wallet loader. This
//! function will be undefined in builds where ENABLE_WALLET is false.
std::unique_ptr<WalletLoader> MakeWalletLoader(Chain& chain, const std::unique_ptr<CoinJoin::Loader>& coinjoin_loader, ArgsManager& args);

} // namespace interfaces

#endif // BITCOIN_INTERFACES_WALLET_H<|MERGE_RESOLUTION|>--- conflicted
+++ resolved
@@ -54,27 +54,6 @@
 using WalletOrderForm = std::vector<std::pair<std::string, std::string>>;
 using WalletValueMap = std::map<std::string, std::string>;
 
-<<<<<<< HEAD
-namespace CoinJoin {
-//! Interface for the wallet constrained src/coinjoin part of a sparks node (sparksd process).
-class Client
-{
-public:
-    virtual ~Client() {}
-    virtual void resetCachedBlocks() = 0;
-    virtual void resetPool() = 0;
-    virtual int getCachedBlocks() = 0;
-    virtual std::string getSessionDenoms() = 0;
-    virtual void setCachedBlocks(int nCachedBlocks) = 0;
-    virtual void disableAutobackups() = 0;
-    virtual bool isMixing() = 0;
-    virtual bool startMixing() = 0;
-    virtual void stopMixing() = 0;
-};
-}
-
-=======
->>>>>>> 19512988
 //! Interface for accessing a wallet.
 class Wallet
 {
