--- conflicted
+++ resolved
@@ -2,13 +2,8 @@
 // Distributed under the MIT software license, see the accompanying
 // file COPYING or http://www.opensource.org/licenses/mit-license.php.
 
-<<<<<<< HEAD
-#ifndef SPARKS_UNORDERED_LRU_CACHE_H
-#define SPARKS_UNORDERED_LRU_CACHE_H
-=======
 #ifndef BITCOIN_UNORDERED_LRU_CACHE_H
 #define BITCOIN_UNORDERED_LRU_CACHE_H
->>>>>>> eaca69b2
 
 #include <unordered_map>
 
@@ -113,8 +108,4 @@
     }
 };
 
-<<<<<<< HEAD
-#endif // SPARKS_UNORDERED_LRU_CACHE_H
-=======
-#endif // BITCOIN_UNORDERED_LRU_CACHE_H
->>>>>>> eaca69b2
+#endif // BITCOIN_UNORDERED_LRU_CACHE_H