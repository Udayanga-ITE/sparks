// Copyright (c) 2009-2010 Satoshi Nakamoto
// Copyright (c) 2009-2018 The Bitcoin Core developers
// Copyright (c) 2014-2021 The Dash Core developers
// Distributed under the MIT software license, see the accompanying
// file COPYING or http://www.opensource.org/licenses/mit-license.php.

/**
 * Server/client environment: argument handling, config file parsing,
 * thread wrappers, startup time
 */
#ifndef BITCOIN_UTIL_H
#define BITCOIN_UTIL_H

#if defined(HAVE_CONFIG_H)
#include <config/sparks-config.h>
#endif

#include <attributes.h>
#include <compat.h>
#include <fs.h>
#include <logging.h>
#include <sync.h>
#include <tinyformat.h>
#include <utiltime.h>
#include <utilmemory.h>
#include <amount.h>

#include <atomic>
#include <exception>
#include <map>
#include <set>
#include <stdint.h>
#include <string>
#include <unordered_map>
#include <unordered_set>
#include <vector>

#include <boost/signals2/signal.hpp>
#include <boost/thread/condition_variable.hpp> // for boost::thread_interrupted

// Debugging macros

// Uncomment the following line to enable debugging messages
// or enable on a per file basis prior to inclusion of util.h
//#define ENABLE_SPARKS_DEBUG
#ifdef ENABLE_SPARKS_DEBUG
#define DBG( x ) x
#else
#define DBG( x )
#endif

//Sparks only features

extern bool fMasternodeMode;
extern bool fDisableGovernance;
extern int nWalletBackups;

// Application startup time (used for uptime calculation)
int64_t GetStartupTime();

/** Signals for translation. */
class CTranslationInterface
{
public:
    /** Translate a message to the native language of the user. */
    boost::signals2::signal<std::string (const char* psz)> Translate;
};

extern CTranslationInterface translationInterface;

extern const char * const BITCOIN_CONF_FILENAME;
extern const char * const BITCOIN_PID_FILENAME;

/**
 * Translation function: Call Translate signal on UI interface, which returns a boost::optional result.
 * If no translation slot is registered, nothing is returned, and simply return the input.
 */
inline std::string _(const char* psz)
{
    boost::optional<std::string> rv = translationInterface.Translate(psz);
    return rv ? (*rv) : psz;
}

void SetupEnvironment();
bool SetupNetworking();

<<<<<<< HEAD
struct CLogCategoryActive
{
    std::string category;
    bool active;
};

namespace BCLog {
    enum LogFlags : uint64_t {
        NONE        = 0,
        NET         = (1 <<  0),
        TOR         = (1 <<  1),
        MEMPOOL     = (1 <<  2),
        HTTP        = (1 <<  3),
        BENCHMARK   = (1 <<  4),
        ZMQ         = (1 <<  5),
        DB          = (1 <<  6),
        RPC         = (1 <<  7),
        ESTIMATEFEE = (1 <<  8),
        ADDRMAN     = (1 <<  9),
        SELECTCOINS = (1 << 10),
        REINDEX     = (1 << 11),
        CMPCTBLOCK  = (1 << 12),
        RANDOM      = (1 << 13),
        PRUNE       = (1 << 14),
        PROXY       = (1 << 15),
        MEMPOOLREJ  = (1 << 16),
        LIBEVENT    = (1 << 17),
        COINDB      = (1 << 18),
        QT          = (1 << 19),
        LEVELDB     = (1 << 20),

        //Start Sparks
        CHAINLOCKS  = ((uint64_t)1 << 32),
        GOBJECT     = ((uint64_t)1 << 33),
        INSTANTSEND = ((uint64_t)1 << 34),
        KEEPASS     = ((uint64_t)1 << 35),
        LLMQ        = ((uint64_t)1 << 36),
        LLMQ_DKG    = ((uint64_t)1 << 37),
        LLMQ_SIGS   = ((uint64_t)1 << 38),
        MNPAYMENTS  = ((uint64_t)1 << 39),
        MNSYNC      = ((uint64_t)1 << 40),
        PRIVATESEND = ((uint64_t)1 << 41),
        SPORK       = ((uint64_t)1 << 42),
        NETCONN     = ((uint64_t)1 << 43),
        //End Sparks

        NET_NETCONN = NET | NETCONN, // use this to have something logged in NET and NETCONN as well

        ALL         = ~(uint64_t)0,
    };
}
static inline bool LogAcceptCategory(uint64_t category)
{
    return (logCategories.load(std::memory_order_relaxed) & category) != 0;
}

/** Returns a string with the log categories. */
std::string ListLogCategories();

/** Returns a string with the list of active log categories */
std::string ListActiveLogCategoriesString();

/** Returns a vector of the active log categories. */
std::vector<CLogCategoryActive> ListActiveLogCategories();

/** Return true if str parses as a log category and set the flags in f */
bool GetLogCategory(uint64_t *f, const std::string *str);

/** Send a string to the log output */
int LogPrintStr(const std::string &str);

/** Formats a string without throwing exceptions. Instead, it'll return an error string instead of formatted string. */
template<typename... Args>
std::string SafeStringFormat(const std::string& fmt, const Args&... args)
{
    try {
        return tinyformat::format(fmt, args...);
    } catch (std::runtime_error& fmterr) {
        std::string message = tinyformat::format("\n****TINYFORMAT ERROR****\n    err=\"%s\"\n    fmt=\"%s\"\n", fmterr.what(), fmt);
        fprintf(stderr, "%s", message.c_str());
        return message;
    }
}

/** Get format string from VA_ARGS for error reporting */
template<typename... Args> std::string FormatStringFromLogArgs(const char *fmt, const Args&... args) { return fmt; }

static inline void MarkUsed() {}
template<typename T, typename... Args> static inline void MarkUsed(const T& t, const Args&... args)
{
    (void)t;
    MarkUsed(args...);
}

// Be conservative when using LogPrintf/error or other things which
// unconditionally log to debug.log! It should not be the case that an inbound
// peer can fill up a users disk with debug.log entries.

#ifdef USE_COVERAGE
#define LogPrintf(...) do { MarkUsed(__VA_ARGS__); } while(0)
#define LogPrint(category, ...) do { MarkUsed(__VA_ARGS__); } while(0)
#else
#define LogPrintf(...) do { \
    std::string _log_msg_; /* Unlikely name to avoid shadowing variables */ \
    try { \
        _log_msg_ = tfm::format(__VA_ARGS__); \
    } catch (tinyformat::format_error &e) { \
        /* Original format string will have newline so don't add one here */ \
        _log_msg_ = "Error \"" + std::string(e.what()) + "\" while formatting log message: " + FormatStringFromLogArgs(__VA_ARGS__); \
    } \
    LogPrintStr(_log_msg_); \
} while(0)

#define LogPrint(category, ...) do { \
    if (LogAcceptCategory((category))) { \
        LogPrintf(__VA_ARGS__); \
    } \
} while(0)
#endif

=======
>>>>>>> eaca69b2
template<typename... Args>
bool error(const char* fmt, const Args&... args)
{
    LogPrintStr("ERROR: " + SafeStringFormat(fmt, args...) + "\n");
    return false;
}

void PrintExceptionContinue(const std::exception_ptr pex, const char* pszExceptionOrigin);
bool FileCommit(FILE *file);
bool TruncateFile(FILE *file, unsigned int length);
int RaiseFileDescriptorLimit(int nMinFD);
void AllocateFileRange(FILE *file, unsigned int offset, unsigned int length);
bool RenameOver(fs::path src, fs::path dest);
bool LockDirectory(const fs::path& directory, const std::string lockfile_name, bool probe_only=false);
bool DirIsWritable(const fs::path& directory);

/** Release all directory locks. This is used for unit testing only, at runtime
 * the global destructor will take care of the locks.
 */
void ReleaseDirectoryLocks();

bool TryCreateDirectories(const fs::path& p);
fs::path GetDefaultDataDir();
const fs::path &GetBlocksDir(bool fNetSpecific = true);
const fs::path &GetDataDir(bool fNetSpecific = true);
fs::path GetBackupsDir();
void ClearDatadirCache();
fs::path GetConfigFile(const std::string& confPath);
#ifndef WIN32
fs::path GetPidFile();
void CreatePidFile(const fs::path &path, pid_t pid);
#endif
#ifdef WIN32
fs::path GetSpecialFolderPath(int nFolder, bool fCreate = true);
#endif
void runCommand(const std::string& strCommand);

/**
 * Most paths passed as configuration arguments are treated as relative to
 * the datadir if they are not absolute.
 *
 * @param path The path to be conditionally prefixed with datadir.
 * @param net_specific Forwarded to GetDataDir().
 * @return The normalized path.
 */
fs::path AbsPathForConfigVal(const fs::path& path, bool net_specific = true);

inline bool IsSwitchChar(char c)
{
#ifdef WIN32
    return c == '-' || c == '/';
#else
    return c == '-';
#endif
}

enum class OptionsCategory
{
    OPTIONS,
    CONNECTION,
    INDEXING,
    MASTERNODE,
    STATSD,
    WALLET,
    WALLET_FEE,
    WALLET_HD,
    WALLET_KEEPASS,
    WALLET_COINJOIN,
    WALLET_DEBUG_TEST,
    ZMQ,
    DEBUG_TEST,
    CHAINPARAMS,
    NODE_RELAY,
    BLOCK_CREATION,
    RPC,
    GUI,
    COMMANDS,
    REGISTER_COMMANDS
};

class ArgsManager
{
protected:
    friend class ArgsManagerHelper;

    mutable CCriticalSection cs_args;
    std::map<std::string, std::vector<std::string>> m_override_args;
    std::map<std::string, std::vector<std::string>> m_config_args;
    std::string m_network;
    std::set<std::string> m_network_only_args;
    std::map<std::pair<OptionsCategory, std::string>, std::pair<std::string, bool>> m_available_args;

    void ReadConfigStream(std::istream& stream);

public:
    ArgsManager();

    /**
     * Select the network in use
     */
    void SelectConfigNetwork(const std::string& network);

    void ParseParameters(int argc, const char*const argv[]);
    void ReadConfigFile(const std::string& confPath);

    /**
     * Log warnings for options in m_section_only_args when
     * they are specified in the default section but not overridden
     * on the command line or in a network-specific section in the
     * config file.
     */
    void WarnForSectionOnlyArgs();

    /**
     * Return a vector of strings of the given argument
     *
     * @param strArg Argument to get (e.g. "-foo")
     * @return command-line arguments
     */
    std::vector<std::string> GetArgs(const std::string& strArg) const;

    /**
     * Return true if the given argument has been manually set
     *
     * @param strArg Argument to get (e.g. "-foo")
     * @return true if the argument has been set
     */
    bool IsArgSet(const std::string& strArg) const;

    /**
     * Return true if the argument was originally passed as a negated option,
     * i.e. -nofoo.
     *
     * @param strArg Argument to get (e.g. "-foo")
     * @return true if the argument was passed negated
     */
    bool IsArgNegated(const std::string& strArg) const;

    /**
     * Return string argument or default value
     *
     * @param strArg Argument to get (e.g. "-foo")
     * @param strDefault (e.g. "1")
     * @return command-line argument or default value
     */
    std::string GetArg(const std::string& strArg, const std::string& strDefault) const;

    /**
     * Return integer argument or default value
     *
     * @param strArg Argument to get (e.g. "-foo")
     * @param nDefault (e.g. 1)
     * @return command-line argument (0 if invalid number) or default value
     */
    int64_t GetArg(const std::string& strArg, int64_t nDefault) const;

    /**
     * Return boolean argument or default value
     *
     * @param strArg Argument to get (e.g. "-foo")
     * @param fDefault (true or false)
     * @return command-line argument or default value
     */
    bool GetBoolArg(const std::string& strArg, bool fDefault) const;

    /**
     * Set an argument if it doesn't already have a value
     *
     * @param strArg Argument to set (e.g. "-foo")
     * @param strValue Value (e.g. "1")
     * @return true if argument gets set, false if it already had a value
     */
    bool SoftSetArg(const std::string& strArg, const std::string& strValue);

    /**
     * Set a boolean argument if it doesn't already have a value
     *
     * @param strArg Argument to set (e.g. "-foo")
     * @param fValue Value (e.g. false)
     * @return true if argument gets set, false if it already had a value
     */
    bool SoftSetBoolArg(const std::string& strArg, bool fValue);

    // Forces an arg setting. Called by SoftSetArg() if the arg hasn't already
    // been set. Also called directly in testing.
    void ForceSetArg(const std::string& strArg, const std::string& strValue);
    void ForceRemoveArg(const std::string& strArg);

    /**
     * Looks for -regtest, -testnet and returns the appropriate BIP70 chain name.
     * @return CBaseChainParams::MAIN by default; raises runtime error if an invalid combination is given.
     */
    std::string GetChainName() const;

    /**
     * Looks for -devnet and returns either "devnet-<name>" or simply "devnet" if no name was specified.
     * This function should never be called for non-devnets.
     * @return either "devnet-<name>" or "devnet"; raises runtime error if no -devent was specified.
     */
    std::string GetDevNetName() const;

    /**
     * Add argument
     */
    void AddArg(const std::string& name, const std::string& help, const bool debug_only, const OptionsCategory& cat);

    /**
     * Get the help string
     */
    std::string GetHelpMessage();
};

extern ArgsManager gArgs;

/**
 * Format a string to be used as group of options in help messages
 *
 * @param message Group name (e.g. "RPC server options:")
 * @return the formatted string
 */
std::string HelpMessageGroup(const std::string& message);

/**
 * Format a string to be used as option description in help messages
 *
 * @param option Option message (e.g. "-rpcuser=<user>")
 * @param message Option description (e.g. "Username for JSON-RPC connections")
 * @return the formatted string
 */
std::string HelpMessageOpt(const std::string& option, const std::string& message);

/**
 * Return the number of cores available on the current system.
 * @note This does count virtual cores, such as those provided by HyperThreading.
 */
int GetNumCores();

void RenameThread(const char* name);
std::string GetThreadName();

namespace ctpl {
    class thread_pool;
}
void RenameThreadPool(ctpl::thread_pool& tp, const char* baseName);

/**
 * .. and a wrapper that just calls func once
 */
template <typename Callable> void TraceThread(const std::string name,  Callable func)
{
    std::string s = "sparks-" + name;
    RenameThread(s.c_str());
    try
    {
        LogPrintf("%s thread start\n", name);
        func();
        LogPrintf("%s thread exit\n", name);
    }
    catch (const boost::thread_interrupted&)
    {
        LogPrintf("%s thread interrupt\n", name);
        throw;
    }
    catch (...) {
        PrintExceptionContinue(std::current_exception(), name.c_str());
        throw;
    }
}

std::string CopyrightHolders(const std::string& strPrefix, unsigned int nStartYear, unsigned int nEndYear);

/**
 * On platforms that support it, tell the kernel the calling thread is
 * CPU-intensive and non-interactive. See SCHED_BATCH in sched(7) for details.
 *
 * @return The return value of sched_setschedule(), or 1 on systems without
 * sched_setchedule().
 */
int ScheduleBatchPriority(void);

#endif // BITCOIN_UTIL_H<|MERGE_RESOLUTION|>--- conflicted
+++ resolved
@@ -84,129 +84,6 @@
 void SetupEnvironment();
 bool SetupNetworking();
 
-<<<<<<< HEAD
-struct CLogCategoryActive
-{
-    std::string category;
-    bool active;
-};
-
-namespace BCLog {
-    enum LogFlags : uint64_t {
-        NONE        = 0,
-        NET         = (1 <<  0),
-        TOR         = (1 <<  1),
-        MEMPOOL     = (1 <<  2),
-        HTTP        = (1 <<  3),
-        BENCHMARK   = (1 <<  4),
-        ZMQ         = (1 <<  5),
-        DB          = (1 <<  6),
-        RPC         = (1 <<  7),
-        ESTIMATEFEE = (1 <<  8),
-        ADDRMAN     = (1 <<  9),
-        SELECTCOINS = (1 << 10),
-        REINDEX     = (1 << 11),
-        CMPCTBLOCK  = (1 << 12),
-        RANDOM      = (1 << 13),
-        PRUNE       = (1 << 14),
-        PROXY       = (1 << 15),
-        MEMPOOLREJ  = (1 << 16),
-        LIBEVENT    = (1 << 17),
-        COINDB      = (1 << 18),
-        QT          = (1 << 19),
-        LEVELDB     = (1 << 20),
-
-        //Start Sparks
-        CHAINLOCKS  = ((uint64_t)1 << 32),
-        GOBJECT     = ((uint64_t)1 << 33),
-        INSTANTSEND = ((uint64_t)1 << 34),
-        KEEPASS     = ((uint64_t)1 << 35),
-        LLMQ        = ((uint64_t)1 << 36),
-        LLMQ_DKG    = ((uint64_t)1 << 37),
-        LLMQ_SIGS   = ((uint64_t)1 << 38),
-        MNPAYMENTS  = ((uint64_t)1 << 39),
-        MNSYNC      = ((uint64_t)1 << 40),
-        PRIVATESEND = ((uint64_t)1 << 41),
-        SPORK       = ((uint64_t)1 << 42),
-        NETCONN     = ((uint64_t)1 << 43),
-        //End Sparks
-
-        NET_NETCONN = NET | NETCONN, // use this to have something logged in NET and NETCONN as well
-
-        ALL         = ~(uint64_t)0,
-    };
-}
-static inline bool LogAcceptCategory(uint64_t category)
-{
-    return (logCategories.load(std::memory_order_relaxed) & category) != 0;
-}
-
-/** Returns a string with the log categories. */
-std::string ListLogCategories();
-
-/** Returns a string with the list of active log categories */
-std::string ListActiveLogCategoriesString();
-
-/** Returns a vector of the active log categories. */
-std::vector<CLogCategoryActive> ListActiveLogCategories();
-
-/** Return true if str parses as a log category and set the flags in f */
-bool GetLogCategory(uint64_t *f, const std::string *str);
-
-/** Send a string to the log output */
-int LogPrintStr(const std::string &str);
-
-/** Formats a string without throwing exceptions. Instead, it'll return an error string instead of formatted string. */
-template<typename... Args>
-std::string SafeStringFormat(const std::string& fmt, const Args&... args)
-{
-    try {
-        return tinyformat::format(fmt, args...);
-    } catch (std::runtime_error& fmterr) {
-        std::string message = tinyformat::format("\n****TINYFORMAT ERROR****\n    err=\"%s\"\n    fmt=\"%s\"\n", fmterr.what(), fmt);
-        fprintf(stderr, "%s", message.c_str());
-        return message;
-    }
-}
-
-/** Get format string from VA_ARGS for error reporting */
-template<typename... Args> std::string FormatStringFromLogArgs(const char *fmt, const Args&... args) { return fmt; }
-
-static inline void MarkUsed() {}
-template<typename T, typename... Args> static inline void MarkUsed(const T& t, const Args&... args)
-{
-    (void)t;
-    MarkUsed(args...);
-}
-
-// Be conservative when using LogPrintf/error or other things which
-// unconditionally log to debug.log! It should not be the case that an inbound
-// peer can fill up a users disk with debug.log entries.
-
-#ifdef USE_COVERAGE
-#define LogPrintf(...) do { MarkUsed(__VA_ARGS__); } while(0)
-#define LogPrint(category, ...) do { MarkUsed(__VA_ARGS__); } while(0)
-#else
-#define LogPrintf(...) do { \
-    std::string _log_msg_; /* Unlikely name to avoid shadowing variables */ \
-    try { \
-        _log_msg_ = tfm::format(__VA_ARGS__); \
-    } catch (tinyformat::format_error &e) { \
-        /* Original format string will have newline so don't add one here */ \
-        _log_msg_ = "Error \"" + std::string(e.what()) + "\" while formatting log message: " + FormatStringFromLogArgs(__VA_ARGS__); \
-    } \
-    LogPrintStr(_log_msg_); \
-} while(0)
-
-#define LogPrint(category, ...) do { \
-    if (LogAcceptCategory((category))) { \
-        LogPrintf(__VA_ARGS__); \
-    } \
-} while(0)
-#endif
-
-=======
->>>>>>> eaca69b2
 template<typename... Args>
 bool error(const char* fmt, const Args&... args)
 {
