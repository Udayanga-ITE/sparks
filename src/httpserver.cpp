--- conflicted
+++ resolved
@@ -284,13 +284,8 @@
 /** Event dispatcher thread */
 static bool ThreadHTTP(struct event_base* base, struct evhttp* http)
 {
-<<<<<<< HEAD
     RenameThread("sparks-http");
-    LogPrint("http", "Entering http event loop\n");
-=======
-    RenameThread("dash-http");
     LogPrint(BCLog::HTTP, "Entering http event loop\n");
->>>>>>> 351fbf65
     event_base_dispatch(base);
     // Event loop will be interrupted by InterruptHTTPServer()
     LogPrint(BCLog::HTTP, "Exited http event loop\n");
