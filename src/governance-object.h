// Copyright (c) 2014-2018 The Dash Core developers
// Distributed under the MIT/X11 software license, see the accompanying
// file COPYING or http://www.opensource.org/licenses/mit-license.php.

#ifndef GOVERNANCE_OBJECT_H
#define GOVERNANCE_OBJECT_H

//#define ENABLE_SPARKS_DEBUG

#include "cachemultimap.h"
#include "governance-exceptions.h"
#include "governance-vote.h"
#include "governance-votedb.h"
#include "key.h"
#include "net.h"
#include "sync.h"
#include "util.h"
#include "utilstrencodings.h"
#include "bls/bls.h"

#include <univalue.h>

class CGovernanceManager;
class CGovernanceTriggerManager;
class CGovernanceObject;
class CGovernanceVote;

<<<<<<< HEAD
static const int MIN_GOVERNANCE_PEER_PROTO_VERSION = 70210;
static const int GOVERNANCE_FILTER_PROTO_VERSION = 70206;
=======
static const int MAX_GOVERNANCE_OBJECT_DATA_SIZE = 16 * 1024;
static const int MIN_GOVERNANCE_PEER_PROTO_VERSION = 70213;
static const int GOVERNANCE_FILTER_PROTO_VERSION = 70213;
>>>>>>> cce03666

static const double GOVERNANCE_FILTER_FP_RATE = 0.001;

static const int GOVERNANCE_OBJECT_UNKNOWN = 0;
static const int GOVERNANCE_OBJECT_PROPOSAL = 1;
static const int GOVERNANCE_OBJECT_TRIGGER = 2;
static const int GOVERNANCE_OBJECT_WATCHDOG = 3;

static const CAmount GOVERNANCE_PROPOSAL_FEE_TX = (5.0 * COIN);

static const int64_t GOVERNANCE_FEE_CONFIRMATIONS = 6;
static const int64_t GOVERNANCE_MIN_RELAY_FEE_CONFIRMATIONS = 1;
static const int64_t GOVERNANCE_UPDATE_MIN = 60 * 60;
static const int64_t GOVERNANCE_DELETION_DELAY = 10 * 60;
static const int64_t GOVERNANCE_ORPHAN_EXPIRATION_TIME = 10 * 60;

// FOR SEEN MAP ARRAYS - GOVERNANCE OBJECTS AND VOTES
static const int SEEN_OBJECT_IS_VALID = 0;
static const int SEEN_OBJECT_ERROR_INVALID = 1;
static const int SEEN_OBJECT_ERROR_IMMATURE = 2;
static const int SEEN_OBJECT_EXECUTED = 3; //used for triggers
static const int SEEN_OBJECT_UNKNOWN = 4;  // the default

typedef std::pair<CGovernanceVote, int64_t> vote_time_pair_t;

inline bool operator<(const vote_time_pair_t& p1, const vote_time_pair_t& p2)
{
    return (p1.first < p2.first);
}

struct vote_instance_t {
    vote_outcome_enum_t eOutcome;
    int64_t nTime;
    int64_t nCreationTime;

    vote_instance_t(vote_outcome_enum_t eOutcomeIn = VOTE_OUTCOME_NONE, int64_t nTimeIn = 0, int64_t nCreationTimeIn = 0) :
        eOutcome(eOutcomeIn),
        nTime(nTimeIn),
        nCreationTime(nCreationTimeIn)
    {
    }

    ADD_SERIALIZE_METHODS;

    template <typename Stream, typename Operation>
    inline void SerializationOp(Stream& s, Operation ser_action)
    {
        int nOutcome = int(eOutcome);
        READWRITE(nOutcome);
        READWRITE(nTime);
        READWRITE(nCreationTime);
        if (ser_action.ForRead()) {
            eOutcome = vote_outcome_enum_t(nOutcome);
        }
    }
};

typedef std::map<int, vote_instance_t> vote_instance_m_t;

typedef vote_instance_m_t::iterator vote_instance_m_it;

typedef vote_instance_m_t::const_iterator vote_instance_m_cit;

struct vote_rec_t {
    vote_instance_m_t mapInstances;

    ADD_SERIALIZE_METHODS;

    template <typename Stream, typename Operation>
    inline void SerializationOp(Stream& s, Operation ser_action)
    {
        READWRITE(mapInstances);
    }
};

/**
* Governance Object
*
*/

class CGovernanceObject
{
    friend class CGovernanceManager;
    friend class CGovernanceTriggerManager;
    friend class CSuperblock;

public: // Types
    typedef std::map<COutPoint, vote_rec_t> vote_m_t;

    typedef vote_m_t::iterator vote_m_it;

    typedef vote_m_t::const_iterator vote_m_cit;

    typedef CacheMultiMap<COutPoint, vote_time_pair_t> vote_cmm_t;

private:
    /// critical section to protect the inner data structures
    mutable CCriticalSection cs;

    /// Object typecode
    int nObjectType;

    /// parent object, 0 is root
    uint256 nHashParent;

    /// object revision in the system
    int nRevision;

    /// time this object was created
    int64_t nTime;

    /// time this object was marked for deletion
    int64_t nDeletionTime;

    /// fee-tx
    uint256 nCollateralHash;

    /// Data field - can be used for anything
    std::vector<unsigned char> vchData;

    /// Masternode info for signed objects
    COutPoint masternodeOutpoint;
    std::vector<unsigned char> vchSig;

    /// is valid by blockchain
    bool fCachedLocalValidity;
    std::string strLocalValidityError;

    // VARIOUS FLAGS FOR OBJECT / SET VIA MASTERNODE VOTING

    /// true == minimum network support has been reached for this object to be funded (doesn't mean it will for sure though)
    bool fCachedFunding;

    /// true == minimum network has been reached flagging this object as a valid and understood governance object (e.g, the serialized data is correct format, etc)
    bool fCachedValid;

    /// true == minimum network support has been reached saying this object should be deleted from the system entirely
    bool fCachedDelete;

    /** true == minimum network support has been reached flagging this object as endorsed by an elected representative body
     * (e.g. business review board / technecial review board /etc)
     */
    bool fCachedEndorsed;

    /// object was updated and cached values should be updated soon
    bool fDirtyCache;

    /// Object is no longer of interest
    bool fExpired;

    /// Failed to parse object data
    bool fUnparsable;

    vote_m_t mapCurrentMNVotes;

    /// Limited map of votes orphaned by MN
    vote_cmm_t cmmapOrphanVotes;

    CGovernanceObjectVoteFile fileVotes;

public:
    CGovernanceObject();

    CGovernanceObject(const uint256& nHashParentIn, int nRevisionIn, int64_t nTime, const uint256& nCollateralHashIn, const std::string& strDataHexIn);

    CGovernanceObject(const CGovernanceObject& other);

    // Public Getter methods

    int64_t GetCreationTime() const
    {
        return nTime;
    }

    int64_t GetDeletionTime() const
    {
        return nDeletionTime;
    }

    int GetObjectType() const
    {
        return nObjectType;
    }

    const uint256& GetCollateralHash() const
    {
        return nCollateralHash;
    }

    const COutPoint& GetMasternodeOutpoint() const
    {
        return masternodeOutpoint;
    }

    bool IsSetCachedFunding() const
    {
        return fCachedFunding;
    }

    bool IsSetCachedValid() const
    {
        return fCachedValid;
    }

    bool IsSetCachedDelete() const
    {
        return fCachedDelete;
    }

    bool IsSetCachedEndorsed() const
    {
        return fCachedEndorsed;
    }

    bool IsSetDirtyCache() const
    {
        return fDirtyCache;
    }

    bool IsSetExpired() const
    {
        return fExpired;
    }

    const CGovernanceObjectVoteFile& GetVoteFile() const
    {
        return fileVotes;
    }

    // Signature related functions

    void SetMasternodeOutpoint(const COutPoint& outpoint);
    bool Sign(const CKey& key, const CKeyID& keyID);
    bool CheckSignature(const CKeyID& keyID) const;
    bool Sign(const CBLSSecretKey& key);
    bool CheckSignature(const CBLSPublicKey& pubKey) const;

    std::string GetSignatureMessage() const;
    uint256 GetSignatureHash() const;

    // CORE OBJECT FUNCTIONS

    bool IsValidLocally(std::string& strError, bool fCheckCollateral) const;

    bool IsValidLocally(std::string& strError, bool& fMissingMasternode, bool& fMissingConfirmations, bool fCheckCollateral) const;

    /// Check the collateral transaction for the budget proposal/finalized budget
    bool IsCollateralValid(std::string& strError, bool& fMissingConfirmations) const;

    void UpdateLocalValidity();

    void UpdateSentinelVariables();

    CAmount GetMinCollateralFee() const;

    UniValue GetJSONObject();

    void Relay(CConnman& connman);

    uint256 GetHash() const;

    // GET VOTE COUNT FOR SIGNAL

    int CountMatchingVotes(vote_signal_enum_t eVoteSignalIn, vote_outcome_enum_t eVoteOutcomeIn) const;

    int GetAbsoluteYesCount(vote_signal_enum_t eVoteSignalIn) const;
    int GetAbsoluteNoCount(vote_signal_enum_t eVoteSignalIn) const;
    int GetYesCount(vote_signal_enum_t eVoteSignalIn) const;
    int GetNoCount(vote_signal_enum_t eVoteSignalIn) const;
    int GetAbstainCount(vote_signal_enum_t eVoteSignalIn) const;

    bool GetCurrentMNVotes(const COutPoint& mnCollateralOutpoint, vote_rec_t& voteRecord) const;

    // FUNCTIONS FOR DEALING WITH DATA STRING

    std::string GetDataAsHexString() const;
    std::string GetDataAsPlainString() const;

    // SERIALIZER

    ADD_SERIALIZE_METHODS;

    template <typename Stream, typename Operation>
    inline void SerializationOp(Stream& s, Operation ser_action)
    {
        // SERIALIZE DATA FOR SAVING/LOADING OR NETWORK FUNCTIONS
        READWRITE(nHashParent);
        READWRITE(nRevision);
        READWRITE(nTime);
        READWRITE(nCollateralHash);
        READWRITE(vchData);
        READWRITE(nObjectType);
        READWRITE(masternodeOutpoint);
        if (!(s.GetType() & SER_GETHASH)) {
            READWRITE(vchSig);
        }
        if (s.GetType() & SER_DISK) {
            // Only include these for the disk file format
            LogPrint("gobject", "CGovernanceObject::SerializationOp Reading/writing votes from/to disk\n");
            READWRITE(nDeletionTime);
            READWRITE(fExpired);
            READWRITE(mapCurrentMNVotes);
            READWRITE(fileVotes);
            LogPrint("gobject", "CGovernanceObject::SerializationOp hash = %s, vote count = %d\n", GetHash().ToString(), fileVotes.GetVoteCount());
        }

        // AFTER DESERIALIZATION OCCURS, CACHED VARIABLES MUST BE CALCULATED MANUALLY
    }

private:
    // FUNCTIONS FOR DEALING WITH DATA STRING
    void LoadData();
    void GetData(UniValue& objResult);

    bool ProcessVote(CNode* pfrom,
        const CGovernanceVote& vote,
        CGovernanceException& exception,
        CConnman& connman);

    /// Called when MN's which have voted on this object have been removed
    void ClearMasternodeVotes();

    // Revalidate all votes from this MN and delete them if validation fails
    // This is the case for DIP3 MNs that change voting keys. Returns deleted vote hashes
    std::set<uint256> RemoveInvalidProposalVotes(const COutPoint& mnOutpoint);

    void CheckOrphanVotes(CConnman& connman);

    // TODO can be removed after DIP3 is fully deployed
    std::vector<uint256> RemoveOldVotes(unsigned int nMinTime);
};


#endif<|MERGE_RESOLUTION|>--- conflicted
+++ resolved
@@ -25,14 +25,9 @@
 class CGovernanceObject;
 class CGovernanceVote;
 
-<<<<<<< HEAD
-static const int MIN_GOVERNANCE_PEER_PROTO_VERSION = 70210;
-static const int GOVERNANCE_FILTER_PROTO_VERSION = 70206;
-=======
 static const int MAX_GOVERNANCE_OBJECT_DATA_SIZE = 16 * 1024;
 static const int MIN_GOVERNANCE_PEER_PROTO_VERSION = 70213;
 static const int GOVERNANCE_FILTER_PROTO_VERSION = 70213;
->>>>>>> cce03666
 
 static const double GOVERNANCE_FILTER_FP_RATE = 0.001;
 
