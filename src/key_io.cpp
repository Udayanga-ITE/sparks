// Copyright (c) 2014-2016 The Bitcoin Core developers
// Distributed under the MIT software license, see the accompanying
// file COPYING or http://www.opensource.org/licenses/mit-license.php.

#include <key_io.h>

#include <base58.h>
#include <bech32.h>
#include <chainparams.h>

#include <algorithm>
#include <assert.h>
#include <string.h>

namespace {
class DestinationEncoder
{
private:
    const CChainParams& m_params;

public:
    explicit DestinationEncoder(const CChainParams& params) : m_params(params) {}

    std::string operator()(const CKeyID& id) const
    {
        std::vector<unsigned char> data = m_params.Base58Prefix(CChainParams::PUBKEY_ADDRESS);
        data.insert(data.end(), id.begin(), id.end());
        return EncodeBase58Check(data);
    }

    std::string operator()(const CScriptID& id) const
    {
        std::vector<unsigned char> data = m_params.Base58Prefix(CChainParams::SCRIPT_ADDRESS);
        data.insert(data.end(), id.begin(), id.end());
        return EncodeBase58Check(data);
    }

    std::string operator()(const CNoDestination& no) const { return {}; }
};

CTxDestination DecodeDestination(const std::string& str, const CChainParams& params)
{
    std::vector<unsigned char> data;
    uint160 hash;
<<<<<<< HEAD
    if (DecodeBase58Check(str, data)) {
        // base58-encoded Sparks addresses.
=======
    if (DecodeBase58Check(str, data, 21)) {
        // base58-encoded Dash addresses.
>>>>>>> 1f3f0e00
        // Public-key-hash-addresses have version 76 (or 140 testnet).
        // The data vector contains RIPEMD160(SHA256(pubkey)), where pubkey is the serialized public key.
        const std::vector<unsigned char>& pubkey_prefix = params.Base58Prefix(CChainParams::PUBKEY_ADDRESS);
        if (data.size() == hash.size() + pubkey_prefix.size() && std::equal(pubkey_prefix.begin(), pubkey_prefix.end(), data.begin())) {
            std::copy(data.begin() + pubkey_prefix.size(), data.end(), hash.begin());
            return CKeyID(hash);
        }
        // Script-hash-addresses have version 16 (or 19 testnet).
        // The data vector contains RIPEMD160(SHA256(cscript)), where cscript is the serialized redemption script.
        const std::vector<unsigned char>& script_prefix = params.Base58Prefix(CChainParams::SCRIPT_ADDRESS);
        if (data.size() == hash.size() + script_prefix.size() && std::equal(script_prefix.begin(), script_prefix.end(), data.begin())) {
            std::copy(data.begin() + script_prefix.size(), data.end(), hash.begin());
            return CScriptID(hash);
        }
    }
    return CNoDestination();
}
} // namespace

CKey DecodeSecret(const std::string& str)
{
    CKey key;
    std::vector<unsigned char> data;
    if (DecodeBase58Check(str, data, 34)) {
        const std::vector<unsigned char>& privkey_prefix = Params().Base58Prefix(CChainParams::SECRET_KEY);
        if ((data.size() == 32 + privkey_prefix.size() || (data.size() == 33 + privkey_prefix.size() && data.back() == 1)) &&
            std::equal(privkey_prefix.begin(), privkey_prefix.end(), data.begin())) {
            bool compressed = data.size() == 33 + privkey_prefix.size();
            key.Set(data.begin() + privkey_prefix.size(), data.begin() + privkey_prefix.size() + 32, compressed);
        }
    }
    if (!data.empty()) {
        memory_cleanse(data.data(), data.size());
    }
    return key;
}

std::string EncodeSecret(const CKey& key)
{
    assert(key.IsValid());
    std::vector<unsigned char> data = Params().Base58Prefix(CChainParams::SECRET_KEY);
    data.insert(data.end(), key.begin(), key.end());
    if (key.IsCompressed()) {
        data.push_back(1);
    }
    std::string ret = EncodeBase58Check(data);
    memory_cleanse(data.data(), data.size());
    return ret;
}

CExtPubKey DecodeExtPubKey(const std::string& str)
{
    CExtPubKey key;
    std::vector<unsigned char> data;
    if (DecodeBase58Check(str, data, 78)) {
        const std::vector<unsigned char>& prefix = Params().Base58Prefix(CChainParams::EXT_PUBLIC_KEY);
        if (data.size() == BIP32_EXTKEY_SIZE + prefix.size() && std::equal(prefix.begin(), prefix.end(), data.begin())) {
            key.Decode(data.data() + prefix.size());
        }
    }
    return key;
}

std::string EncodeExtPubKey(const CExtPubKey& key)
{
    std::vector<unsigned char> data = Params().Base58Prefix(CChainParams::EXT_PUBLIC_KEY);
    size_t size = data.size();
    data.resize(size + BIP32_EXTKEY_SIZE);
    key.Encode(data.data() + size);
    std::string ret = EncodeBase58Check(data);
    return ret;
}

CExtKey DecodeExtKey(const std::string& str)
{
    CExtKey key;
    std::vector<unsigned char> data;
    if (DecodeBase58Check(str, data, 78)) {
        const std::vector<unsigned char>& prefix = Params().Base58Prefix(CChainParams::EXT_SECRET_KEY);
        if (data.size() == BIP32_EXTKEY_SIZE + prefix.size() && std::equal(prefix.begin(), prefix.end(), data.begin())) {
            key.Decode(data.data() + prefix.size());
        }
    }
    return key;
}

std::string EncodeExtKey(const CExtKey& key)
{
    std::vector<unsigned char> data = Params().Base58Prefix(CChainParams::EXT_SECRET_KEY);
    size_t size = data.size();
    data.resize(size + BIP32_EXTKEY_SIZE);
    key.Encode(data.data() + size);
    std::string ret = EncodeBase58Check(data);
    if (!data.empty()) {
        memory_cleanse(data.data(), data.size());
    }
    return ret;
}

std::string EncodeDestination(const CTxDestination& dest)
{
    return std::visit(DestinationEncoder(Params()), dest);
}

CTxDestination DecodeDestination(const std::string& str)
{
    return DecodeDestination(str, Params());
}

bool IsValidDestinationString(const std::string& str, const CChainParams& params)
{
    return IsValidDestination(DecodeDestination(str, params));
}

bool IsValidDestinationString(const std::string& str)
{
    return IsValidDestinationString(str, Params());
}<|MERGE_RESOLUTION|>--- conflicted
+++ resolved
@@ -42,13 +42,8 @@
 {
     std::vector<unsigned char> data;
     uint160 hash;
-<<<<<<< HEAD
-    if (DecodeBase58Check(str, data)) {
-        // base58-encoded Sparks addresses.
-=======
     if (DecodeBase58Check(str, data, 21)) {
         // base58-encoded Dash addresses.
->>>>>>> 1f3f0e00
         // Public-key-hash-addresses have version 76 (or 140 testnet).
         // The data vector contains RIPEMD160(SHA256(pubkey)), where pubkey is the serialized public key.
         const std::vector<unsigned char>& pubkey_prefix = params.Base58Prefix(CChainParams::PUBKEY_ADDRESS);
