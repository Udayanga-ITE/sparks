--- conflicted
+++ resolved
@@ -1,11 +1,7 @@
 // Copyright (c) 2010 Satoshi Nakamoto
 // Copyright (c) 2009-2015 The Bitcoin Core developers
-<<<<<<< HEAD
-// Copyright (c) 2014-2017 The Dash Core developers
+// Copyright (c) 2014-2022 The Dash Core developers
 // Copyright (c) 2016-2022 The Sparks Core developers
-=======
-// Copyright (c) 2014-2020 The Dash Core developers
->>>>>>> 351fbf65
 // Distributed under the MIT software license, see the accompanying
 // file COPYING or http://www.opensource.org/licenses/mit-license.php.
 
@@ -438,12 +434,7 @@
             "                             to which you're sending the transaction. This is not part of the \n"
             "                             transaction, just kept in your wallet.\n"
             "5. subtractfeefromamount  (boolean, optional, default=false) The fee will be deducted from the amount being sent.\n"
-<<<<<<< HEAD
             "                             The recipient will receive less amount of Sparks than you enter in the amount field.\n"
-            "6. \"use_is\"             (bool, optional, default=false) Send this transaction as InstantSend\n"
-            "7. \"use_ps\"             (bool, optional, default=false) Use anonymized funds only\n"
-=======
-            "                             The recipient will receive less amount of Dash than you enter in the amount field.\n"
             "6. \"use_is\"             (bool, optional, default=false) Deprecated and ignored\n"
             "7. \"use_ps\"             (bool, optional, default=false) Use PrivateSend funds only\n"
             "8. conf_target            (numeric, optional) Confirmation target (in blocks)\n"
@@ -451,7 +442,6 @@
             "       \"UNSET\"\n"
             "       \"ECONOMICAL\"\n"
             "       \"CONSERVATIVE\"\n"
->>>>>>> 351fbf65
             "\nResult:\n"
             "\"txid\"                  (string) The transaction id.\n"
             "\nExamples:\n"
@@ -510,69 +500,11 @@
 // DEPRECATED
 UniValue instantsendtoaddress(const JSONRPCRequest& request)
 {
-<<<<<<< HEAD
-    CWallet* const pwallet = GetWalletForJSONRPCRequest(request);
-    if (!EnsureWalletIsAvailable(pwallet, request.fHelp))
-        return NullUniValue;
-
-    if (request.fHelp || request.params.size() < 2 || request.params.size() > 5)
-        throw std::runtime_error(
-            "instantsendtoaddress \"address\" amount ( \"comment\" \"comment-to\" subtractfeefromamount )\n"
-            "\nSend an amount to a given address. The amount is a real and is rounded to the nearest 0.00000001\n"
-            + HelpRequiringPassphrase(pwallet) +
-            "\nArguments:\n"
-            "1. \"address\"     (string, required) The sparks address to send to.\n"
-            "2. \"amount\"      (numeric, required) The amount in " + CURRENCY_UNIT + " to send. eg 0.1\n"
-            "3. \"comment\"     (string, optional) A comment used to store what the transaction is for. \n"
-            "                             This is not part of the transaction, just kept in your wallet.\n"
-            "4. \"comment_to\"  (string, optional) A comment to store the name of the person or organization \n"
-            "                             to which you're sending the transaction. This is not part of the \n"
-            "                             transaction, just kept in your wallet.\n"
-            "5. subtractfeefromamount  (boolean, optional, default=false) The fee will be deducted from the amount being sent.\n"
-            "                             The recipient will receive less amount of Sparks than you enter in the amount field.\n"
-            "\nResult:\n"
-            "\"transactionid\"  (string) The transaction id.\n"
-            "\nExamples:\n"
-            + HelpExampleCli("instantsendtoaddress", "\"XwnLY9Tf7Zsef8gMGL2fhWA9ZmMjt4KPwG\" 0.1")
-            + HelpExampleCli("instantsendtoaddress", "\"XwnLY9Tf7Zsef8gMGL2fhWA9ZmMjt4KPwG\" 0.1 \"donation\" \"seans outpost\"")
-            + HelpExampleCli("instantsendtoaddress", "\"XwnLY9Tf7Zsef8gMGL2fhWA9ZmMjt4KPwG\" 0.1 \"\" \"\" true")
-            + HelpExampleRpc("instantsendtoaddress", "\"XwnLY9Tf7Zsef8gMGL2fhWA9ZmMjt4KPwG\", 0.1, \"donation\", \"seans outpost\"")
-        );
-
-    LOCK2(cs_main, pwallet->cs_wallet);
-
-    CBitcoinAddress address(request.params[0].get_str());
-    if (!address.IsValid())
-        throw JSONRPCError(RPC_INVALID_ADDRESS_OR_KEY, "Invalid Sparks address");
-
-    // Amount
-    CAmount nAmount = AmountFromValue(request.params[1]);
-    if (nAmount <= 0)
-        throw JSONRPCError(RPC_TYPE_ERROR, "Invalid amount for send");
-
-    // Wallet comments
-    CWalletTx wtx;
-    if (request.params.size() > 2 && !request.params[2].isNull() && !request.params[2].get_str().empty())
-        wtx.mapValue["comment"] = request.params[2].get_str();
-    if (request.params.size() > 3 && !request.params[3].isNull() && !request.params[3].get_str().empty())
-        wtx.mapValue["to"]      = request.params[3].get_str();
-
-    bool fSubtractFeeFromAmount = false;
-    if (request.params.size() > 4)
-        fSubtractFeeFromAmount = request.params[4].get_bool();
-
-    EnsureWalletIsUnlocked(pwallet);
-
-    SendMoney(pwallet, address.Get(), nAmount, fSubtractFeeFromAmount, wtx, true);
-
-    return wtx.GetHash().GetHex();
-=======
     if (request.fHelp) {
         throw std::runtime_error("instantsendtoaddress is deprecated and sendtoaddress should be used instead");
     }
     LogPrintf("WARNING: Used deprecated RPC method 'instantsendtoaddress'! Please use 'sendtoaddress' instead\n");
     return sendtoaddress(request);
->>>>>>> 351fbf65
 }
 
 UniValue listaddressgroupings(const JSONRPCRequest& request)
@@ -1200,13 +1132,8 @@
     if (request.fHelp || request.params.size() < 2 || request.params.size() > 3)
     {
         std::string msg = "addmultisigaddress nrequired [\"key\",...] ( \"account\" )\n"
-<<<<<<< HEAD
-            "\nAdd a nrequired-to-sign multisignature address to the wallet.\n"
+            "\nAdd a nrequired-to-sign multisignature address to the wallet. Requires a new wallet backup.\n"
             "Each key is a Sparks address or hex-encoded public key.\n"
-=======
-            "\nAdd a nrequired-to-sign multisignature address to the wallet. Requires a new wallet backup.\n"
-            "Each key is a Dash address or hex-encoded public key.\n"
->>>>>>> 351fbf65
             "If 'account' is specified (DEPRECATED), assign address to that account.\n"
 
             "\nArguments:\n"
@@ -2608,12 +2535,7 @@
             "  \"walletname\": xxxxx,             (string) the wallet name\n"
             "  \"walletversion\": xxxxx,     (numeric) the wallet version\n"
             "  \"balance\": xxxxxxx,         (numeric) the total confirmed balance of the wallet in " + CURRENCY_UNIT + "\n"
-<<<<<<< HEAD
-            + (!fLiteMode ?
-            "  \"privatesend_balance\": xxxxxx, (numeric) the anonymized sparks balance of the wallet in " + CURRENCY_UNIT + "\n" : "") +
-=======
             "  \"privatesend_balance\": xxxxxx, (numeric) the PrivateSend balance in " + CURRENCY_UNIT + "\n"
->>>>>>> 351fbf65
             "  \"unconfirmed_balance\": xxx, (numeric) the total unconfirmed balance of the wallet in " + CURRENCY_UNIT + "\n"
             "  \"immature_balance\": xxxxxx, (numeric) the total immature balance of the wallet in " + CURRENCY_UNIT + "\n"
             "  \"txcount\": xxxxxxx,         (numeric) the total number of transactions in the wallet\n"
