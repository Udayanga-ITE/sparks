--- conflicted
+++ resolved
@@ -54,7 +54,7 @@
 
 static const std::string WALLET_ENDPOINT_BASE = "/wallet/";
 
-static const uint32_t WALLET_DASH_KB_TO_DUFF_B = COIN / 1000; // 1 duff / B = 0.00001 DASH / kB
+static const uint32_t WALLET_SPARKS_KB_TO_DUFF_B = COIN / 1000; // 1 duff / B = 0.00001 Sparks / kB
 
 static inline bool GetAvoidReuseFlag(const CWallet* const pwallet, const UniValue& param) {
     bool can_avoid_reuse = pwallet->IsWalletFlagSet(WALLET_FLAG_AVOID_REUSE);
@@ -221,14 +221,14 @@
         }
     }
 
-    if (cc.m_fee_mode == FeeEstimateMode::DASH_KB || cc.m_fee_mode == FeeEstimateMode::DUFF_B) {
+    if (cc.m_fee_mode == FeeEstimateMode::SPARKS_KB || cc.m_fee_mode == FeeEstimateMode::DUFF_B) {
         if (estimate_param.isNull()) {
             throw JSONRPCError(RPC_INVALID_PARAMETER, "Selected estimate_mode requires a fee rate");
         }
 
         CAmount fee_rate = AmountFromValue(estimate_param);
         if (cc.m_fee_mode == FeeEstimateMode::DUFF_B) {
-            fee_rate /= WALLET_DASH_KB_TO_DUFF_B;
+            fee_rate /= WALLET_SPARKS_KB_TO_DUFF_B;
         }
 
         cc.m_feerate = CFeeRate(fee_rate);
@@ -656,7 +656,7 @@
         // Get the address
         CTxDestination dest = DecodeDestination(params[0].get_str());
         if (!IsValidDestination(dest)) {
-            throw JSONRPCError(RPC_INVALID_ADDRESS_OR_KEY, "Invalid Dash address");
+            throw JSONRPCError(RPC_INVALID_ADDRESS_OR_KEY, "Invalid Sparks address");
         }
         CScript script_pub_key = GetScriptForDestination(dest);
         if (!wallet.IsMine(script_pub_key)) {
@@ -726,41 +726,7 @@
 
     LOCK(pwallet->cs_wallet);
 
-<<<<<<< HEAD
-    // Sparks address
-    CTxDestination dest = DecodeDestination(request.params[0].get_str());
-    if (!IsValidDestination(dest)) {
-        throw JSONRPCError(RPC_INVALID_ADDRESS_OR_KEY, "Invalid Sparks address");
-    }
-    CScript scriptPubKey = GetScriptForDestination(dest);
-    if (!pwallet->IsMine(scriptPubKey)) {
-        throw JSONRPCError(RPC_WALLET_ERROR, "Address not found in wallet");
-    }
-
-    // Minimum confirmations
-    int nMinDepth = 1;
-    if (!request.params[1].isNull())
-        nMinDepth = request.params[1].get_int();
-    bool fAddLocked = (!request.params[2].isNull() && request.params[2].get_bool());
-
-    // Tally
-    CAmount nAmount = 0;
-    for (const std::pair<const uint256, CWalletTx>& pairWtx : pwallet->mapWallet) {
-        const CWalletTx& wtx = pairWtx.second;
-        if (wtx.IsCoinBase() || !pwallet->chain().checkFinalTx(*wtx.tx)) {
-            continue;
-        }
-
-        for (const CTxOut& txout : wtx.tx->vout)
-            if (txout.scriptPubKey == scriptPubKey)
-                if ((wtx.GetDepthInMainChain() >= nMinDepth) || (fAddLocked && wtx.IsLockedByInstantSend()))
-                    nAmount += txout.nValue;
-    }
-
-    return  ValueFromAmount(nAmount);
-=======
     return ValueFromAmount(GetReceived(*pwallet, request.params, /* by_label */ false));
->>>>>>> 3b7deea3
 }
 
 
@@ -1012,13 +978,8 @@
 UniValue addmultisigaddress(const JSONRPCRequest& request)
 {
     RPCHelpMan{"addmultisigaddress",
-<<<<<<< HEAD
-        "\nAdd a nrequired-to-sign multisignature address to the wallet. Requires a new wallet backup.\n"
+        "\nAdd an nrequired-to-sign multisignature address to the wallet. Requires a new wallet backup.\n"
         "Each key is a Sparks address or hex-encoded public key.\n"
-=======
-        "\nAdd an nrequired-to-sign multisignature address to the wallet. Requires a new wallet backup.\n"
-        "Each key is a Dash address or hex-encoded public key.\n"
->>>>>>> 3b7deea3
         "This functionality is only intended for use with non-watchonly addresses.\n"
         "See `importaddress` for watchonly p2sh address support.\n"
         "If 'label' is specified, assign address to that label.\n",
@@ -3777,17 +3738,10 @@
 UniValue getaddressinfo(const JSONRPCRequest& request)
 {
     RPCHelpMan{"getaddressinfo",
-<<<<<<< HEAD
-        "\nReturn information about the given sparks address. Some information requires the address\n"
-        "to be in the wallet.\n",
-        {
-            {"address", RPCArg::Type::STR, RPCArg::Optional::NO, "The sparks address to get the information of."},
-=======
-        "\nReturn information about the given dash address.\n"
+        "\nReturn information about the given sparks address.\n"
         "Some of the information will only be present if the address is in the active wallet.\n",
         {
-            {"address", RPCArg::Type::STR, RPCArg::Optional::NO, "The dash address for which to get information."},
->>>>>>> 3b7deea3
+            {"address", RPCArg::Type::STR, RPCArg::Optional::NO, "The sparks address for which to get information."},
         },
         RPCResult{
             RPCResult::Type::OBJ, "", "",
