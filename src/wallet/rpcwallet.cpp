// Copyright (c) 2010 Satoshi Nakamoto
// Copyright (c) 2009-2019 The Bitcoin Core developers
// Copyright (c) 2014-2023 The Dash Core developers
// Copyright (c) 2015-2022 The PIVX developers
// Copyright (c) 2016-2023 The Sparks Core developers
// Distributed under the MIT software license, see the accompanying
// file COPYING or http://www.opensource.org/licenses/mit-license.php.

#include <amount.h>
#include <chainparams.h>
#include <core_io.h>
#include <httpserver.h>
#include <interfaces/chain.h>
#include <node/context.h>
#include <policy/feerate.h>
#include <policy/fees.h>
#include <rpc/blockchain.h>
#include <rpc/rawtransaction_util.h>
#include <rpc/server.h>
#include <rpc/util.h>
#include <script/descriptor.h>
#include <util/bip32.h>
#include <util/fees.h>
#include <util/message.h> // For MessageSign()
#include <util/moneystr.h>
#include <util/string.h>
#include <util/system.h>
#include <util/translation.h>
#include <util/url.h>
#include <util/vector.h>
#include <validation.h>
#include <wallet/coincontrol.h>
#include <wallet/context.h>
#include <wallet/psbtwallet.h>
#include <wallet/load.h>
#include <wallet/rpcwallet.h>
#include <wallet/scriptpubkeyman.h>
#include <wallet/wallet.h>
#include <wallet/walletdb.h>
#include <wallet/walletutil.h>
#include <key_io.h>

#include <coinjoin/client.h>
#include <coinjoin/options.h>
#include <llmq/chainlocks.h>
#include <llmq/instantsend.h>

#include <stdint.h>

#include <univalue.h>


static const std::string WALLET_ENDPOINT_BASE = "/wallet/";

static inline bool GetAvoidReuseFlag(CWallet * const pwallet, const UniValue& param) {
    bool can_avoid_reuse = pwallet->IsWalletFlagSet(WALLET_FLAG_AVOID_REUSE);
    bool avoid_reuse = param.isNull() ? can_avoid_reuse : param.get_bool();

    if (avoid_reuse && !can_avoid_reuse) {
        throw JSONRPCError(RPC_WALLET_ERROR, "wallet does not have the \"avoid reuse\" feature enabled");
    }

    return avoid_reuse;
}


/** Used by RPC commands that have an include_watchonly parameter.
 *  We default to true for watchonly wallets if include_watchonly isn't
 *  explicitly set.
 */
static bool ParseIncludeWatchonly(const UniValue& include_watchonly, const CWallet& pwallet)
{
    if (include_watchonly.isNull()) {
        // if include_watchonly isn't explicitly set, then check if we have a watchonly wallet
        return pwallet.IsWalletFlagSet(WALLET_FLAG_DISABLE_PRIVATE_KEYS);
    }

    // otherwise return whatever include_watchonly was set to
    return include_watchonly.get_bool();
}


/** Checks if a CKey is in the given CWallet compressed or otherwise*/
/*
bool HaveKey(const SigningProvider& wallet, const CKey& key)
{
    CKey key2;
    key2.Set(key.begin(), key.end(), !key.IsCompressed());
    return wallet.HaveKey(key.GetPubKey().GetID()) || wallet.HaveKey(key2.GetPubKey().GetID());
}
*/

bool GetWalletNameFromJSONRPCRequest(const JSONRPCRequest& request, std::string& wallet_name)
{
    if (request.URI.substr(0, WALLET_ENDPOINT_BASE.size()) == WALLET_ENDPOINT_BASE) {
        // wallet endpoint was used
        wallet_name = urlDecode(request.URI.substr(WALLET_ENDPOINT_BASE.size()));
        return true;
    }
    return false;
}

std::shared_ptr<CWallet> GetWalletForJSONRPCRequest(const JSONRPCRequest& request)
{
    std::string wallet_name;
    if (GetWalletNameFromJSONRPCRequest(request, wallet_name)) {
        std::shared_ptr<CWallet> pwallet = GetWallet(wallet_name);
        if (!pwallet) throw JSONRPCError(RPC_WALLET_NOT_FOUND, "Requested wallet does not exist or is not loaded");
        return pwallet;
    }

    std::vector<std::shared_ptr<CWallet>> wallets = GetWallets();
    if (wallets.size() == 1 || (request.fHelp && wallets.size() > 0)) {
        return wallets[0];
    }

    if (request.fHelp) return nullptr;

    if (wallets.empty()) {
        throw JSONRPCError(
            RPC_WALLET_NOT_FOUND, "No wallet is loaded. Load a wallet using loadwallet or create a new one with createwallet. (Note: A default wallet is no longer automatically created)");
    }
    throw JSONRPCError(RPC_WALLET_NOT_SPECIFIED,
        "Wallet file not specified (must request wallet RPC through /wallet/<filename> uri-path).");
}

void EnsureWalletIsUnlocked(const CWallet* pwallet)
{
    if (pwallet->IsLocked()) {
        throw JSONRPCError(RPC_WALLET_UNLOCK_NEEDED, "Error: Please enter the wallet passphrase with walletpassphrase first.");
    }
}

LegacyScriptPubKeyMan& EnsureLegacyScriptPubKeyMan(CWallet& wallet)
{
    LegacyScriptPubKeyMan* spk_man = wallet.GetLegacyScriptPubKeyMan();
    if (!spk_man) {
        throw JSONRPCError(RPC_WALLET_ERROR, "This type of wallet does not support this command");
    }
    return *spk_man;
}

WalletContext& EnsureWalletContext(const CoreContext& context)
{
    auto* wallet_context = GetContext<WalletContext>(context);
    if (!wallet_context) {
        throw JSONRPCError(RPC_INTERNAL_ERROR, "Wallet context not found");
    }
    return *wallet_context;
}

static void WalletTxToJSON(interfaces::Chain& chain, const CWalletTx& wtx, UniValue& entry)
{
    int confirms = wtx.GetDepthInMainChain();
    bool fLocked = llmq::quorumInstantSendManager->IsLocked(wtx.GetHash());
    bool chainlock = false;
    if (confirms > 0) {
        chainlock = wtx.IsChainLocked();
    }
    entry.pushKV("confirmations", confirms);
    entry.pushKV("instantlock", fLocked || chainlock);
    entry.pushKV("instantlock_internal", fLocked);
    entry.pushKV("chainlock", chainlock);
    if (wtx.IsCoinBase())
        entry.pushKV("generated", true);
    if (confirms > 0)
    {
        entry.pushKV("blockhash", wtx.m_confirm.hashBlock.GetHex());
        entry.pushKV("blockindex", wtx.m_confirm.nIndex);
        int64_t block_time;
        bool found_block = chain.findBlock(wtx.m_confirm.hashBlock, nullptr /* block */, &block_time);
        CHECK_NONFATAL(found_block);
        entry.pushKV("blocktime", block_time);
    } else {
        entry.pushKV("trusted", wtx.IsTrusted());
    }
    uint256 hash = wtx.GetHash();
    entry.pushKV("txid", hash.GetHex());
    UniValue conflicts(UniValue::VARR);
    for (const uint256& conflict : wtx.GetConflicts())
        conflicts.push_back(conflict.GetHex());
    entry.pushKV("walletconflicts", conflicts);
    entry.pushKV("time", wtx.GetTxTime());
    entry.pushKV("timereceived", (int64_t)wtx.nTimeReceived);

    for (const std::pair<const std::string, std::string>& item : wtx.mapValue)
        entry.pushKV(item.first, item.second);
}

static std::string LabelFromValue(const UniValue& value)
{
    std::string label = value.get_str();
    if (label == "*")
        throw JSONRPCError(RPC_WALLET_INVALID_LABEL_NAME, "Invalid label name");
    return label;
}

UniValue getnewaddress(const JSONRPCRequest& request)
{
    RPCHelpMan{"getnewaddress",
        "\nReturns a new Sparks address for receiving payments.\n"
        "If 'label' is specified, it is added to the address book \n"
        "so payments received with the address will be associated with 'label'.\n",
        {
            {"label", RPCArg::Type::STR, /* default */ "\"\"", "The label name for the address to be linked to. It can also be set to the empty string \"\" to represent the default label. The label does not need to exist, it will be created if there is no label by the given name."},
        },
        RPCResult{
    RPCResult::Type::STR, "address", "The new sparks address"
        },
        RPCExamples{
            HelpExampleCli("getnewaddress", "")
    + HelpExampleRpc("getnewaddress", "")
        },
    }.Check(request);

    std::shared_ptr<CWallet> const wallet = GetWalletForJSONRPCRequest(request);
    if (!wallet) return NullUniValue;
    CWallet* const pwallet = wallet.get();

    LegacyScriptPubKeyMan* spk_man = pwallet->GetLegacyScriptPubKeyMan();
    if (!spk_man) {
        throw JSONRPCError(RPC_WALLET_ERROR, "This type of wallet does not support this command");
    }
    LOCK(pwallet->cs_wallet);

    if (!pwallet->CanGetAddresses()) {
        throw JSONRPCError(RPC_WALLET_ERROR, "Error: This wallet has no available keys");
    }

    // Parse the label first so we don't generate a key if there's an error
    std::string label;
    if (!request.params[0].isNull())
        label = LabelFromValue(request.params[0]);

    CTxDestination dest;
    std::string error;
    if (!pwallet->GetNewDestination(label, dest, error)) {
        throw JSONRPCError(RPC_WALLET_KEYPOOL_RAN_OUT, error);
    }
    return EncodeDestination(dest);
}

UniValue getrawchangeaddress(const JSONRPCRequest& request)
{
    RPCHelpMan{"getrawchangeaddress",
        "\nReturns a new Sparks address, for receiving change.\n"
        "This is for use with raw transactions, NOT normal use.\n",
        {},
        RPCResult{
            RPCResult::Type::STR, "address", "The address"
        },
        RPCExamples{
            HelpExampleCli("getrawchangeaddress", "")
    + HelpExampleRpc("getrawchangeaddress", "")
        },
    }.Check(request);

    std::shared_ptr<CWallet> const wallet = GetWalletForJSONRPCRequest(request);
    if (!wallet) return NullUniValue;
    CWallet* const pwallet = wallet.get();

    LOCK(pwallet->cs_wallet);

    if (!pwallet->CanGetAddresses(true)) {
        throw JSONRPCError(RPC_WALLET_ERROR, "Error: This wallet has no available keys");
    }

    CTxDestination dest;
    std::string error;
    if (!pwallet->GetNewChangeDestination(dest, error)) {
        throw JSONRPCError(RPC_WALLET_KEYPOOL_RAN_OUT, error);
    }
    return EncodeDestination(dest);
}


static UniValue setlabel(const JSONRPCRequest& request)
{
    RPCHelpMan{"setlabel",
        "\nSets the label associated with the given address.\n",
        {
            {"address", RPCArg::Type::STR, RPCArg::Optional::NO, "The sparks address to be associated with a label."},
            {"label", RPCArg::Type::STR, RPCArg::Optional::NO, "The label to assign to the address."},
        },
        RPCResult{RPCResult::Type::NONE, "", ""},
        RPCExamples{
            HelpExampleCli("setlabel", "\"XwnLY9Tf7Zsef8gMGL2fhWA9ZmMjt4KPwG\" \"tabby\"")
    + HelpExampleRpc("setlabel", "\"XwnLY9Tf7Zsef8gMGL2fhWA9ZmMjt4KPwG\", \"tabby\"")
        },
    }.Check(request);

    std::shared_ptr<CWallet> const wallet = GetWalletForJSONRPCRequest(request);
    if (!wallet) return NullUniValue;
    CWallet* const pwallet = wallet.get();

    LOCK(pwallet->cs_wallet);

    CTxDestination dest = DecodeDestination(request.params[0].get_str());
    if (!IsValidDestination(dest)) {
        throw JSONRPCError(RPC_INVALID_ADDRESS_OR_KEY, "Invalid Sparks address");
    }

    std::string label = LabelFromValue(request.params[1]);

    if (pwallet->IsMine(dest)) {
        pwallet->SetAddressBook(dest, label, "receive");
    } else {
        pwallet->SetAddressBook(dest, label, "send");
    }

    return NullUniValue;
}


static CTransactionRef SendMoney(CWallet* const pwallet, const CTxDestination& address, CAmount nValue, bool fSubtractFeeFromAmount, const CCoinControl& coin_control, mapValue_t mapValue)
{
    CAmount curBalance = pwallet->GetBalance(0, coin_control.m_avoid_address_reuse).m_mine_trusted;

    // Check amount
    if (nValue <= 0)
        throw JSONRPCError(RPC_INVALID_PARAMETER, "Invalid amount");

    if (nValue > curBalance)
        throw JSONRPCError(RPC_WALLET_INSUFFICIENT_FUNDS, "Insufficient funds");

    if (pwallet->GetBroadcastTransactions() && !pwallet->chain().p2pEnabled()) {
        throw JSONRPCError(RPC_CLIENT_P2P_DISABLED, "Error: Peer-to-peer functionality missing or disabled");
    }

    if (coin_control.IsUsingCoinJoin()) {
        mapValue["DS"] = "1";
    }

    // Parse Sparks address
    CScript scriptPubKey = GetScriptForDestination(address);

    // Create and send the transaction
    CAmount nFeeRequired = 0;
    bilingual_str error;
    std::vector<CRecipient> vecSend;
    int nChangePosRet = -1;
    CRecipient recipient = {scriptPubKey, nValue, fSubtractFeeFromAmount};
    vecSend.push_back(recipient);
    CTransactionRef tx;
    if (!pwallet->CreateTransaction(vecSend, tx, nFeeRequired, nChangePosRet, error, coin_control)) {
        if (!fSubtractFeeFromAmount && nValue + nFeeRequired > curBalance)
            error = strprintf(Untranslated("Error: This transaction requires a transaction fee of at least %s"), FormatMoney(nFeeRequired));
        throw JSONRPCError(RPC_WALLET_ERROR, error.original);
    }
    pwallet->CommitTransaction(tx, std::move(mapValue), {} /* orderForm */);
    return tx;
}

static UniValue sendtoaddress(const JSONRPCRequest& request)
{
    std::shared_ptr<CWallet> const wallet = GetWalletForJSONRPCRequest(request);
    if (!wallet) return NullUniValue;
    CWallet* const pwallet = wallet.get();

    RPCHelpMan{"sendtoaddress",
        "\nSend an amount to a given address." +
                HELP_REQUIRING_PASSPHRASE,
        {
            {"address", RPCArg::Type::STR, RPCArg::Optional::NO, "The sparks address to send to."},
            {"amount", RPCArg::Type::AMOUNT, RPCArg::Optional::NO, "The amount in " + CURRENCY_UNIT + " to send. eg 0.1"},
            {"comment", RPCArg::Type::STR, RPCArg::Optional::OMITTED_NAMED_ARG, "A comment used to store what the transaction is for.\n"
    "                             This is not part of the transaction, just kept in your wallet."},
            {"comment_to", RPCArg::Type::STR, RPCArg::Optional::OMITTED_NAMED_ARG, "A comment to store the name of the person or organization\n"
    "                             to which you're sending the transaction. This is not part of the \n"
    "                             transaction, just kept in your wallet."},
            {"subtractfeefromamount", RPCArg::Type::BOOL, /* default */ "false", "The fee will be deducted from the amount being sent.\n"
    "                             The recipient will receive less amount of Sparks than you enter in the amount field."},
            {"use_is", RPCArg::Type::BOOL, /* default */ "false", "Deprecated and ignored"},
            {"use_cj", RPCArg::Type::BOOL, /* default */ "false", "Use CoinJoin funds only"},
            {"conf_target", RPCArg::Type::NUM, /* default */ "wallet default", "Confirmation target (in blocks)"},
            {"estimate_mode", RPCArg::Type::STR, /* default */ "UNSET", "The fee estimate mode, must be one of:\n"
    "       \"UNSET\"\n"
    "       \"ECONOMICAL\"\n"
    "       \"CONSERVATIVE\""},
            {"avoid_reuse", RPCArg::Type::BOOL, /* default */ "true", "(only available if avoid_reuse wallet flag is set) Avoid spending from dirty addresses; addresses are considered\n"
    "                             dirty if they have previously been used in a transaction."},
        },
        RPCResult{
            RPCResult::Type::STR_HEX, "txid", "The transaction id."
        },
        RPCExamples{
            HelpExampleCli("sendtoaddress", "\"XwnLY9Tf7Zsef8gMGL2fhWA9ZmMjt4KPwG\" 0.1")
    + HelpExampleCli("sendtoaddress", "\"XwnLY9Tf7Zsef8gMGL2fhWA9ZmMjt4KPwG\" 0.1 \"donation\" \"seans outpost\"")
    + HelpExampleCli("sendtoaddress", "\"XwnLY9Tf7Zsef8gMGL2fhWA9ZmMjt4KPwG\" 0.1 \"\" \"\" true")
    + HelpExampleRpc("sendtoaddress", "\"XwnLY9Tf7Zsef8gMGL2fhWA9ZmMjt4KPwG\", 0.1, \"donation\", \"seans outpost\"")
        },
    }.Check(request);

    // Make sure the results are valid at least up to the most recent block
    // the user could have gotten from another RPC command prior to now
    pwallet->BlockUntilSyncedToCurrentChain();

    LOCK(pwallet->cs_wallet);

    CTxDestination dest = DecodeDestination(request.params[0].get_str());
    if (!IsValidDestination(dest)) {
        throw JSONRPCError(RPC_INVALID_ADDRESS_OR_KEY, "Invalid address");
    }

    // Amount
    CAmount nAmount = AmountFromValue(request.params[1]);
    if (nAmount <= 0)
        throw JSONRPCError(RPC_TYPE_ERROR, "Invalid amount for send");

    // Wallet comments
    mapValue_t mapValue;
    if (!request.params[2].isNull() && !request.params[2].get_str().empty())
        mapValue["comment"] = request.params[2].get_str();
    if (!request.params[3].isNull() && !request.params[3].get_str().empty())
        mapValue["to"] = request.params[3].get_str();

    bool fSubtractFeeFromAmount = false;
    if (!request.params[4].isNull()) {
        fSubtractFeeFromAmount = request.params[4].get_bool();
    }

    CCoinControl coin_control;

    if (!request.params[6].isNull()) {
        coin_control.UseCoinJoin(request.params[6].get_bool());
    }

    if (!request.params[7].isNull()) {
        coin_control.m_confirm_target = ParseConfirmTarget(request.params[7], pwallet->chain().estimateMaxBlocks());
    }

    if (!request.params[8].isNull()) {
        if (!FeeModeFromString(request.params[8].get_str(), coin_control.m_fee_mode)) {
            throw JSONRPCError(RPC_INVALID_PARAMETER, "Invalid estimate_mode parameter");
        }
    }

    coin_control.m_avoid_address_reuse = GetAvoidReuseFlag(pwallet, request.params[9]);
    // We also enable partial spend avoidance if reuse avoidance is set.
    coin_control.m_avoid_partial_spends |= coin_control.m_avoid_address_reuse;

    EnsureWalletIsUnlocked(pwallet);

    CTransactionRef tx = SendMoney(pwallet, dest, nAmount, fSubtractFeeFromAmount, coin_control, std::move(mapValue));
    return tx->GetHash().GetHex();
}

// DEPRECATED
static UniValue instantsendtoaddress(const JSONRPCRequest& request)
{
    if (request.fHelp) {
        throw std::runtime_error("instantsendtoaddress is deprecated and sendtoaddress should be used instead");
    }
    LogPrintf("WARNING: Used deprecated RPC method 'instantsendtoaddress'! Please use 'sendtoaddress' instead\n");
    return sendtoaddress(request);
}

static UniValue listaddressgroupings(const JSONRPCRequest& request)
{
    RPCHelpMan{"listaddressgroupings",
        "\nLists groups of addresses which have had their common ownership\n"
        "made public by common use as inputs or as the resulting change\n"
        "in past transactions\n",
        {},
        RPCResult{
            RPCResult::Type::ARR, "", "",
            {
                {RPCResult::Type::ARR, "", "",
                {
                    {RPCResult::Type::ARR, "", "",
                    {
                        {RPCResult::Type::STR, "address", "The sparks address"},
                        {RPCResult::Type::STR_AMOUNT, "amount", "The amount in " + CURRENCY_UNIT},
                        {RPCResult::Type::STR, "label", /* optional */ true, "The label"},
                    }},
                }},
            }},
        RPCExamples{
            HelpExampleCli("listaddressgroupings", "")
    + HelpExampleRpc("listaddressgroupings", "")
        },
    }.Check(request);

    std::shared_ptr<CWallet> const wallet = GetWalletForJSONRPCRequest(request);
    if (!wallet) return NullUniValue;
    CWallet* const pwallet = wallet.get();

    // Make sure the results are valid at least up to the most recent block
    // the user could have gotten from another RPC command prior to now
    pwallet->BlockUntilSyncedToCurrentChain();

    LOCK(pwallet->cs_wallet);

    UniValue jsonGroupings(UniValue::VARR);
    std::map<CTxDestination, CAmount> balances = pwallet->GetAddressBalances();
    for (const std::set<CTxDestination>& grouping : pwallet->GetAddressGroupings()) {
        UniValue jsonGrouping(UniValue::VARR);
        for (const CTxDestination& address : grouping)
        {
            UniValue addressInfo(UniValue::VARR);
            addressInfo.push_back(EncodeDestination(address));
            addressInfo.push_back(ValueFromAmount(balances[address]));
            {
                if (pwallet->mapAddressBook.find(address) != pwallet->mapAddressBook.end()) {
                    addressInfo.push_back(pwallet->mapAddressBook.find(address)->second.name);
                }
            }
            jsonGrouping.push_back(addressInfo);
        }
        jsonGroupings.push_back(jsonGrouping);
    }
    return jsonGroupings;
}

static UniValue listaddressbalances(const JSONRPCRequest& request)
{
    RPCHelpMan{"listaddressbalances",
        "\nLists addresses of this wallet and their balances\n",
        {
            {"minamount", RPCArg::Type::NUM, /* default */ "0", "Minimum balance in " + CURRENCY_UNIT + " an address should have to be shown in the list"},
        },
        RPCResult{
            RPCResult::Type::ARR, "", "",
            {
                {RPCResult::Type::STR_AMOUNT, "amount", "The sparks address and the amount in " + CURRENCY_UNIT},
            }
        },
        RPCExamples{
            HelpExampleCli("listaddressbalances", "")
    + HelpExampleCli("listaddressbalances", "10")
    + HelpExampleRpc("listaddressbalances", "")
    + HelpExampleRpc("listaddressbalances", "10")
        }
    }.Check(request);

    std::shared_ptr<CWallet> const wallet = GetWalletForJSONRPCRequest(request);
    if (!wallet) return NullUniValue;
    CWallet* const pwallet = wallet.get();

    LOCK(pwallet->cs_wallet);

    CAmount nMinAmount = 0;
    if (!request.params[0].isNull())
        nMinAmount = AmountFromValue(request.params[0]);

    if (nMinAmount < 0)
        throw JSONRPCError(RPC_TYPE_ERROR, "Invalid amount");

    UniValue jsonBalances(UniValue::VOBJ);
    std::map<CTxDestination, CAmount> balances = pwallet->GetAddressBalances();
    for (auto& balance : balances)
        if (balance.second >= nMinAmount)
            jsonBalances.pushKV(EncodeDestination(balance.first), ValueFromAmount(balance.second));

    return jsonBalances;
}

static UniValue signmessage(const JSONRPCRequest& request)
{
    RPCHelpMan{"signmessage",
        "\nSign a message with the private key of an address" +
                HELP_REQUIRING_PASSPHRASE,
        {
            {"address", RPCArg::Type::STR, RPCArg::Optional::NO, "The sparks address to use for the private key."},
            {"message", RPCArg::Type::STR, RPCArg::Optional::NO, "The message to create a signature of."},
        },
        RPCResult{
            RPCResult::Type::STR, "signature", "The signature of the message encoded in base 64"
        },
        RPCExamples{
    "\nUnlock the wallet for 30 seconds\n"
    + HelpExampleCli("walletpassphrase", "\"mypassphrase\" 30") +
    "\nCreate the signature\n"
    + HelpExampleCli("signmessage", "\"XwnLY9Tf7Zsef8gMGL2fhWA9ZmMjt4KPwG\" \"my message\"") +
    "\nVerify the signature\n"
    + HelpExampleCli("verifymessage", "\"XwnLY9Tf7Zsef8gMGL2fhWA9ZmMjt4KPwG\" \"signature\" \"my message\"") +
    "\nAs a JSON-RPC call\n"
    + HelpExampleRpc("signmessage", "\"XwnLY9Tf7Zsef8gMGL2fhWA9ZmMjt4KPwG\", \"my message\"")
        },
    }.Check(request);

    std::shared_ptr<CWallet> const wallet = GetWalletForJSONRPCRequest(request);
    if (!wallet) return NullUniValue;
    CWallet* const pwallet = wallet.get();

    LOCK(pwallet->cs_wallet);

    EnsureWalletIsUnlocked(pwallet);

    std::string strAddress = request.params[0].get_str();
    std::string strMessage = request.params[1].get_str();

    CTxDestination dest = DecodeDestination(strAddress);
    if (!IsValidDestination(dest)) {
        throw JSONRPCError(RPC_TYPE_ERROR, "Invalid address");
    }

    const PKHash *pkhash = std::get_if<PKHash>(&dest);
    if (!pkhash) {
        throw JSONRPCError(RPC_TYPE_ERROR, "Address does not refer to key");
    }

    CScript script_pub_key = GetScriptForDestination(*pkhash);
    const SigningProvider* provider = pwallet->GetSigningProvider(script_pub_key);
    if (!provider) {
        throw JSONRPCError(RPC_WALLET_ERROR, "Private key not available");
    }

    CKey key;
    if (!provider->GetKey(CKeyID(*pkhash), key)) {
        throw JSONRPCError(RPC_WALLET_ERROR, "Private key not available");
    }

    std::string signature;

    if (!MessageSign(key, strMessage, signature)) {
        throw JSONRPCError(RPC_INVALID_ADDRESS_OR_KEY, "Sign failed");
    }

    return signature;
}

static UniValue getreceivedbyaddress(const JSONRPCRequest& request)
{
    RPCHelpMan{"getreceivedbyaddress",
        "\nReturns the total amount received by the given address in transactions with at least minconf confirmations.\n",
        {
            {"address", RPCArg::Type::STR, RPCArg::Optional::NO, "The sparks address for transactions."},
            {"minconf", RPCArg::Type::NUM, /* default */ "1", "Only include transactions confirmed at least this many times."},
            {"addlocked", RPCArg::Type::BOOL, /* default */ "false", "Whether to include transactions locked via InstantSend."},
        },
        RPCResult{
            RPCResult::Type::STR_AMOUNT, "amount", "The total amount in " + CURRENCY_UNIT + " received at this address."
        },
        RPCExamples{
    "\nThe amount from transactions with at least 1 confirmation\n"
    + HelpExampleCli("getreceivedbyaddress", "\"XwnLY9Tf7Zsef8gMGL2fhWA9ZmMjt4KPwG\"") +
    "\nThe amount including unconfirmed transactions, zero confirmations\n"
    + HelpExampleCli("getreceivedbyaddress", "\"XwnLY9Tf7Zsef8gMGL2fhWA9ZmMjt4KPwG\" 0") +
    "\nThe amount with at least 6 confirmations\n"
    + HelpExampleCli("getreceivedbyaddress", "\"XwnLY9Tf7Zsef8gMGL2fhWA9ZmMjt4KPwG\" 6") +
    "\nAs a JSON-RPC call\n"
    + HelpExampleRpc("getreceivedbyaddress", "\"XwnLY9Tf7Zsef8gMGL2fhWA9ZmMjt4KPwG\", 6")
        },
    }.Check(request);

    std::shared_ptr<CWallet> const wallet = GetWalletForJSONRPCRequest(request);
    if (!wallet) return NullUniValue;
    CWallet* const pwallet = wallet.get();

    // Make sure the results are valid at least up to the most recent block
    // the user could have gotten from another RPC command prior to now
    pwallet->BlockUntilSyncedToCurrentChain();

    LOCK(pwallet->cs_wallet);

    // Sparks address
    CTxDestination dest = DecodeDestination(request.params[0].get_str());
    if (!IsValidDestination(dest)) {
        throw JSONRPCError(RPC_INVALID_ADDRESS_OR_KEY, "Invalid Sparks address");
    }
    CScript scriptPubKey = GetScriptForDestination(dest);
    if (!pwallet->IsMine(scriptPubKey)) {
        throw JSONRPCError(RPC_WALLET_ERROR, "Address not found in wallet");
    }

    // Minimum confirmations
    int nMinDepth = 1;
    if (!request.params[1].isNull())
        nMinDepth = request.params[1].get_int();
    bool fAddLocked = (!request.params[2].isNull() && request.params[2].get_bool());

    // Tally
    CAmount nAmount = 0;
    for (const std::pair<const uint256, CWalletTx>& pairWtx : pwallet->mapWallet) {
        const CWalletTx& wtx = pairWtx.second;
        if (wtx.IsCoinBase() || !pwallet->chain().checkFinalTx(*wtx.tx)) {
            continue;
        }

        for (const CTxOut& txout : wtx.tx->vout)
            if (txout.scriptPubKey == scriptPubKey)
                if ((wtx.GetDepthInMainChain() >= nMinDepth) || (fAddLocked && wtx.IsLockedByInstantSend()))
                    nAmount += txout.nValue;
    }

    return  ValueFromAmount(nAmount);
}


static UniValue getreceivedbylabel(const JSONRPCRequest& request)
{
    RPCHelpMan{"getreceivedbylabel",
        "\nReturns the total amount received by addresses with <label> in transactions with specified minimum number of confirmations.\n",
        {
            {"label", RPCArg::Type::STR, RPCArg::Optional::NO, "The selected label, may be the default label using \"\"."},
            {"minconf", RPCArg::Type::NUM, /* default */ "1", "Only include transactions confirmed at least this many times."},
            {"addlocked", RPCArg::Type::BOOL, /* default */ "false", "Whether to include transactions locked via InstantSend."},
        },
        RPCResult{
            RPCResult::Type::STR_AMOUNT, "amount", "The total amount in " + CURRENCY_UNIT + " received for this label."
        },
        RPCExamples{
    "\nAmount received by the default label with at least 1 confirmation\n"
    + HelpExampleCli("getreceivedbylabel", "\"\"") +
    "\nAmount received at the tabby label including unconfirmed amounts with zero confirmations\n"
    + HelpExampleCli("getreceivedbylabel", "\"tabby\" 0") +
    "\nThe amount with at least 6 confirmations\n"
    + HelpExampleCli("getreceivedbylabel", "\"tabby\" 6") +
    "\nAs a JSON-RPC call\n"
    + HelpExampleRpc("getreceivedbylabel", "\"tabby\", 6")
        },
    }.Check(request);

    std::shared_ptr<CWallet> const wallet = GetWalletForJSONRPCRequest(request);
    if (!wallet) return NullUniValue;
    CWallet* const pwallet = wallet.get();

    // Make sure the results are valid at least up to the most recent block
    // the user could have gotten from another RPC command prior to now
    pwallet->BlockUntilSyncedToCurrentChain();

    LOCK(pwallet->cs_wallet);

    // Minimum confirmations
    int nMinDepth = 1;
    if (!request.params[1].isNull())
        nMinDepth = request.params[1].get_int();
    bool fAddLocked = (!request.params[2].isNull() && request.params[2].get_bool());

    // Get the set of pub keys assigned to label
    std::string label = LabelFromValue(request.params[0]);
    std::set<CTxDestination> setAddress = pwallet->GetLabelAddresses(label);

    // Tally
    CAmount nAmount = 0;
    for (const std::pair<const uint256, CWalletTx>& pairWtx : pwallet->mapWallet) {
        const CWalletTx& wtx = pairWtx.second;
        if (wtx.IsCoinBase() || !pwallet->chain().checkFinalTx(*wtx.tx))
            continue;

        for (const CTxOut& txout : wtx.tx->vout)
        {
            CTxDestination address;
            if (ExtractDestination(txout.scriptPubKey, address) && pwallet->IsMine(address) && setAddress.count(address)) {
                if ((wtx.GetDepthInMainChain() >= nMinDepth) || (fAddLocked && wtx.IsLockedByInstantSend()))
                    nAmount += txout.nValue;
            }
        }
    }

    return ValueFromAmount(nAmount);
}


static UniValue getbalance(const JSONRPCRequest& request)
{
    std::shared_ptr<CWallet> const wallet = GetWalletForJSONRPCRequest(request);
    if (!wallet) return NullUniValue;
    CWallet* const pwallet = wallet.get();

    RPCHelpMan{"getbalance",
        "\nReturns the total available balance.\n"
        "The available balance is what the wallet considers currently spendable, and is\n"
        "thus affected by options which limit spendability such as -spendzeroconfchange.\n",
        {
            {"dummy", RPCArg::Type::STR, RPCArg::Optional::OMITTED_NAMED_ARG, "Remains for backward compatibility. Must be excluded or set to \"*\"."},
            {"minconf", RPCArg::Type::NUM, /* default */ "0", "Only include transactions confirmed at least this many times."},
            {"addlocked", RPCArg::Type::BOOL, /* default */ "false", "Whether to include transactions locked via InstantSend in the wallet's balance."},
            {"include_watchonly", RPCArg::Type::BOOL, /* default */ "true for watch-only wallets, otherwise false", "Also include balance in watch-only addresses (see 'importaddress')"},
            {"avoid_reuse", RPCArg::Type::BOOL, /* default */ "true", "(only available if avoid_reuse wallet flag is set) Do not include balance in dirty outputs; addresses are considered dirty if they have previously been used in a transaction."},
        },
        RPCResult{
            RPCResult::Type::STR_AMOUNT, "amount", "The total amount in " + CURRENCY_UNIT + " received for this wallet."
        },
        RPCExamples{
    "\nThe total amount in the wallet with 0 or more confirmations\n"
    + HelpExampleCli("getbalance", "") +
    "\nThe total amount in the wallet with at least 6 confirmations\n"
    + HelpExampleCli("getbalance", "\"*\" 6") +
    "\nAs a JSON-RPC call\n"
    + HelpExampleRpc("getbalance", "\"*\", 6")
        },
    }.Check(request);

    // Make sure the results are valid at least up to the most recent block
    // the user could have gotten from another RPC command prior to now
    pwallet->BlockUntilSyncedToCurrentChain();

    LOCK(pwallet->cs_wallet);

    const UniValue& dummy_value = request.params[0];
    if (!dummy_value.isNull() && dummy_value.get_str() != "*") {
        throw JSONRPCError(RPC_METHOD_DEPRECATED, "dummy first argument must be excluded or set to \"*\".");
    }

    int min_depth = 0;
    if (!request.params[1].isNull()) {
        min_depth = request.params[1].get_int();
    }

    const UniValue& addlocked = request.params[2];
    bool fAddLocked = false;
    if (!addlocked.isNull()) {
        fAddLocked = addlocked.get_bool();
    }

    bool include_watchonly = ParseIncludeWatchonly(request.params[3], *pwallet);

    bool avoid_reuse = GetAvoidReuseFlag(pwallet, request.params[4]);
    const auto bal = pwallet->GetBalance(min_depth, avoid_reuse, fAddLocked);

    return ValueFromAmount(bal.m_mine_trusted + (include_watchonly ? bal.m_watchonly_trusted : 0));
}

static UniValue getunconfirmedbalance(const JSONRPCRequest &request)
{
    RPCHelpMan{"getunconfirmedbalance",
        "DEPRECATED\nIdentical to getbalances().mine.untrusted_pending\n",
        {},
        RPCResult{RPCResult::Type::NUM, "", "The balance"},
        RPCExamples{""},
    }.Check(request);

    std::shared_ptr<CWallet> const wallet = GetWalletForJSONRPCRequest(request);
    if (!wallet) return NullUniValue;
    CWallet* const pwallet = wallet.get();

    // Make sure the results are valid at least up to the most recent block
    // the user could have gotten from another RPC command prior to now
    pwallet->BlockUntilSyncedToCurrentChain();

    LOCK(pwallet->cs_wallet);

    return ValueFromAmount(pwallet->GetBalance().m_mine_untrusted_pending);
}


static UniValue sendmany(const JSONRPCRequest& request)
{
    RPCHelpMan{"sendmany",
                "\nSend multiple times. Amounts are double-precision floating point numbers." +
                        HELP_REQUIRING_PASSPHRASE,
                {
                    {"dummy", RPCArg::Type::STR, RPCArg::Optional::NO, "Must be set to \"\" for backwards compatibility.", "\"\""},
                    {"amounts", RPCArg::Type::OBJ, RPCArg::Optional::NO, "The addresses and amounts",
                        {
                            {"address", RPCArg::Type::AMOUNT, RPCArg::Optional::NO, "The sparks address is the key, the numeric amount (can be string) in " + CURRENCY_UNIT + " is the value"},
                        },
                    },
                    {"minconf", RPCArg::Type::NUM, RPCArg::Optional::OMITTED_NAMED_ARG, "Ignored dummy value"},
                    {"addlocked", RPCArg::Type::BOOL, RPCArg::Optional::OMITTED_NAMED_ARG, "Ignored dummy value"},
                    {"comment", RPCArg::Type::STR, RPCArg::Optional::OMITTED_NAMED_ARG, "A comment"},
                    {"subtractfeefrom", RPCArg::Type::ARR, RPCArg::Optional::OMITTED_NAMED_ARG, "The addresses.\n"
            "                           The fee will be equally deducted from the amount of each selected address.\n"
            "                           Those recipients will receive less sparks than you enter in their corresponding amount field.\n"
            "                           If no addresses are specified here, the sender pays the fee.",
                        {
                            {"address", RPCArg::Type::STR, RPCArg::Optional::OMITTED, "Subtract fee from this address"},
                        },
                    },
                    {"use_is", RPCArg::Type::BOOL, /* default */ "false", "Deprecated and ignored"},
                    {"use_cj", RPCArg::Type::BOOL, /* default */ "false", "Use CoinJoin funds only"},
                    {"conf_target", RPCArg::Type::NUM, /* default */ "wallet default", "Confirmation target (in blocks)"},
                    {"estimate_mode", RPCArg::Type::STR, /* default */ "UNSET", "The fee estimate mode, must be one of:\n"
            "       \"UNSET\"\n"
            "       \"ECONOMICAL\"\n"
            "       \"CONSERVATIVE\""},
                },
                 RPCResult{
                     RPCResult::Type::STR_HEX, "txid", "The transaction id for the send. Only 1 transaction is created regardless of\n"
            "the number of addresses."
                 },
                RPCExamples{
            "\nSend two amounts to two different addresses:\n"
            + HelpExampleCli("sendmany", "\"\" \"{\\\"XwnLY9Tf7Zsef8gMGL2fhWA9ZmMjt4KPwG\\\":0.01,\\\"XuQQkwA4FYkq2XERzMY2CiAZhJTEDAbtcG\\\":0.02}\"") +
            "\nSend two amounts to two different addresses setting the confirmation and comment:\n"
            + HelpExampleCli("sendmany", "\"\" \"{\\\"XwnLY9Tf7Zsef8gMGL2fhWA9ZmMjt4KPwG\\\":0.01,\\\"XuQQkwA4FYkq2XERzMY2CiAZhJTEDAbtcG\\\":0.02}\" 6 false \"testing\"") +
            "\nAs a json rpc call\n"
            + HelpExampleRpc("sendmany", "\"\", \"{\\\"XwnLY9Tf7Zsef8gMGL2fhWA9ZmMjt4KPwG\\\":0.01,\\\"XuQQkwA4FYkq2XERzMY2CiAZhJTEDAbtcG\\\":0.02}\", 6, false, \"testing\"")
                },
    }.Check(request);

    std::shared_ptr<CWallet> const wallet = GetWalletForJSONRPCRequest(request);
    if (!wallet) return NullUniValue;
    CWallet* const pwallet = wallet.get();

    // Make sure the results are valid at least up to the most recent block
    // the user could have gotten from another RPC command prior to now
    pwallet->BlockUntilSyncedToCurrentChain();

    LOCK(pwallet->cs_wallet);

    if (pwallet->GetBroadcastTransactions() && !pwallet->chain().p2pEnabled()) {
        throw JSONRPCError(RPC_CLIENT_P2P_DISABLED, "Error: Peer-to-peer functionality missing or disabled");
    }

    if (!request.params[0].isNull() && !request.params[0].get_str().empty()) {
        throw JSONRPCError(RPC_INVALID_PARAMETER, "Dummy value must be set to \"\"");
    }
    UniValue sendTo = request.params[1].get_obj();
    mapValue_t mapValue;
    if (!request.params[4].isNull() && !request.params[4].get_str().empty())
        mapValue["comment"] = request.params[4].get_str();

    UniValue subtractFeeFrom(UniValue::VARR);
    if (!request.params[5].isNull())
        subtractFeeFrom = request.params[5].get_array();

    // request.params[6] ("use_is") is deprecated and not used here

    CCoinControl coin_control;

    if (!request.params[7].isNull()) {
        coin_control.UseCoinJoin(request.params[7].get_bool());
    }

    if (!request.params[8].isNull()) {
        coin_control.m_confirm_target = ParseConfirmTarget(request.params[8], pwallet->chain().estimateMaxBlocks());
    }

    if (!request.params[9].isNull()) {
        if (!FeeModeFromString(request.params[9].get_str(), coin_control.m_fee_mode)) {
            throw JSONRPCError(RPC_INVALID_PARAMETER, "Invalid estimate_mode parameter");
        }
    }

    if (coin_control.IsUsingCoinJoin()) {
        mapValue["DS"] = "1";
    }

    std::set<CTxDestination> destinations;
    std::vector<CRecipient> vecSend;

    std::vector<std::string> keys = sendTo.getKeys();
    for (const std::string& name_ : keys) {
        CTxDestination dest = DecodeDestination(name_);
        if (!IsValidDestination(dest)) {
            throw JSONRPCError(RPC_INVALID_ADDRESS_OR_KEY, std::string("Invalid Sparks address: ") + name_);
        }

        if (destinations.count(dest)) {
            throw JSONRPCError(RPC_INVALID_PARAMETER, std::string("Invalid parameter, duplicated address: ") + name_);
        }
        destinations.insert(dest);

        CScript scriptPubKey = GetScriptForDestination(dest);
        CAmount nAmount = AmountFromValue(sendTo[name_]);
        if (nAmount <= 0)
            throw JSONRPCError(RPC_TYPE_ERROR, "Invalid amount for send");

        bool fSubtractFeeFromAmount = false;
        for (unsigned int idx = 0; idx < subtractFeeFrom.size(); idx++) {
            const UniValue& addr = subtractFeeFrom[idx];
            if (addr.get_str() == name_)
                fSubtractFeeFromAmount = true;
        }

        CRecipient recipient = {scriptPubKey, nAmount, fSubtractFeeFromAmount};
        vecSend.push_back(recipient);
    }

    EnsureWalletIsUnlocked(pwallet);

    // Send
    CAmount nFeeRequired = 0;
    int nChangePosRet = -1;
    bilingual_str error;
    CTransactionRef tx;
    bool fCreated = pwallet->CreateTransaction(vecSend, tx, nFeeRequired, nChangePosRet, error, coin_control);
    if (!fCreated)
        throw JSONRPCError(RPC_WALLET_INSUFFICIENT_FUNDS, error.original);
    pwallet->CommitTransaction(tx, std::move(mapValue), {} /* orderForm */);
    return tx->GetHash().GetHex();
}

UniValue addmultisigaddress(const JSONRPCRequest& request)
{
    RPCHelpMan{"addmultisigaddress",
        "\nAdd a nrequired-to-sign multisignature address to the wallet. Requires a new wallet backup.\n"
        "Each key is a Sparks address or hex-encoded public key.\n"
        "This functionality is only intended for use with non-watchonly addresses.\n"
        "See `importaddress` for watchonly p2sh address support.\n"
        "If 'label' is specified, assign address to that label.\n",
        {
            {"nrequired", RPCArg::Type::NUM, RPCArg::Optional::NO, "The number of required signatures out of the n keys or addresses."},
<<<<<<< HEAD
            {"keys", RPCArg::Type::ARR, RPCArg::Optional::NO, "A json array of sparks addresses or hex-encoded public keys",
=======
            {"keys", RPCArg::Type::ARR, RPCArg::Optional::NO, "The dash addresses or hex-encoded public keys",
>>>>>>> a884f0c5
                {
                    {"key", RPCArg::Type::STR, RPCArg::Optional::OMITTED, "sparks address or hex-encoded public key"},
                },
                },
            {"label", RPCArg::Type::STR, RPCArg::Optional::OMITTED_NAMED_ARG, "A label to assign the addresses to."},
        },
        RPCResult{
            RPCResult::Type::OBJ, "", "",
            {
                {RPCResult::Type::STR, "address", "The value of the new multisig address"},
                {RPCResult::Type::STR_HEX, "redeemScript", "The string value of the hex-encoded redemption script"},
            }
        },
        RPCExamples{
    "\nAdd a multisig address from 2 addresses\n"
    + HelpExampleCli("addmultisigaddress", "2 \"[\\\"Xt4qk9uKvQYAonVGSZNXqxeDmtjaEWgfrS\\\",\\\"XoSoWQkpgLpppPoyyzbUFh1fq2RBvW6UK2\\\"]\"") +
    "\nAs a JSON-RPC call\n"
    + HelpExampleRpc("addmultisigaddress", "2, \"[\\\"Xt4qk9uKvQYAonVGSZNXqxeDmtjaEWgfrS\\\",\\\"XoSoWQkpgLpppPoyyzbUFh1fq2RBvW6UK2\\\"]\"")
        },
    }.Check(request);

    std::shared_ptr<CWallet> const wallet = GetWalletForJSONRPCRequest(request);
    if (!wallet) return NullUniValue;
    CWallet* const pwallet = wallet.get();

    LegacyScriptPubKeyMan& spk_man = EnsureLegacyScriptPubKeyMan(*pwallet);

    LOCK(pwallet->cs_wallet);

    std::string label;
    if (!request.params[2].isNull())
        label = LabelFromValue(request.params[2]);

    int required = request.params[0].get_int();

    // Get the public keys
    const UniValue& keys_or_addrs = request.params[1].get_array();
    std::vector<CPubKey> pubkeys;
    for (unsigned int i = 0; i < keys_or_addrs.size(); ++i) {
        if (IsHex(keys_or_addrs[i].get_str()) && (keys_or_addrs[i].get_str().length() == 66 || keys_or_addrs[i].get_str().length() == 130)) {
            pubkeys.push_back(HexToPubKey(keys_or_addrs[i].get_str()));
        } else {
            pubkeys.push_back(AddrToPubKey(spk_man, keys_or_addrs[i].get_str()));
        }
    }

    // Construct using pay-to-script-hash:
    CScript inner = CreateMultisigRedeemscript(required, pubkeys);
    ScriptHash innerHash(inner);
    spk_man.AddCScript(inner);

    pwallet->SetAddressBook(innerHash, label, "send");

    UniValue result(UniValue::VOBJ);
    result.pushKV("address", EncodeDestination(innerHash));
    result.pushKV("redeemScript", HexStr(inner));
    return result;
}


struct tallyitem
{
    CAmount nAmount{0};
    int nConf{std::numeric_limits<int>::max()};
    std::vector<uint256> txids;
    bool fIsWatchonly{false};
    tallyitem()
    {
    }
};

static UniValue ListReceived(CWallet * const pwallet, const UniValue& params, bool by_label) EXCLUSIVE_LOCKS_REQUIRED(pwallet->cs_wallet)
{
    // Minimum confirmations
    int nMinDepth = 1;
    if (!params[0].isNull())
        nMinDepth = params[0].get_int();
    bool fAddLocked = false;
    if (!params[1].isNull())
        fAddLocked = params[1].get_bool();

    // Whether to include empty labels
    bool fIncludeEmpty = false;
    if (!params[2].isNull())
        fIncludeEmpty = params[2].get_bool();

    isminefilter filter = ISMINE_SPENDABLE;
    if (ParseIncludeWatchonly(params[3], *pwallet)) {
        filter |= ISMINE_WATCH_ONLY;
    }

    bool has_filtered_address = false;
    CTxDestination filtered_address = CNoDestination();
    if (!by_label && params.size() > 4) {
        if (!IsValidDestinationString(params[4].get_str())) {
            throw JSONRPCError(RPC_WALLET_ERROR, "address_filter parameter was invalid");
        }
        filtered_address = DecodeDestination(params[4].get_str());
        has_filtered_address = true;
    }

    // Tally
    std::map<CTxDestination, tallyitem> mapTally;
    for (const std::pair<const uint256, CWalletTx>& pairWtx : pwallet->mapWallet) {
        const CWalletTx& wtx = pairWtx.second;

        if (wtx.IsCoinBase() || !pwallet->chain().checkFinalTx(*wtx.tx))
            continue;

        int nDepth = wtx.GetDepthInMainChain();
        if ((nDepth < nMinDepth) && !(fAddLocked && wtx.IsLockedByInstantSend()))
            continue;

        for (const CTxOut& txout : wtx.tx->vout)
        {
            CTxDestination address;
            if (!ExtractDestination(txout.scriptPubKey, address))
                continue;

            if (has_filtered_address && !(filtered_address == address)) {
                continue;
            }

            isminefilter mine = pwallet->IsMine(address);
            if(!(mine & filter))
                continue;

            tallyitem& item = mapTally[address];
            item.nAmount += txout.nValue;
            item.nConf = std::min(item.nConf, nDepth);
            item.txids.push_back(wtx.GetHash());
            if (mine & ISMINE_WATCH_ONLY)
                item.fIsWatchonly = true;
        }
    }

    // Reply
    UniValue ret(UniValue::VARR);
    std::map<std::string, tallyitem> label_tally;

    // Create mapAddressBook iterator
    // If we aren't filtering, go from begin() to end()
    auto start = pwallet->mapAddressBook.begin();
    auto end = pwallet->mapAddressBook.end();
    // If we are filtering, find() the applicable entry
    if (has_filtered_address) {
        start = pwallet->mapAddressBook.find(filtered_address);
        if (start != end) {
            end = std::next(start);
        }
    }

    for (auto item_it = start; item_it != end; ++item_it)
    {
        const CTxDestination& address = item_it->first;
        const std::string& label = item_it->second.name;
        auto it = mapTally.find(address);
        if (it == mapTally.end() && !fIncludeEmpty)
            continue;

        isminefilter mine = pwallet->IsMine(address);
        if(!(mine & filter))
            continue;

        CAmount nAmount = 0;
        int nConf = std::numeric_limits<int>::max();
        bool fIsWatchonly = false;
        if (it != mapTally.end())
        {
            nAmount = (*it).second.nAmount;
            nConf = (*it).second.nConf;
            fIsWatchonly = (*it).second.fIsWatchonly;
        }

        if (by_label)
        {
            tallyitem& _item = label_tally[label];
            _item.nAmount += nAmount;
            _item.nConf = std::min(_item.nConf, nConf);
            _item.fIsWatchonly = fIsWatchonly;
        }
        else
        {
            UniValue obj(UniValue::VOBJ);
            if(fIsWatchonly)
                obj.pushKV("involvesWatchonly", true);
            obj.pushKV("address",       EncodeDestination(address));
            obj.pushKV("amount",        ValueFromAmount(nAmount));
            obj.pushKV("confirmations", (nConf == std::numeric_limits<int>::max() ? 0 : nConf));
            obj.pushKV("label", label);
            UniValue transactions(UniValue::VARR);
            if (it != mapTally.end())
            {
                for (const uint256& _item : (*it).second.txids)
                {
                    transactions.push_back(_item.GetHex());
                }
            }
            obj.pushKV("txids", transactions);
            ret.push_back(obj);
        }
    }

    if (by_label)
    {
        for (const auto& entry : label_tally)
        {
            CAmount nAmount = entry.second.nAmount;
            int nConf = entry.second.nConf;
            UniValue obj(UniValue::VOBJ);
            if (entry.second.fIsWatchonly)
                obj.pushKV("involvesWatchonly", true);
            obj.pushKV("amount",        ValueFromAmount(nAmount));
            obj.pushKV("confirmations", (nConf == std::numeric_limits<int>::max() ? 0 : nConf));
            obj.pushKV("label",         entry.first);
            ret.push_back(obj);
        }
    }

    return ret;
}

static UniValue listreceivedbyaddress(const JSONRPCRequest& request)
{
    RPCHelpMan{"listreceivedbyaddress",
        "\nList balances by receiving address.\n",
        {
            {"minconf", RPCArg::Type::NUM, /* default */ "1", "The minimum number of confirmations before payments are included."},
            {"addlocked", RPCArg::Type::BOOL, /* default */ "false", "Whether to include transactions locked via InstantSend."},
            {"include_empty", RPCArg::Type::BOOL, /* default */ "false", "Whether to include addresses that haven't received any payments."},
            {"include_watchonly", RPCArg::Type::BOOL, /* default */ "true for watch-only wallets, otherwise false", "Whether to include watch-only addresses (see 'importaddress')"},
            {"address_filter", RPCArg::Type::STR, RPCArg::Optional::OMITTED_NAMED_ARG, "If present, only return information on this address."},
        },
        RPCResult{
            RPCResult::Type::ARR, "", "",
            {
                {RPCResult::Type::OBJ, "", "",
                 {
                     {RPCResult::Type::BOOL, "involvesWatchonly", "Only returns true if imported addresses were involved in transaction"},
                     {RPCResult::Type::STR, "address", "The receiving address"},
                     {RPCResult::Type::STR_AMOUNT, "amount", "The total amount in " + CURRENCY_UNIT + " received by the address"},
                     {RPCResult::Type::NUM, "confirmations", "The number of confirmations of the most recent transaction included.\n"
                                                             "If 'addlocked' is true, the number of confirmations can be less than\n"
                                                             "configured for transactions locked via InstantSend"},
                     {RPCResult::Type::STR, "label", "The label of the receiving address. The default label is \"\""},
                     {RPCResult::Type::ARR, "txids", "",
                      {
                          {RPCResult::Type::STR_HEX, "txid", "The ids of transactions received with the address"},
                      }},
                 }},
            }
        },
        RPCExamples{
            HelpExampleCli("listreceivedbyaddress", "")
    + HelpExampleCli("listreceivedbyaddress", "6 false true")
    + HelpExampleRpc("listreceivedbyaddress", "6, false, true, true")
    + HelpExampleRpc("listreceivedbyaddress", "6, false, true, true, \"XbtdLrTsrPDhGy1wXtwKYoBpuKovE3JeBK\"")
        },
    }.Check(request);

    std::shared_ptr<CWallet> const wallet = GetWalletForJSONRPCRequest(request);
    if (!wallet) return NullUniValue;
    CWallet* const pwallet = wallet.get();

    // Make sure the results are valid at least up to the most recent block
    // the user could have gotten from another RPC command prior to now
    pwallet->BlockUntilSyncedToCurrentChain();

    LOCK(pwallet->cs_wallet);

    return ListReceived(pwallet, request.params, false);
}

static UniValue listreceivedbylabel(const JSONRPCRequest& request)
{
    RPCHelpMan{"listreceivedbylabel",
        "\nList received transactions by label.\n",
        {
            {"minconf", RPCArg::Type::NUM, /* default */ "1", "The minimum number of confirmations before payments are included."},
            {"addlocked", RPCArg::Type::BOOL, /* default */ "false", "Whether to include transactions locked via InstantSend."},
            {"include_empty", RPCArg::Type::BOOL, /* default */ "false", "Whether to include labels that haven't received any payments."},
            {"include_watchonly", RPCArg::Type::BOOL, /* default */ "true for watch-only wallets, otherwise false", "Whether to include watch-only addresses (see 'importaddress')"},
        },
        RPCResult{
            RPCResult::Type::ARR, "", "",
            {
                {RPCResult::Type::OBJ, "", "",
                 {
                     {RPCResult::Type::BOOL, "involvesWatchonly", "Only returns true if imported addresses were involved in transaction"},
                     {RPCResult::Type::STR_AMOUNT, "amount", "The total amount received by addresses with this label"},
                     {RPCResult::Type::NUM, "confirmations", "The number of confirmations of the most recent transaction included"},
                     {RPCResult::Type::STR, "label", "The label of the receiving address. The default label is \"\""},
                 }},
            }
        },
        RPCExamples{
            HelpExampleCli("listreceivedbylabel", "")
    + HelpExampleCli("listreceivedbylabel", "6 true")
    + HelpExampleRpc("listreceivedbylabel", "6, true, true")
        },
    }.Check(request);

    std::shared_ptr<CWallet> const wallet = GetWalletForJSONRPCRequest(request);
    if (!wallet) return NullUniValue;
    CWallet* const pwallet = wallet.get();

    // Make sure the results are valid at least up to the most recent block
    // the user could have gotten from another RPC command prior to now
    pwallet->BlockUntilSyncedToCurrentChain();

    LOCK(pwallet->cs_wallet);

    return ListReceived(pwallet, request.params, true);
}

static void MaybePushAddress(UniValue & entry, const CTxDestination &dest)
{
    if (IsValidDestination(dest)) {
        entry.pushKV("address", EncodeDestination(dest));
    }
}

/**
 * List transactions based on the given criteria.
 *
 * @param  pwallet        The wallet.
 * @param  wtx            The wallet transaction.
 * @param  nMinDepth      The minimum confirmation depth.
 * @param  fLong          Whether to include the JSON version of the transaction.
 * @param  ret            The UniValue into which the result is stored.
 * @param  filter_ismine  The "is mine" filter flags.
 * @param  filter_label   Optional label string to filter incoming transactions.
 */
static void ListTransactions(CWallet* const pwallet, const CWalletTx& wtx, int nMinDepth, bool fLong, UniValue& ret, const isminefilter& filter_ismine, const std::string* filter_label) EXCLUSIVE_LOCKS_REQUIRED(pwallet->cs_wallet)
{
    CAmount nFee;
    std::list<COutputEntry> listReceived;
    std::list<COutputEntry> listSent;

    wtx.GetAmounts(listReceived, listSent, nFee, filter_ismine);

    bool involvesWatchonly = wtx.IsFromMe(ISMINE_WATCH_ONLY);

    // Sent
    if (!filter_label)
    {
        for (const COutputEntry& s : listSent)
        {
            UniValue entry(UniValue::VOBJ);
            if (involvesWatchonly || (pwallet->IsMine(s.destination) & ISMINE_WATCH_ONLY)) {
                entry.pushKV("involvesWatchonly", true);
            }
            MaybePushAddress(entry, s.destination);
            std::map<std::string, std::string>::const_iterator it = wtx.mapValue.find("DS");
            entry.pushKV("category", (it != wtx.mapValue.end() && it->second == "1") ? "coinjoin" : "send");
            entry.pushKV("amount", ValueFromAmount(-s.amount));
            if (pwallet->mapAddressBook.count(s.destination)) {
                entry.pushKV("label", pwallet->mapAddressBook[s.destination].name);
            }
            entry.pushKV("vout", s.vout);
            entry.pushKV("fee", ValueFromAmount(-nFee));
            if (fLong)
                WalletTxToJSON(pwallet->chain(), wtx, entry);
            entry.pushKV("abandoned", wtx.isAbandoned());
            ret.push_back(entry);
        }
    }

    // Received
    if (listReceived.size() > 0 && ((wtx.GetDepthInMainChain() >= nMinDepth) || wtx.IsLockedByInstantSend()))
    {
        for (const COutputEntry& r : listReceived)
        {
            std::string label;
            if (pwallet->mapAddressBook.count(r.destination)) {
                label = pwallet->mapAddressBook[r.destination].name;
            }
            if (filter_label && label != *filter_label) {
                continue;
            }
            UniValue entry(UniValue::VOBJ);
            if (involvesWatchonly || (pwallet->IsMine(r.destination) & ISMINE_WATCH_ONLY)) {
                entry.pushKV("involvesWatchonly", true);
            }
            MaybePushAddress(entry, r.destination);
            if (wtx.IsCoinBase())
            {
                if (wtx.GetDepthInMainChain() < 1)
                    entry.pushKV("category", "orphan");
                else if (wtx.IsImmatureCoinBase())
                    entry.pushKV("category", "immature");
                else
                    entry.pushKV("category", "generate");
            }
            else
            {
                entry.pushKV("category", "receive");
            }
            entry.pushKV("amount", ValueFromAmount(r.amount));
            if (pwallet->mapAddressBook.count(r.destination)) {
                entry.pushKV("label", label);
            }
            entry.pushKV("vout", r.vout);
            if (fLong)
                WalletTxToJSON(pwallet->chain(), wtx, entry);
            ret.push_back(entry);
        }
    }
}

static const std::vector<RPCResult> TransactionDescriptionString()
{
    return  {{RPCResult::Type::NUM, "confirmations", "The number of blockchain confirmations for the transaction. Available for 'send' and\n"
                                                    "'receive' category of transactions. Negative confirmations indicate the\n"
                                                    "transaction conflicts with the block chain"},
            {RPCResult::Type::BOOL, "instantlock", "Current transaction lock state. Available for 'send' and 'receive' category of transactions"},
            {RPCResult::Type::BOOL, "instantlock-internal", "Current internal transaction lock state. Available for 'send' and 'receive' category of transactions"},
            {RPCResult::Type::BOOL, "chainlock", "The state of the corresponding block chainlock"},
            {RPCResult::Type::BOOL, "trusted", "Whether we consider the outputs of this unconfirmed transaction safe to spend."},
            {RPCResult::Type::STR_HEX, "blockhash", "The block hash containing the transaction. Available for 'send' and 'receive'\n"
                                                   "category of transactions."},
            {RPCResult::Type::NUM, "blockindex", "The index of the transaction in the block that includes it. Available for 'send' and 'receive'\n"
                                                "category of transactions."},
            {RPCResult::Type::NUM_TIME, "blocktime", "The block time expressed in " + UNIX_EPOCH_TIME + "."},
            {RPCResult::Type::STR_HEX, "txid", "The transaction id. Available for 'send' and 'receive' category of transactions."},
            {RPCResult::Type::NUM_TIME, "time", "The transaction time expressed in " + UNIX_EPOCH_TIME + "."},
            {RPCResult::Type::NUM_TIME, "timereceived", "The time received expressed in " + UNIX_EPOCH_TIME + ". Available \n"
                                               "for 'send' and 'receive' category of transactions."},
            {RPCResult::Type::STR, "comment", "If a comment is associated with the transaction."}};
}

static UniValue listtransactions(const JSONRPCRequest& request)
{
    RPCHelpMan{"listtransactions",
        "\nIf a label name is provided, this will return only incoming transactions paying to addresses with the specified label.\n"
        "\nReturns up to 'count' most recent transactions skipping the first 'from' transactions.\n",
        {
            {"label|dummy", RPCArg::Type::STR, RPCArg::Optional::OMITTED_NAMED_ARG, "If set, should be a valid label name to return only incoming transactions\n"
                  "with the specified label, or \"*\" to disable filtering and return all transactions."},
            {"count", RPCArg::Type::NUM, /* default */ "10", "The number of transactions to return"},
            {"skip", RPCArg::Type::NUM, /* default */ "0", "The number of transactions to skip"},
            {"include_watchonly", RPCArg::Type::BOOL, /* default */ "true for watch-only wallets, otherwise false", "Include transactions to watch-only addresses (see 'importaddress')"},
        },
        RPCResult{
            RPCResult::Type::ARR, "", "",
            {
                {RPCResult::Type::OBJ, "", "", Cat(Cat<std::vector<RPCResult>>(
                    {
                        {RPCResult::Type::BOOL, "involvesWatchonly", "Only returns true if imported addresses were involved in transaction"},
                        {RPCResult::Type::STR, "address", "The sparks address of the transaction. Not present for\n"
                              "move transactions (category = move)."},
                        {RPCResult::Type::STR, "category", "The transaction category.\n"
                            "\"send\"                  Transactions sent.\n"
                            "\"coinjoin\"              Transactions sent using CoinJoin funds.\n"
                            "\"receive\"               Non-coinbase transactions received.\n"
                            "\"generate\"              Coinbase transactions received with more than 100 confirmations.\n"
                            "\"immature\"              Coinbase transactions received with 100 or fewer confirmations.\n"
                            "\"orphan\"                Orphaned coinbase transactions received.\n"},
                        {RPCResult::Type::STR_AMOUNT, "amount", "The amount in " + CURRENCY_UNIT + ". This is negative for the 'send' category, and is positive\n"
                             "for all other categories"},
                        {RPCResult::Type::STR, "label", "A comment for the address/transaction, if any"},
                        {RPCResult::Type::NUM, "vout", "the vout value"},
                        {RPCResult::Type::STR_AMOUNT, "fee", "The amount of the fee in " + CURRENCY_UNIT + ". This is negative and only available for the\n"
                            "'send' category of transactions."},
                    },
                    TransactionDescriptionString()),
                    {
                       {RPCResult::Type::BOOL, "abandoned", "'true' if the transaction has been abandoned (inputs are respendable). Only available for the \n"
                                                            "'send' category of transactions."},
                    })},
            }
        },
        RPCExamples{
    "\nList the most recent 10 transactions in the systems\n"
    + HelpExampleCli("listtransactions", "") +
    "\nList transactions 100 to 120\n"
    + HelpExampleCli("listtransactions", "\"\" 20 100") +
    "\nAs a json rpc call\n"
    + HelpExampleRpc("listtransactions", "\"\", 20, 100")
        },
    }.Check(request);

    std::shared_ptr<CWallet> const wallet = GetWalletForJSONRPCRequest(request);
    if (!wallet) return NullUniValue;
    CWallet* const pwallet = wallet.get();

    // Make sure the results are valid at least up to the most recent block
    // the user could have gotten from another RPC command prior to now
    pwallet->BlockUntilSyncedToCurrentChain();

    const std::string* filter_label = nullptr;
    if (!request.params[0].isNull() && request.params[0].get_str() != "*") {
        filter_label = &request.params[0].get_str();
        if (filter_label->empty()) {
            throw JSONRPCError(RPC_INVALID_PARAMETER, "Label argument must be a valid label name or \"*\".");
        }
    }
    int nCount = 10;
    if (!request.params[1].isNull())
        nCount = request.params[1].get_int();
    int nFrom = 0;
    if (!request.params[2].isNull())
        nFrom = request.params[2].get_int();
    isminefilter filter = ISMINE_SPENDABLE;

    if (ParseIncludeWatchonly(request.params[3], *pwallet)) {
        filter |= ISMINE_WATCH_ONLY;
    }

    if (nCount < 0)
        throw JSONRPCError(RPC_INVALID_PARAMETER, "Negative count");
    if (nFrom < 0)
        throw JSONRPCError(RPC_INVALID_PARAMETER, "Negative from");

    UniValue ret(UniValue::VARR);

    {
        LOCK(pwallet->cs_wallet);

        const CWallet::TxItems & txOrdered = pwallet->wtxOrdered;

        // iterate backwards until we have nCount items to return:
        for (CWallet::TxItems::const_reverse_iterator it = txOrdered.rbegin(); it != txOrdered.rend(); ++it)
        {
            CWalletTx *const pwtx = (*it).second;
            ListTransactions(pwallet, *pwtx, 0, true, ret, filter, filter_label);
            if ((int)ret.size() >= (nCount+nFrom)) break;
        }
    }

    // ret is newest to oldest

    if (nFrom > (int)ret.size())
        nFrom = ret.size();
    if ((nFrom + nCount) > (int)ret.size())
        nCount = ret.size() - nFrom;

    const std::vector<UniValue>& txs = ret.getValues();
    UniValue result{UniValue::VARR};
    result.push_backV({ txs.rend() - nFrom - nCount, txs.rend() - nFrom }); // Return oldest to newest
    return result;
}

static UniValue listsinceblock(const JSONRPCRequest& request)
{
    RPCHelpMan{"listsinceblock",
        "\nGet all transactions in blocks since block [blockhash], or all transactions if omitted.\n"
        "If \"blockhash\" is no longer a part of the main chain, transactions from the fork point onward are included.\n"
        "Additionally, if include_removed is set, transactions affecting the wallet which were removed are returned in the \"removed\" array.\n",
        {
            {"blockhash", RPCArg::Type::STR, RPCArg::Optional::OMITTED_NAMED_ARG, "If set, the block hash to list transactions since, otherwise list all transactions."},
            {"target_confirmations", RPCArg::Type::NUM, /* default */ "1", "Return the nth block hash from the main chain. e.g. 1 would mean the best block hash. Note: this is not used as a filter, but only affects [lastblock] in the return value"},
            {"include_watchonly", RPCArg::Type::BOOL, /* default */ "true for watch-only wallets, otherwise false", "Include transactions to watch-only addresses (see 'importaddress')"},
            {"include_removed", RPCArg::Type::BOOL, /* default */ "true", "Show transactions that were removed due to a reorg in the \"removed\" array\n"
    "                                                           (not guaranteed to work on pruned nodes)"},
        },
        RPCResult{
            RPCResult::Type::OBJ, "", "",
            {
                {RPCResult::Type::ARR, "transactions", "",
                {
                    {RPCResult::Type::OBJ, "", "", Cat(Cat<std::vector<RPCResult>>(
                    {
                        {RPCResult::Type::BOOL, "involvesWatchonly", "Only returns true if imported addresses were involved in transaction"},
                        {RPCResult::Type::STR, "address", "The sparks address of the transaction."},
                        {RPCResult::Type::STR, "category", "The transaction category.\n"
                            "\"send\"                  Transactions sent.\n"
                            "\"coinjoin\"              Transactions sent using CoinJoin funds.\n"
                            "\"receive\"               Non-coinbase transactions received.\n"
                            "\"generate\"              Coinbase transactions received with more than 100 confirmations.\n"
                            "\"immature\"              Coinbase transactions received with 100 or fewer confirmations.\n"
                            "\"orphan\"                Orphaned coinbase transactions received.\n"},
                        {RPCResult::Type::STR_AMOUNT, "amount", "The amount in " + CURRENCY_UNIT + ". This is negative for the 'send' category, and is positive\n"
                            "for all other categories"},
                        {RPCResult::Type::NUM, "vout", "the vout value"},
                        {RPCResult::Type::NUM, "fee", "The amount of the fee in " + CURRENCY_UNIT + ". This is negative and only available for the 'send' category of transactions."},
                    },
                    TransactionDescriptionString()),
                    {
                        {RPCResult::Type::BOOL, "abandoned", "'true' if the transaction has been abandoned (inputs are respendable). Only available for the 'send' category of transactions."},
                        {RPCResult::Type::STR, "comment", "If a comment is associated with the transaction."},
                        {RPCResult::Type::STR, "label", "A comment for the address/transaction, if any."},
                        {RPCResult::Type::STR, "to", "If a comment to is associated with the transaction."},
                    })},
                }},
                {RPCResult::Type::ARR, "removed", "<structure is the same as \"transactions\" above, only present if include_removed=true>\n"
                    "Note: transactions that were re-added in the active chain will appear as-is in this array, and may thus have a positive confirmation count."
                , {{RPCResult::Type::ELISION, "", ""},}},
                {RPCResult::Type::STR_HEX, "lastblockhash", "The hash of the block (target_confirmations-1) from the best block on the main chain. This is typically used to feed back into listsinceblock the next time you call it. So you would generally use a target_confirmations of say 6, so you will be continually re-notified of transactions until they've reached 6 confirmations plus any new ones."}
            }
        },
        RPCExamples{
            HelpExampleCli("listsinceblock", "")
    + HelpExampleCli("listsinceblock", "\"000000000000000bacf66f7497b7dc45ef753ee9a7d38571037cdb1a57f663ad\" 6")
    + HelpExampleRpc("listsinceblock", "\"000000000000000bacf66f7497b7dc45ef753ee9a7d38571037cdb1a57f663ad\", 6")
        },
    }.Check(request);

    std::shared_ptr<CWallet> const wallet = GetWalletForJSONRPCRequest(request);
    if (!wallet) return NullUniValue;
    CWallet* const pwallet = wallet.get();

    // Make sure the results are valid at least up to the most recent block
    // the user could have gotten from another RPC command prior to now
    pwallet->BlockUntilSyncedToCurrentChain();

    LOCK(pwallet->cs_wallet);

    std::optional<int> height;    // Height of the specified block or the common ancestor, if the block provided was in a deactivated chain.
    std::optional<int> altheight; // Height of the specified block, even if it's in a deactivated chain.
    int target_confirms = 1;
    isminefilter filter = ISMINE_SPENDABLE;

    uint256 blockId;
    if (!request.params[0].isNull() && !request.params[0].get_str().empty()) {
        blockId.SetHex(request.params[0].get_str());
        height = pwallet->chain().findFork(blockId, &altheight);

        if (!height) {
            throw JSONRPCError(RPC_INVALID_ADDRESS_OR_KEY, "Block not found");
        }
    }

    if (!request.params[1].isNull()) {
        target_confirms = request.params[1].get_int();

        if (target_confirms < 1) {
            throw JSONRPCError(RPC_INVALID_PARAMETER, "Invalid parameter");
        }
    }

    if (ParseIncludeWatchonly(request.params[2], *pwallet)) {
        filter |= ISMINE_WATCH_ONLY;
    }

    bool include_removed = (request.params[3].isNull() || request.params[3].get_bool());

    const std::optional<int> tip_height = pwallet->chain().getHeight();
    int depth = tip_height && height ? (1 + *tip_height - *height) : -1;

    UniValue transactions(UniValue::VARR);

    for (const std::pair<const uint256, CWalletTx>& pairWtx : pwallet->mapWallet) {
        CWalletTx tx = pairWtx.second;

        if (depth == -1 || abs(tx.GetDepthInMainChain()) < depth) {
            ListTransactions(pwallet, tx, 0, true, transactions, filter, nullptr /* filter_label */);
        }
    }

    // when a reorg'd block is requested, we also list any relevant transactions
    // in the blocks of the chain that was detached
    UniValue removed(UniValue::VARR);
    while (include_removed && altheight && *altheight > *height) {
        CBlock block;
        if (!pwallet->chain().findBlock(blockId, &block) || block.IsNull()) {
            throw JSONRPCError(RPC_INTERNAL_ERROR, "Can't read block from disk");
        }
        for (const CTransactionRef& tx : block.vtx) {
            auto it = pwallet->mapWallet.find(tx->GetHash());
            if (it != pwallet->mapWallet.end()) {
                // We want all transactions regardless of confirmation count to appear here,
                // even negative confirmation ones, hence the big negative.
                ListTransactions(pwallet, it->second, -100000000, true, removed, filter, nullptr /* filter_label */);
            }
        }
        blockId = block.hashPrevBlock;
        --*altheight;
    }

    int last_height = tip_height ? *tip_height + 1 - target_confirms : -1;
    uint256 lastblock = last_height >= 0 ? pwallet->chain().getBlockHash(last_height) : uint256();

    UniValue ret(UniValue::VOBJ);
    ret.pushKV("transactions", transactions);
    if (include_removed) ret.pushKV("removed", removed);
    ret.pushKV("lastblock", lastblock.GetHex());

    return ret;
}

static UniValue gettransaction(const JSONRPCRequest& request)
{
    RPCHelpMan{"gettransaction",
        "\nGet detailed information about in-wallet transaction <txid>\n",
        {
            {"txid", RPCArg::Type::STR, RPCArg::Optional::NO, "The transaction id"},
            {"include_watchonly", RPCArg::Type::BOOL, /* default */ "true for watch-only wallets, otherwise false", "Whether to include watch-only addresses in balance calculation and details[]"},
        },
        RPCResult{
            RPCResult::Type::OBJ, "", "", Cat(Cat<std::vector<RPCResult>>(
                {
                    {RPCResult::Type::STR_AMOUNT, "amount", "The amount in " + CURRENCY_UNIT},
                    {RPCResult::Type::STR_AMOUNT, "fee", "The amount of the fee in " + CURRENCY_UNIT + ". This is negative and only available for the\n"
                                                                                                       "'send' category of transactions."},
                },
                TransactionDescriptionString()),
                {
                    {RPCResult::Type::ARR, "details", "",
                        {
                            {RPCResult::Type::OBJ, "", "",
                                {
                                    {RPCResult::Type::BOOL, "involvesWatchonly", "Only returns true if imported addresses were involved in transaction"},
                                    {RPCResult::Type::STR, "address", "The sparks address involved in the transaction."},
                                    {RPCResult::Type::STR, "category", "The transaction category.\n"
                                        "\"send\"                  Transactions sent.\n"
                                        "\"coinjoin\"              Transactions sent using CoinJoin funds.\n"
                                        "\"receive\"               Non-coinbase transactions received.\n"
                                        "\"generate\"              Coinbase transactions received with more than 100 confirmations.\n"
                                        "\"immature\"              Coinbase transactions received with 100 or fewer confirmations.\n"
                                        "\"orphan\"                Orphaned coinbase transactions received.\n"},
                                    {RPCResult::Type::STR_AMOUNT, "amount", "The amount in " + CURRENCY_UNIT},
                                    {RPCResult::Type::STR, "label", "A comment for the address/transaction, if any"},
                                    {RPCResult::Type::NUM, "vout", "the vout value"},
                                    {RPCResult::Type::STR_AMOUNT, "fee", "The amount of the fee in " + CURRENCY_UNIT + ". This is negative and only available for the \n"
                                                                                                                       "'send' category of transactions."},
                                    {RPCResult::Type::BOOL, "abandoned", "'true' if the transaction has been abandoned (inputs are respendable). Only available for the \n"
                                                                         "'send' category of transactions."},
                            }},
                    }},
                  {RPCResult::Type::STR_HEX, "hex", "Raw data for transaction"},
                }),
        },
        RPCExamples{
            HelpExampleCli("gettransaction", "\"1075db55d416d3ca199f55b6084e2115b9345e16c5cf302fc80e9d5fbf5d48d\"")
    + HelpExampleCli("gettransaction", "\"1075db55d416d3ca199f55b6084e2115b9345e16c5cf302fc80e9d5fbf5d48d\" true")
    + HelpExampleRpc("gettransaction", "\"1075db55d416d3ca199f55b6084e2115b9345e16c5cf302fc80e9d5fbf5d48d\"")
        },
    }.Check(request);

    std::shared_ptr<CWallet> const wallet = GetWalletForJSONRPCRequest(request);
    if (!wallet) return NullUniValue;
    CWallet* const pwallet = wallet.get();

    // Make sure the results are valid at least up to the most recent block
    // the user could have gotten from another RPC command prior to now
    pwallet->BlockUntilSyncedToCurrentChain();

    LOCK(pwallet->cs_wallet);

    uint256 hash;
    hash.SetHex(request.params[0].get_str());

    isminefilter filter = ISMINE_SPENDABLE;

    if (ParseIncludeWatchonly(request.params[1], *pwallet)) {
        filter |= ISMINE_WATCH_ONLY;
    }

    UniValue entry(UniValue::VOBJ);
    auto it = pwallet->mapWallet.find(hash);
    if (it == pwallet->mapWallet.end()) {
        throw JSONRPCError(RPC_INVALID_ADDRESS_OR_KEY, "Invalid or non-wallet transaction id");
    }
    const CWalletTx& wtx = it->second;

    CAmount nCredit = wtx.GetCredit(filter);
    CAmount nDebit = wtx.GetDebit(filter);
    CAmount nNet = nCredit - nDebit;
    CAmount nFee = (wtx.IsFromMe(filter) ? wtx.tx->GetValueOut() - nDebit : 0);

    entry.pushKV("amount", ValueFromAmount(nNet - nFee));
    if (wtx.IsFromMe(filter))
        entry.pushKV("fee", ValueFromAmount(nFee));

    WalletTxToJSON(pwallet->chain(), wtx, entry);

    UniValue details(UniValue::VARR);
    ListTransactions(pwallet, wtx, 0, false, details, filter, nullptr /* filter_label */);
    entry.pushKV("details", details);

    std::string strHex = EncodeHexTx(*wtx.tx);
    entry.pushKV("hex", strHex);

    return entry;
}

static UniValue abandontransaction(const JSONRPCRequest& request)
{
    RPCHelpMan{"abandontransaction",
        "\nMark in-wallet transaction <txid> as abandoned\n"
        "This will mark this transaction and all its in-wallet descendants as abandoned which will allow\n"
        "for their inputs to be respent.  It can be used to replace \"stuck\" or evicted transactions.\n"
        "It only works on transactions which are not included in a block and are not currently in the mempool.\n"
        "It has no effect on transactions which are already abandoned.\n",
        {
            {"txid", RPCArg::Type::STR_HEX, RPCArg::Optional::NO, "The transaction id"},
        },
        RPCResult{RPCResult::Type::NONE, "", ""},
        RPCExamples{
            HelpExampleCli("abandontransaction", "\"1075db55d416d3ca199f55b6084e2115b9345e16c5cf302fc80e9d5fbf5d48d\"")
    + HelpExampleRpc("abandontransaction", "\"1075db55d416d3ca199f55b6084e2115b9345e16c5cf302fc80e9d5fbf5d48d\"")
        },
    }.Check(request);

    std::shared_ptr<CWallet> const wallet = GetWalletForJSONRPCRequest(request);
    if (!wallet) return NullUniValue;
    CWallet* const pwallet = wallet.get();

    // Make sure the results are valid at least up to the most recent block
    // the user could have gotten from another RPC command prior to now
    pwallet->BlockUntilSyncedToCurrentChain();

    LOCK(pwallet->cs_wallet);

    uint256 hash;
    hash.SetHex(request.params[0].get_str());

    if (!pwallet->mapWallet.count(hash)) {
        throw JSONRPCError(RPC_INVALID_ADDRESS_OR_KEY, "Invalid or non-wallet transaction id");
    }
    if (!pwallet->AbandonTransaction(hash)) {
        throw JSONRPCError(RPC_INVALID_ADDRESS_OR_KEY, "Transaction not eligible for abandonment");
    }

    return NullUniValue;
}


static UniValue backupwallet(const JSONRPCRequest& request)
{
    RPCHelpMan{"backupwallet",
        "\nSafely copies current wallet file to destination, which can be a directory or a path with filename.\n",
        {
            {"destination", RPCArg::Type::STR, RPCArg::Optional::NO, "The destination directory or file"},
        },
        RPCResult{RPCResult::Type::NONE, "", ""},
        RPCExamples{
            HelpExampleCli("backupwallet", "\"backup.dat\"")
    + HelpExampleRpc("backupwallet", "\"backup.dat\"")
        },
    }.Check(request);

    std::shared_ptr<CWallet> const wallet = GetWalletForJSONRPCRequest(request);
    if (!wallet) return NullUniValue;
    CWallet* const pwallet = wallet.get();

    // Make sure the results are valid at least up to the most recent block
    // the user could have gotten from another RPC command prior to now
    pwallet->BlockUntilSyncedToCurrentChain();

    LOCK(pwallet->cs_wallet);

    std::string strDest = request.params[0].get_str();
    if (!pwallet->BackupWallet(strDest)) {
        throw JSONRPCError(RPC_WALLET_ERROR, "Error: Wallet backup failed!");
    }

    return NullUniValue;
}


static UniValue keypoolrefill(const JSONRPCRequest& request)
{
    RPCHelpMan{"keypoolrefill",
        "\nFills the keypool."+
                HELP_REQUIRING_PASSPHRASE,
        {
            {"newsize", RPCArg::Type::NUM, /* default */ ToString(DEFAULT_KEYPOOL_SIZE), "The new keypool size"},
        },
        RPCResult{RPCResult::Type::NONE, "", ""},
        RPCExamples{
            HelpExampleCli("keypoolrefill", "")
    + HelpExampleRpc("keypoolrefill", "")
        },
    }.Check(request);

    std::shared_ptr<CWallet> const wallet = GetWalletForJSONRPCRequest(request);
    if (!wallet) return NullUniValue;
    CWallet* const pwallet = wallet.get();

    if (pwallet->IsWalletFlagSet(WALLET_FLAG_DISABLE_PRIVATE_KEYS)) {
        throw JSONRPCError(RPC_WALLET_ERROR, "Error: Private keys are disabled for this wallet");
    }

    LOCK(pwallet->cs_wallet);

    // 0 is interpreted by TopUpKeyPool() as the default keypool size given by -keypool
    unsigned int kpSize = 0;
    if (!request.params[0].isNull()) {
        if (request.params[0].get_int() < 0)
            throw JSONRPCError(RPC_INVALID_PARAMETER, "Invalid parameter, expected valid size.");
        kpSize = (unsigned int)request.params[0].get_int();
    }

    EnsureWalletIsUnlocked(pwallet);
    pwallet->TopUpKeyPool(kpSize);

    if (pwallet->GetKeyPoolSize() < (pwallet->IsHDEnabled() ? kpSize * 2 : kpSize)) {
        throw JSONRPCError(RPC_WALLET_ERROR, "Error refreshing keypool.");
    }

    return NullUniValue;
}


static UniValue walletpassphrase(const JSONRPCRequest& request)
{
    RPCHelpMan{"walletpassphrase",
        "\nStores the wallet decryption key in memory for 'timeout' seconds.\n"
        "This is needed prior to performing transactions related to private keys such as sending sparks\n"
        "\nNote:\n"
        "Issuing the walletpassphrase command while the wallet is already unlocked will set a new unlock\n"
        "time that overrides the old one.\n",
        {
            {"passphrase", RPCArg::Type::STR, RPCArg::Optional::NO, "The wallet passphrase"},
            {"timeout", RPCArg::Type::NUM, RPCArg::Optional::NO, "The time to keep the decryption key in seconds; capped at 100000000 (~3 years)."},
            {"mixingonly", RPCArg::Type::BOOL, /* default */ "false", "If is true sending functions are disabled."},
        },
        RPCResult{RPCResult::Type::NONE, "", ""},
        RPCExamples{
    "\nUnlock the wallet for 60 seconds\n"
    + HelpExampleCli("walletpassphrase", "\"my pass phrase\" 60") +
    "\nUnlock the wallet for 60 seconds but allow CoinJoin only\n"
    + HelpExampleCli("walletpassphrase", "\"my pass phrase\" 60 true") +
    "\nLock the wallet again (before 60 seconds)\n"
    + HelpExampleCli("walletlock", "") +
    "\nAs a JSON-RPC call\n"
    + HelpExampleRpc("walletpassphrase", "\"my pass phrase\", 60")
        },
    }.Check(request);

    std::shared_ptr<CWallet> const wallet = GetWalletForJSONRPCRequest(request);
    if (!wallet) return NullUniValue;
    CWallet* const pwallet = wallet.get();

    LOCK(pwallet->cs_wallet);

    if (!pwallet->IsCrypted()) {
        throw JSONRPCError(RPC_WALLET_WRONG_ENC_STATE, "Error: running with an unencrypted wallet, but walletpassphrase was called.");
    }

    // Note that the walletpassphrase is stored in request.params[0] which is not mlock()ed
    SecureString strWalletPass;
    strWalletPass.reserve(100);
    // TODO: get rid of this .c_str() by implementing SecureString::operator=(std::string)
    // Alternately, find a way to make request.params[0] mlock()'d to begin with.
    strWalletPass = request.params[0].get_str().c_str();

    // Get the timeout
    int64_t nSleepTime = request.params[1].get_int64();
    // Timeout cannot be negative, otherwise it will relock immediately
    if (nSleepTime < 0) {
        throw JSONRPCError(RPC_INVALID_PARAMETER, "Timeout cannot be negative.");
    }
    // Clamp timeout
    constexpr int64_t MAX_SLEEP_TIME = 100000000; // larger values trigger a macos/libevent bug?
    if (nSleepTime > MAX_SLEEP_TIME) {
        nSleepTime = MAX_SLEEP_TIME;
    }

    bool fForMixingOnly = false;
    if (!request.params[2].isNull())
        fForMixingOnly = request.params[2].get_bool();

    if (fForMixingOnly && !pwallet->IsLocked()) {
        // Downgrading from "fuly unlocked" mode to "mixing only" one is not supported.
        // Updating unlock time when current unlock mode is not changed or when it is upgraded
        // from "mixing only" to "fuly unlocked" is ok.
        throw JSONRPCError(RPC_WALLET_ALREADY_UNLOCKED, "Error: Wallet is already fully unlocked.");
    }

    if (strWalletPass.empty()) {
        throw JSONRPCError(RPC_INVALID_PARAMETER, "passphrase can not be empty");
    }

    if (!pwallet->Unlock(strWalletPass, fForMixingOnly)) {
        throw JSONRPCError(RPC_WALLET_PASSPHRASE_INCORRECT, "Error: The wallet passphrase entered was incorrect.");
    }

    pwallet->TopUpKeyPool();

    pwallet->nRelockTime = GetTime() + nSleepTime;

    // Keep a weak pointer to the wallet so that it is possible to unload the
    // wallet before the following callback is called. If a valid shared pointer
    // is acquired in the callback then the wallet is still loaded.
    std::weak_ptr<CWallet> weak_wallet = wallet;
    pwallet->chain().rpcRunLater(strprintf("lockwallet(%s)", pwallet->GetName()), [weak_wallet] {
        if (auto shared_wallet = weak_wallet.lock()) {
            LOCK(shared_wallet->cs_wallet);
            shared_wallet->Lock();
            shared_wallet->nRelockTime = 0;
        }
    }, nSleepTime);

    return NullUniValue;
}


static UniValue walletpassphrasechange(const JSONRPCRequest& request)
{
    RPCHelpMan{"walletpassphrasechange",
        "\nChanges the wallet passphrase from 'oldpassphrase' to 'newpassphrase'.\n",
        {
            {"oldpassphrase", RPCArg::Type::STR, RPCArg::Optional::NO, "The current passphrase"},
            {"newpassphrase", RPCArg::Type::STR, RPCArg::Optional::NO, "The new passphrase"},
        },
        RPCResult{RPCResult::Type::NONE, "", ""},
        RPCExamples{
            HelpExampleCli("walletpassphrasechange", "\"old one\" \"new one\"")
    + HelpExampleRpc("walletpassphrasechange", "\"old one\", \"new one\"")
        },
    }.Check(request);

    std::shared_ptr<CWallet> const wallet = GetWalletForJSONRPCRequest(request);
    if (!wallet) return NullUniValue;
    CWallet* const pwallet = wallet.get();

    LOCK(pwallet->cs_wallet);

    if (!pwallet->IsCrypted()) {
        throw JSONRPCError(RPC_WALLET_WRONG_ENC_STATE, "Error: running with an unencrypted wallet, but walletpassphrasechange was called.");
    }

    // TODO: get rid of these .c_str() calls by implementing SecureString::operator=(std::string)
    // Alternately, find a way to make request.params[0] mlock()'d to begin with.
    SecureString strOldWalletPass;
    strOldWalletPass.reserve(100);
    strOldWalletPass = request.params[0].get_str().c_str();

    SecureString strNewWalletPass;
    strNewWalletPass.reserve(100);
    strNewWalletPass = request.params[1].get_str().c_str();

    if (strOldWalletPass.empty() || strNewWalletPass.empty()) {
        throw JSONRPCError(RPC_INVALID_PARAMETER, "passphrase can not be empty");
    }

    if (!pwallet->ChangeWalletPassphrase(strOldWalletPass, strNewWalletPass)) {
        throw JSONRPCError(RPC_WALLET_PASSPHRASE_INCORRECT, "Error: The wallet passphrase entered was incorrect.");
    }

    return NullUniValue;
}


static UniValue walletlock(const JSONRPCRequest& request)
{
    RPCHelpMan{"walletlock",
        "\nRemoves the wallet encryption key from memory, locking the wallet.\n"
        "After calling this method, you will need to call walletpassphrase again\n"
        "before being able to call any methods which require the wallet to be unlocked.\n",
        {},
        RPCResult{RPCResult::Type::NONE, "", ""},
        RPCExamples{
    "\nSet the passphrase for 2 minutes to perform a transaction\n"
    + HelpExampleCli("walletpassphrase", "\"my pass phrase\" 120") +
    "\nPerform a send (requires passphrase set)\n"
    + HelpExampleCli("sendtoaddress", "\"XwnLY9Tf7Zsef8gMGL2fhWA9ZmMjt4KPwG\" 1.0") +
    "\nClear the passphrase since we are done before 2 minutes is up\n"
    + HelpExampleCli("walletlock", "") +
    "\nAs a JSON-RPC call\n"
    + HelpExampleRpc("walletlock", "")
        },
    }.Check(request);

    std::shared_ptr<CWallet> const wallet = GetWalletForJSONRPCRequest(request);
    if (!wallet) return NullUniValue;
    CWallet* const pwallet = wallet.get();

    LOCK(pwallet->cs_wallet);

    if (!pwallet->IsCrypted()) {
        throw JSONRPCError(RPC_WALLET_WRONG_ENC_STATE, "Error: running with an unencrypted wallet, but walletlock was called.");
    }

    pwallet->Lock();
    pwallet->nRelockTime = 0;

    return NullUniValue;
}


static UniValue encryptwallet(const JSONRPCRequest& request)
{
    RPCHelpMan{"encryptwallet",
        "\nEncrypts the wallet with 'passphrase'. This is for first time encryption.\n"
        "After this, any calls that interact with private keys such as sending or signing \n"
        "will require the passphrase to be set prior the making these calls.\n"
        "Use the walletpassphrase call for this, and then walletlock call.\n"
        "If the wallet is already encrypted, use the walletpassphrasechange call.\n",
        {
            {"passphrase", RPCArg::Type::STR, RPCArg::Optional::NO, "The pass phrase to encrypt the wallet with. It must be at least 1 character, but should be long."},
        },
        RPCResult{RPCResult::Type::STR, "", "A string with further instructions"},
        RPCExamples{
    "\nEncrypt your wallet\n"
    + HelpExampleCli("encryptwallet", "\"my pass phrase\"") +
    "\nNow set the passphrase to use the wallet, such as for signing or sending sparks\n"
    + HelpExampleCli("walletpassphrase", "\"my pass phrase\"") +
    "\nNow we can do something like sign\n"
    + HelpExampleCli("signmessage", "\"address\" \"test message\"") +
    "\nNow lock the wallet again by removing the passphrase\n"
    + HelpExampleCli("walletlock", "") +
    "\nAs a JSON-RPC call\n"
    + HelpExampleRpc("encryptwallet", "\"my pass phrase\"")
        },
    }.Check(request);

    std::shared_ptr<CWallet> const wallet = GetWalletForJSONRPCRequest(request);
    if (!wallet) return NullUniValue;
    CWallet* const pwallet = wallet.get();

    LOCK(pwallet->cs_wallet);

    if (pwallet->IsWalletFlagSet(WALLET_FLAG_DISABLE_PRIVATE_KEYS)) {
        throw JSONRPCError(RPC_WALLET_ENCRYPTION_FAILED, "Error: wallet does not contain private keys, nothing to encrypt.");
    }

    if (pwallet->IsCrypted()) {
        throw JSONRPCError(RPC_WALLET_WRONG_ENC_STATE, "Error: running with an encrypted wallet, but encryptwallet was called.");
    }

    // TODO: get rid of this .c_str() by implementing SecureString::operator=(std::string)
    // Alternately, find a way to make request.params[0] mlock()'d to begin with.
    SecureString strWalletPass;
    strWalletPass.reserve(100);
    strWalletPass = request.params[0].get_str().c_str();

    if (strWalletPass.empty()) {
        throw JSONRPCError(RPC_INVALID_PARAMETER, "passphrase can not be empty");
    }

    if (!pwallet->EncryptWallet(strWalletPass)) {
        throw JSONRPCError(RPC_WALLET_ENCRYPTION_FAILED, "Error: Failed to encrypt the wallet.");
    }

    return "wallet encrypted; The keypool has been flushed and a new HD seed was generated (if you are using HD). You need to make a new backup.";
}

static UniValue lockunspent(const JSONRPCRequest& request)
{
    RPCHelpMan{"lockunspent",
        "\nUpdates list of temporarily unspendable outputs.\n"
        "Temporarily lock (unlock=false) or unlock (unlock=true) specified transaction outputs.\n"
        "If no transaction outputs are specified when unlocking then all current locked transaction outputs are unlocked.\n"
        "A locked transaction output will not be chosen by automatic coin selection, when spending sparks.\n"
        "Locks are stored in memory only. Nodes start with zero locked outputs, and the locked output list\n"
        "is always cleared (by virtue of process exit) when a node stops or fails.\n"
        "Also see the listunspent call\n",
        {
            {"unlock", RPCArg::Type::BOOL, RPCArg::Optional::NO, "Whether to unlock (true) or lock (false) the specified transactions"},
            {"transactions", RPCArg::Type::ARR, /* default */ "empty array", "The transaction outputs and within each, the txid (string) vout (numeric).",
                {
                    {"", RPCArg::Type::OBJ, RPCArg::Optional::OMITTED, "",
                        {
                            {"txid", RPCArg::Type::STR_HEX, RPCArg::Optional::NO, "The transaction id"},
                            {"vout", RPCArg::Type::NUM, RPCArg::Optional::NO, "The output number"},
                        },
                    },
                },
            },
        },
        RPCResult{
            RPCResult::Type::BOOL, "", "Whether the command was successful or not"
        },
        RPCExamples{
    "\nList the unspent transactions\n"
    + HelpExampleCli("listunspent", "") +
    "\nLock an unspent transaction\n"
    + HelpExampleCli("lockunspent", "false \"[{\\\"txid\\\":\\\"a08e6907dbbd3d809776dbfc5d82e371b764ed838b5655e72f463568df1aadf0\\\",\\\"vout\\\":1}]\"") +
    "\nList the locked transactions\n"
    + HelpExampleCli("listlockunspent", "") +
    "\nUnlock the transaction again\n"
    + HelpExampleCli("lockunspent", "true \"[{\\\"txid\\\":\\\"a08e6907dbbd3d809776dbfc5d82e371b764ed838b5655e72f463568df1aadf0\\\",\\\"vout\\\":1}]\"") +
    "\nAs a JSON-RPC call\n"
    + HelpExampleRpc("lockunspent", "false, \"[{\\\"txid\\\":\\\"a08e6907dbbd3d809776dbfc5d82e371b764ed838b5655e72f463568df1aadf0\\\",\\\"vout\\\":1}]\"")
        },
    }.Check(request);

    std::shared_ptr<CWallet> const wallet = GetWalletForJSONRPCRequest(request);
    if (!wallet) return NullUniValue;
    CWallet* const pwallet = wallet.get();

    // Make sure the results are valid at least up to the most recent block
    // the user could have gotten from another RPC command prior to now
    pwallet->BlockUntilSyncedToCurrentChain();

    LOCK(pwallet->cs_wallet);

    RPCTypeCheckArgument(request.params[0], UniValue::VBOOL);

    bool fUnlock = request.params[0].get_bool();

    if (request.params[1].isNull()) {
        if (fUnlock)
            pwallet->UnlockAllCoins();
        return true;
    }

    RPCTypeCheckArgument(request.params[1], UniValue::VARR);

    const UniValue& output_params = request.params[1];

    // Create and validate the COutPoints first.

    std::vector<COutPoint> outputs;
    outputs.reserve(output_params.size());

    for (unsigned int idx = 0; idx < output_params.size(); idx++) {
        const UniValue& o = output_params[idx].get_obj();

        RPCTypeCheckObj(o,
            {
                {"txid", UniValueType(UniValue::VSTR)},
                {"vout", UniValueType(UniValue::VNUM)},
            });

        const std::string& txid = find_value(o, "txid").get_str();
        if (!IsHex(txid)) {
            throw JSONRPCError(RPC_INVALID_PARAMETER, "Invalid parameter, expected hex txid");
        }

        const int nOutput = find_value(o, "vout").get_int();
        if (nOutput < 0) {
            throw JSONRPCError(RPC_INVALID_PARAMETER, "Invalid parameter, vout cannot be negative");
        }

        const COutPoint outpt(uint256S(txid), nOutput);

        const auto it = pwallet->mapWallet.find(outpt.hash);
        if (it == pwallet->mapWallet.end()) {
            throw JSONRPCError(RPC_INVALID_PARAMETER, "Invalid parameter, unknown transaction");
        }

        const CWalletTx& trans = it->second;

        if (outpt.n >= trans.tx->vout.size()) {
            throw JSONRPCError(RPC_INVALID_PARAMETER, "Invalid parameter, vout index out of bounds");
        }

        if (pwallet->IsSpent(outpt.hash, outpt.n)) {
            throw JSONRPCError(RPC_INVALID_PARAMETER, "Invalid parameter, expected unspent output");
        }

        const bool is_locked = pwallet->IsLockedCoin(outpt.hash, outpt.n);

        if (fUnlock && !is_locked) {
            throw JSONRPCError(RPC_INVALID_PARAMETER, "Invalid parameter, expected locked output");
        }

        if (!fUnlock && is_locked) {
            throw JSONRPCError(RPC_INVALID_PARAMETER, "Invalid parameter, output already locked");
        }

        outputs.push_back(outpt);
    }

    // Atomically set (un)locked status for the outputs.
    for (const COutPoint& outpt : outputs) {
        if (fUnlock) pwallet->UnlockCoin(outpt);
        else pwallet->LockCoin(outpt);
    }

    return true;
}

static UniValue listlockunspent(const JSONRPCRequest& request)
{
    RPCHelpMan{"listlockunspent",
        "\nReturns list of temporarily unspendable outputs.\n"
        "See the lockunspent call to lock and unlock transactions for spending.\n",
        {},
        RPCResult{
            RPCResult::Type::ARR, "", "",
            {
                {RPCResult::Type::OBJ, "", "",
                {
                    {RPCResult::Type::STR_HEX, "txid", "The transaction id locked"},
                    {RPCResult::Type::NUM, "vout", "The vout value"},
                }},
            }
        },
        RPCExamples{
    "\nList the unspent transactions\n"
    + HelpExampleCli("listunspent", "") +
    "\nLock an unspent transaction\n"
    + HelpExampleCli("lockunspent", "false \"[{\\\"txid\\\":\\\"a08e6907dbbd3d809776dbfc5d82e371b764ed838b5655e72f463568df1aadf0\\\",\\\"vout\\\":1}]\"") +
    "\nList the locked transactions\n"
    + HelpExampleCli("listlockunspent", "") +
    "\nUnlock the transaction again\n"
    + HelpExampleCli("lockunspent", "true \"[{\\\"txid\\\":\\\"a08e6907dbbd3d809776dbfc5d82e371b764ed838b5655e72f463568df1aadf0\\\",\\\"vout\\\":1}]\"") +
    "\nAs a JSON-RPC call\n"
    + HelpExampleRpc("listlockunspent", "")
        },
    }.Check(request);

    std::shared_ptr<CWallet> const wallet = GetWalletForJSONRPCRequest(request);
    if (!wallet) return NullUniValue;
    CWallet* const pwallet = wallet.get();

    LOCK(pwallet->cs_wallet);

    std::vector<COutPoint> vOutpts;
    pwallet->ListLockedCoins(vOutpts);

    UniValue ret(UniValue::VARR);

    for (const COutPoint& outpt : vOutpts) {
        UniValue o(UniValue::VOBJ);

        o.pushKV("txid", outpt.hash.GetHex());
        o.pushKV("vout", (int)outpt.n);
        ret.push_back(o);
    }

    return ret;
}

static UniValue settxfee(const JSONRPCRequest& request)
{
    RPCHelpMan{"settxfee",
        "\nSet the transaction fee per kB for this wallet. Overrides the global -paytxfee command line parameter.\n"
        "Can be deactivated by passing 0 as the fee. In that case automatic fee selection will be used by default.\n",
        {
            {"amount", RPCArg::Type::AMOUNT, RPCArg::Optional::NO, "The transaction fee in " + CURRENCY_UNIT + "/kB"},
        },
        RPCResult{
            RPCResult::Type::BOOL, "", "Returns true if successful"
        },
        RPCExamples{
            HelpExampleCli("settxfee", "0.00001")
    + HelpExampleRpc("settxfee", "0.00001")
        },
    }.Check(request);

    std::shared_ptr<CWallet> const wallet = GetWalletForJSONRPCRequest(request);
    if (!wallet) return NullUniValue;
    CWallet* const pwallet = wallet.get();

    LOCK(pwallet->cs_wallet);

    CAmount nAmount = AmountFromValue(request.params[0]);
    CFeeRate tx_fee_rate(nAmount, 1000);
    CFeeRate max_tx_fee_rate(pwallet->m_default_max_tx_fee, 1000);
    if (tx_fee_rate == 0) {
        // automatic selection
    } else if (tx_fee_rate < pwallet->chain().relayMinFee()) {
        throw JSONRPCError(RPC_INVALID_PARAMETER, strprintf("txfee cannot be less than min relay tx fee (%s)", pwallet->chain().relayMinFee().ToString()));
    } else if (tx_fee_rate < pwallet->m_min_fee) {
        throw JSONRPCError(RPC_INVALID_PARAMETER, strprintf("txfee cannot be less than wallet min fee (%s)", pwallet->m_min_fee.ToString()));
    } else if (tx_fee_rate > max_tx_fee_rate) {
        throw JSONRPCError(RPC_INVALID_PARAMETER, strprintf("txfee cannot be more than wallet max tx fee (%s)", max_tx_fee_rate.ToString()));
    }

    pwallet->m_pay_tx_fee = tx_fee_rate;
    return true;
}

static UniValue setcoinjoinrounds(const JSONRPCRequest& request)
{
    RPCHelpMan{"setcoinjoinrounds",
        "\nSet the number of rounds for CoinJoin.\n",
        {
            {"rounds", RPCArg::Type::NUM, RPCArg::Optional::NO,
                "The default number of rounds is " + ToString(DEFAULT_COINJOIN_ROUNDS) +
                " Cannot be more than " + ToString(MAX_COINJOIN_ROUNDS) + " nor less than " + ToString(MIN_COINJOIN_ROUNDS)},
        },
        RPCResults{},
        RPCExamples{
            HelpExampleCli("setcoinjoinrounds", "4")
    + HelpExampleRpc("setcoinjoinrounds", "16")
        },
    }.Check(request);

    std::shared_ptr<CWallet> const wallet = GetWalletForJSONRPCRequest(request);
    if (!wallet) return NullUniValue;

    int nRounds = request.params[0].get_int();

    if (nRounds > MAX_COINJOIN_ROUNDS || nRounds < MIN_COINJOIN_ROUNDS)
        throw JSONRPCError(RPC_INVALID_PARAMETER, "Invalid number of rounds");

    CCoinJoinClientOptions::SetRounds(nRounds);

    return NullUniValue;
}

static UniValue setcoinjoinamount(const JSONRPCRequest& request)
{
    RPCHelpMan{"setcoinjoinamount",
        "\nSet the goal amount in " + CURRENCY_UNIT + " for CoinJoin.\n",
        {
            {"amount", RPCArg::Type::NUM, RPCArg::Optional::NO,
                "The default amount is " + ToString(DEFAULT_COINJOIN_AMOUNT) +
                " Cannot be more than " + ToString(MAX_COINJOIN_AMOUNT) + " nor less than " + ToString(MIN_COINJOIN_AMOUNT)},
        },
        RPCResults{},
        RPCExamples{
            HelpExampleCli("setcoinjoinamount", "500")
    + HelpExampleRpc("setcoinjoinamount", "208")
        },
    }.Check(request);

    std::shared_ptr<CWallet> const wallet = GetWalletForJSONRPCRequest(request);
    if (!wallet) return NullUniValue;

    int nAmount = request.params[0].get_int();

    if (nAmount > MAX_COINJOIN_AMOUNT || nAmount < MIN_COINJOIN_AMOUNT)
        throw JSONRPCError(RPC_INVALID_PARAMETER, "Invalid amount of " + CURRENCY_UNIT + " as mixing goal amount");

    CCoinJoinClientOptions::SetAmount(nAmount);

    return NullUniValue;
}

static UniValue getbalances(const JSONRPCRequest& request)
{
    RPCHelpMan{"getbalances",
                "Returns an object with all balances in " + CURRENCY_UNIT + ".\n",
                {},
                RPCResult{
                    RPCResult::Type::OBJ, "", "",
                    {
                        {RPCResult::Type::OBJ, "mine", "balances from outputs that the wallet can sign",
                            {
                                {RPCResult::Type::STR_AMOUNT, "trusted", " trusted balance (outputs created by the wallet or confirmed outputs)"},
                                {RPCResult::Type::STR_AMOUNT, "untrusted_pending", " untrusted pending balance (outputs created by others that are in the mempool)"},
                                {RPCResult::Type::STR_AMOUNT, "immature", " balance from immature coinbase outputs"},
                                {RPCResult::Type::STR_AMOUNT, "used", "(only present if avoid_reuse is set) balance from coins sent to addresses that were previously spent from (potentially privacy violating)"},
                                {RPCResult::Type::STR_AMOUNT, "coinjoin", " CoinJoin balance (outputs with enough rounds created by the wallet via mixing)"},
                        }},
                        {RPCResult::Type::OBJ, "watchonly", "watchonly balances (not present if wallet does not watch anything)",
                            {
                                {RPCResult::Type::STR_AMOUNT, "trusted", " trusted balance (outputs created by the wallet or confirmed outputs)"},
                                {RPCResult::Type::STR_AMOUNT, "untrusted_pending", " untrusted pending balance (outputs created by others that are in the mempool)"},
                                {RPCResult::Type::STR_AMOUNT, "immature", " balance from immature coinbase outputs"},
                        }},
                    },
                },
                RPCExamples{
                    HelpExampleCli("getbalances", "") +
                    HelpExampleRpc("getbalances", "")
                },
    }.Check(request);

    std::shared_ptr<CWallet> const rpc_wallet = GetWalletForJSONRPCRequest(request);
    if (!rpc_wallet) return NullUniValue;
    CWallet& wallet = *rpc_wallet;

    // Make sure the results are valid at least up to the most recent block
    // the user could have gotten from another RPC command prior to now
    wallet.BlockUntilSyncedToCurrentChain();

    LOCK(wallet.cs_wallet);

    const auto bal = wallet.GetBalance();
    UniValue balances{UniValue::VOBJ};
    {
        UniValue balances_mine{UniValue::VOBJ};
        balances_mine.pushKV("trusted", ValueFromAmount(bal.m_mine_trusted));
        balances_mine.pushKV("untrusted_pending", ValueFromAmount(bal.m_mine_untrusted_pending));
        balances_mine.pushKV("immature", ValueFromAmount(bal.m_mine_immature));
        if (wallet.IsWalletFlagSet(WALLET_FLAG_AVOID_REUSE)) {
            // If the AVOID_REUSE flag is set, bal has been set to just the un-reused address balance. Get
            // the total balance, and then subtract bal to get the reused address balance.
            const auto full_bal = wallet.GetBalance(0, false);
            balances_mine.pushKV("used", ValueFromAmount(full_bal.m_mine_trusted + full_bal.m_mine_untrusted_pending - bal.m_mine_trusted - bal.m_mine_untrusted_pending));
        }
        balances_mine.pushKV("coinjoin", ValueFromAmount(bal.m_anonymized));
        balances.pushKV("mine", balances_mine);
    }
    auto spk_man = wallet.GetLegacyScriptPubKeyMan();
    if (spk_man && spk_man->HaveWatchOnly()) {
        UniValue balances_watchonly{UniValue::VOBJ};
        balances_watchonly.pushKV("trusted", ValueFromAmount(bal.m_watchonly_trusted));
        balances_watchonly.pushKV("untrusted_pending", ValueFromAmount(bal.m_watchonly_untrusted_pending));
        balances_watchonly.pushKV("immature", ValueFromAmount(bal.m_watchonly_immature));
        balances.pushKV("watchonly", balances_watchonly);
    }
    return balances;
}

static UniValue getwalletinfo(const JSONRPCRequest& request)
{
    RPCHelpMan{"getwalletinfo",
                "Returns an object containing various wallet state info.\n",
                {},
                RPCResult{
                        RPCResult::Type::OBJ, "", "",
                        {
                            {RPCResult::Type::STR, "walletname", "the wallet name"},
                            {RPCResult::Type::NUM, "walletversion", "the wallet version"},
                            {RPCResult::Type::NUM, "balance", "DEPRECATED. Identical to getbalances().mine.trusted"},
                            {RPCResult::Type::NUM, "coinjoin_balance", "DEPRECATED. Identical to getbalances().mine.coinjoin"},
                            {RPCResult::Type::NUM, "unconfirmed_balance", "DEPRECATED. Identical to getbalances().mine.untrusted_pending"},
                            {RPCResult::Type::NUM, "immature_balance", "DEPRECATED. Identical to getbalances().mine.immature"},
                            {RPCResult::Type::NUM, "txcount", "the total number of transactions in the wallet"},
                            {RPCResult::Type::NUM_TIME, "timefirstkey", "the " + UNIX_EPOCH_TIME + " of the oldest known key in the wallet"},
                            {RPCResult::Type::NUM_TIME, "keypoololdest", "the " + UNIX_EPOCH_TIME + " of the oldest pre-generated key in the key pool"},
                            {RPCResult::Type::NUM, "keypoolsize", "how many new keys are pre-generated (only counts external keys)"},
                            {RPCResult::Type::NUM, "keypoolsize_hd_internal", "how many new keys are pre-generated for internal use (used for change outputs, only appears if the wallet is using this feature, otherwise external keys are used)"},
                            {RPCResult::Type::NUM, "keys_left", "how many new keys are left since last automatic backup"},
                            {RPCResult::Type::NUM_TIME, "unlocked_until", "the " + UNIX_EPOCH_TIME + " until which the wallet is unlocked for transfers, or 0 if the wallet is locked"},
                            {RPCResult::Type::STR_AMOUNT, "paytxfee", "the transaction fee configuration, set in " + CURRENCY_UNIT + "/kB"},
                            {RPCResult::Type::STR_HEX, "hdchainid", "the ID of the HD chain"},
                            {RPCResult::Type::STR, "hdaccountcount", "how many accounts of the HD chain are in this wallet"},
                            {RPCResult::Type::ARR, "hdaccounts", "",
                                {
                                {RPCResult::Type::OBJ, "", "",
                                    {
                                        {RPCResult::Type::NUM, "hdaccountindex", "the index of the account"},
                                        {RPCResult::Type::NUM, "hdexternalkeyindex", "current external childkey index"},
                                        {RPCResult::Type::NUM, "hdinternalkeyindex", "current internal childkey index"},
                                }},
                            }},
                            {RPCResult::Type::BOOL, "avoid_reuse", "whether this wallet tracks clean/dirty coins in terms of reuse"},
                            {RPCResult::Type::OBJ, "scanning", "current scanning details, or false if no scan is in progress",
                                {
                                     {RPCResult::Type::NUM, "duration", "elapsed seconds since scan start"},
                                     {RPCResult::Type::NUM, "progress", "scanning progress percentage [0.0, 1.0]"},
                                }},
                            {RPCResult::Type::BOOL, "private_keys_enabled", "false if privatekeys are disabled for this wallet (enforced watch-only wallet)"},
                        },
                },
                RPCExamples{
                    HelpExampleCli("getwalletinfo", "")
            + HelpExampleRpc("getwalletinfo", "")
                },
    }.Check(request);

    std::shared_ptr<CWallet> const wallet = GetWalletForJSONRPCRequest(request);
    if (!wallet) return NullUniValue;
    CWallet* const pwallet = wallet.get();

    // Make sure the results are valid at least up to the most recent block
    // the user could have gotten from another RPC command prior to now
    pwallet->BlockUntilSyncedToCurrentChain();

    LOCK(pwallet->cs_wallet);

    LegacyScriptPubKeyMan* spk_man = pwallet->GetLegacyScriptPubKeyMan();
    CHDChain hdChainCurrent;
    bool fHDEnabled = spk_man && spk_man->GetHDChain(hdChainCurrent);
    UniValue obj(UniValue::VOBJ);

    const auto bal = pwallet->GetBalance();
    obj.pushKV("walletname", pwallet->GetName());
    obj.pushKV("walletversion", pwallet->GetVersion());
    obj.pushKV("balance", ValueFromAmount(bal.m_mine_trusted));
    obj.pushKV("coinjoin_balance",       ValueFromAmount(bal.m_anonymized));
    obj.pushKV("unconfirmed_balance", ValueFromAmount(bal.m_mine_untrusted_pending));
    obj.pushKV("immature_balance", ValueFromAmount(bal.m_mine_immature));
    obj.pushKV("txcount",       (int)pwallet->mapWallet.size());
    obj.pushKV("autocombine_enabled", pwallet->fCombineDust);
    obj.pushKV("autocombine_threshold", ValueFromAmount(pwallet->nAutoCombineThreshold));
    if (spk_man) {
        AssertLockHeld(spk_man->cs_wallet);
        obj.pushKV("timefirstkey", spk_man->GetTimeFirstKey());
        obj.pushKV("keypoololdest", spk_man->GetOldestKeyPoolTime());
        obj.pushKV("keypoolsize",   (int64_t)spk_man->KeypoolCountExternalKeys());
        obj.pushKV("keypoolsize_hd_internal",   (int64_t)(spk_man->KeypoolCountInternalKeys()));
    }
    obj.pushKV("keys_left",     pwallet->nKeysLeftSinceAutoBackup);
    if (pwallet->IsCrypted())
        obj.pushKV("unlocked_until", pwallet->nRelockTime);
    obj.pushKV("paytxfee",      ValueFromAmount(pwallet->m_pay_tx_fee.GetFeePerK()));
    if (fHDEnabled) {
        obj.pushKV("hdchainid", hdChainCurrent.GetID().GetHex());
        obj.pushKV("hdaccountcount", (int64_t)hdChainCurrent.CountAccounts());
        UniValue accounts(UniValue::VARR);
        for (size_t i = 0; i < hdChainCurrent.CountAccounts(); ++i)
        {
            CHDAccount acc;
            UniValue account(UniValue::VOBJ);
            account.pushKV("hdaccountindex", (int64_t)i);
            if(hdChainCurrent.GetAccount(i, acc)) {
                account.pushKV("hdexternalkeyindex", (int64_t)acc.nExternalChainCounter);
                account.pushKV("hdinternalkeyindex", (int64_t)acc.nInternalChainCounter);
            } else {
                account.pushKV("error", strprintf("account %d is missing", i));
            }
            accounts.push_back(account);
        }
        obj.pushKV("hdaccounts", accounts);
    }
    obj.pushKV("avoid_reuse", pwallet->IsWalletFlagSet(WALLET_FLAG_AVOID_REUSE));
    if (pwallet->IsScanning()) {
        UniValue scanning(UniValue::VOBJ);
        scanning.pushKV("duration", pwallet->ScanningDuration() / 1000);
        scanning.pushKV("progress", pwallet->ScanningProgress());
        obj.pushKV("scanning", scanning);
    } else {
        obj.pushKV("scanning", false);
    }
    obj.pushKV("private_keys_enabled", !pwallet->IsWalletFlagSet(WALLET_FLAG_DISABLE_PRIVATE_KEYS));
    return obj;
}

static UniValue listwalletdir(const JSONRPCRequest& request)
{
    RPCHelpMan{"listwalletdir",
        "Returns a list of wallets in the wallet directory.\n",
        {},
        RPCResult{
            RPCResult::Type::OBJ, "", "",
            {
                {RPCResult::Type::ARR, "wallets", "",
                        {
                    {RPCResult::Type::OBJ, "", "",
                    {
                        {RPCResult::Type::STR, "name", "The wallet name"},
                    }},
                }},
            }
        },
        RPCExamples{
            HelpExampleCli("listwalletdir", "")
    + HelpExampleRpc("listwalletdir", "")
        },
    }.Check(request);

    UniValue wallets(UniValue::VARR);
    for (const auto& path : ListDatabases(GetWalletDir())) {
        UniValue wallet(UniValue::VOBJ);
        wallet.pushKV("name", path.string());
        wallets.push_back(wallet);
    }

    UniValue result(UniValue::VOBJ);
    result.pushKV("wallets", wallets);
    return result;
}

static UniValue listwallets(const JSONRPCRequest& request)
{
    RPCHelpMan{"listwallets",
        "Returns a list of currently loaded wallets.\n"
        "For full information on the wallet, use \"getwalletinfo\"\n",
        {},
        RPCResult{
            RPCResult::Type::ARR, "", "",
            {
                {RPCResult::Type::STR, "walletname", "the wallet name"},
            }
        },
        RPCExamples{
            HelpExampleCli("listwallets", "")
    + HelpExampleRpc("listwallets", "")
        },
    }.Check(request);

    UniValue obj(UniValue::VARR);

    for (const std::shared_ptr<CWallet>& wallet : GetWallets()) {
        LOCK(wallet->cs_wallet);
        obj.push_back(wallet->GetName());
    }

    return obj;
}

static UniValue upgradetohd(const JSONRPCRequest& request)
{
    RPCHelpMan{"upgradetohd",
        "\nUpgrades non-HD wallets to HD.\n"
        "\nWarning: You will need to make a new backup of your wallet after setting the HD wallet mnemonic.\n",
        {
            {"mnemonic", RPCArg::Type::STR, /* default */ "", "Mnemonic as defined in BIP39 to use for the new HD wallet. Use an empty string \"\" to generate a new random mnemonic."},
            {"mnemonicpassphrase", RPCArg::Type::STR, /* default */ "", "Optional mnemonic passphrase as defined in BIP39"},
            {"walletpassphrase", RPCArg::Type::STR, /* default */ "", "If your wallet is encrypted you must have your wallet passphrase here. If your wallet is not encrypted specifying wallet passphrase will trigger wallet encryption."},
            {"rescan", RPCArg::Type::BOOL, /* default */ "false if mnemonic is empty", "Whether to rescan the blockchain for missing transactions or not"},
        },
        RPCResult{
            RPCResult::Type::BOOL, "", "true if successful"
        },
        RPCExamples{
            HelpExampleCli("upgradetohd", "")
    + HelpExampleCli("upgradetohd", "\"mnemonicword1 ... mnemonicwordN\"")
    + HelpExampleCli("upgradetohd", "\"mnemonicword1 ... mnemonicwordN\" \"mnemonicpassphrase\"")
    + HelpExampleCli("upgradetohd", "\"mnemonicword1 ... mnemonicwordN\" \"mnemonicpassphrase\" \"walletpassphrase\"")
        },
    }.Check(request);

    std::shared_ptr<CWallet> const wallet = GetWalletForJSONRPCRequest(request);
    if (!wallet) return NullUniValue;
    CWallet* const pwallet = wallet.get();
    LegacyScriptPubKeyMan* spk_man = pwallet->GetLegacyScriptPubKeyMan();
    if (!spk_man) {
        throw JSONRPCError(RPC_WALLET_ERROR, "This type of wallet does not support this command");
    }

    bool generate_mnemonic = request.params[0].isNull() || request.params[0].get_str().empty();

    {
        LOCK(pwallet->cs_wallet);

        // Do not do anything to HD wallets
        if (pwallet->IsHDEnabled()) {
            throw JSONRPCError(RPC_WALLET_ERROR, "Cannot upgrade a wallet to HD if it is already upgraded to HD.");
        }

        if (!pwallet->SetMaxVersion(FEATURE_HD)) {
            throw JSONRPCError(RPC_WALLET_ERROR, "Cannot downgrade wallet");
        }

        if (pwallet->IsWalletFlagSet(WALLET_FLAG_DISABLE_PRIVATE_KEYS)) {
            throw JSONRPCError(RPC_WALLET_ERROR, "Error: Private keys are disabled for this wallet");
        }

        bool prev_encrypted = pwallet->IsCrypted();

        SecureString secureWalletPassphrase;
        secureWalletPassphrase.reserve(100);
        // TODO: get rid of this .c_str() by implementing SecureString::operator=(std::string)
        // Alternately, find a way to make request.params[0] mlock()'d to begin with.
        if (request.params[2].isNull()) {
            if (prev_encrypted) {
                throw JSONRPCError(RPC_WALLET_PASSPHRASE_INCORRECT, "Cannot upgrade encrypted wallet to HD without the wallet passphrase");
            }
        } else {
            secureWalletPassphrase = request.params[2].get_str().c_str();
            if (!pwallet->Unlock(secureWalletPassphrase)) {
                throw JSONRPCError(RPC_WALLET_PASSPHRASE_INCORRECT, "The wallet passphrase entered was incorrect");
            }
        }

        SecureString secureMnemonic;
        secureMnemonic.reserve(256);
        if (!generate_mnemonic) {
            secureMnemonic = request.params[0].get_str().c_str();
        }

        SecureString secureMnemonicPassphrase;
        secureMnemonicPassphrase.reserve(256);
        if (!request.params[1].isNull()) {
            secureMnemonicPassphrase = request.params[1].get_str().c_str();
        }

        pwallet->WalletLogPrintf("Upgrading wallet to HD\n");
        pwallet->SetMinVersion(FEATURE_HD);

        if (prev_encrypted) {
            if (!spk_man->GenerateNewHDChainEncrypted(secureMnemonic, secureMnemonicPassphrase, secureWalletPassphrase)) {
                throw JSONRPCError(RPC_WALLET_ERROR, "Failed to generate encrypted HD wallet");
            }
        } else {
            spk_man->GenerateNewHDChain(secureMnemonic, secureMnemonicPassphrase);
            if (!secureWalletPassphrase.empty()) {
                if (!pwallet->EncryptWallet(secureWalletPassphrase)) {
                    throw JSONRPCError(RPC_WALLET_ENCRYPTION_FAILED, "Failed to encrypt HD wallet");
                }
            }
        }
    }

    // If you are generating new mnemonic it is assumed that the addresses have never gotten a transaction before, so you don't need to rescan for transactions
    bool rescan = request.params[3].isNull() ? !generate_mnemonic : request.params[3].get_bool();
    if (rescan) {
        WalletRescanReserver reserver(pwallet);
        if (!reserver.reserve()) {
            throw JSONRPCError(RPC_WALLET_ERROR, "Wallet is currently rescanning. Abort existing rescan or wait.");
        }
        CWallet::ScanResult result = pwallet->ScanForWalletTransactions(pwallet->chain().getBlockHash(0), {}, reserver, true);
        switch (result.status) {
        case CWallet::ScanResult::SUCCESS:
            break;
        case CWallet::ScanResult::FAILURE:
            throw JSONRPCError(RPC_MISC_ERROR, "Rescan failed. Potentially corrupted data files.");
        case CWallet::ScanResult::USER_ABORT:
            throw JSONRPCError(RPC_MISC_ERROR, "Rescan aborted.");
            // no default case, so the compiler can warn about missing cases
        }
    }

    return true;
}

static UniValue loadwallet(const JSONRPCRequest& request)
{
    RPCHelpMan{"loadwallet",
        "\nLoads a wallet from a wallet file or directory."
<<<<<<< HEAD
        "\nNote that all wallet command-line options used when starting sparksd will be"
        "\napplied to the new wallet (eg -upgradewallet, rescan, etc).\n",
=======
        "\nNote that all wallet command-line options used when starting dashd will be"
        "\napplied to the new wallet (eg, rescan, etc).\n",
>>>>>>> a884f0c5
        {
            {"filename", RPCArg::Type::STR, RPCArg::Optional::NO, "The wallet directory or .dat file."},
            {"load_on_startup", RPCArg::Type::BOOL, /* default */ "null", "Save wallet name to persistent settings and load on startup. True to add wallet to startup list, false to remove, null to leave unchanged."},
        },
        RPCResult{
            RPCResult::Type::OBJ, "", "",
            {
                {RPCResult::Type::STR, "name", "The wallet name if loaded successfully."},
                {RPCResult::Type::STR, "warning", "Warning message if wallet was not loaded cleanly."},
            }
        },
        RPCExamples{
            HelpExampleCli("loadwallet", "\"test.dat\"")
    + HelpExampleRpc("loadwallet", "\"test.dat\"")
        },
    }.Check(request);

    WalletContext& context = EnsureWalletContext(request.context);
    const std::string name(request.params[0].get_str());

    DatabaseOptions options;
    DatabaseStatus status;
    options.require_existing = true;
    bilingual_str error;
    std::vector<bilingual_str> warnings;
    std::optional<bool> load_on_start = request.params[1].isNull() ? std::nullopt : std::optional<bool>(request.params[1].get_bool());
    std::shared_ptr<CWallet> const wallet = LoadWallet(*context.chain, name, load_on_start, options, status, error, warnings);
    if (!wallet) {
        // Map bad format to not found, since bad format is returned when the
        // wallet directory exists, but doesn't contain a data file.
        RPCErrorCode code = status == DatabaseStatus::FAILED_NOT_FOUND || status == DatabaseStatus::FAILED_BAD_FORMAT ? RPC_WALLET_NOT_FOUND : RPC_WALLET_ERROR;
        throw JSONRPCError(code, error.original);
    }

    UniValue obj(UniValue::VOBJ);
    obj.pushKV("name", wallet->GetName());
    obj.pushKV("warning", Join(warnings, Untranslated("\n")).original);

    return obj;
}

static UniValue setwalletflag(const JSONRPCRequest& request)
{
    std::shared_ptr<CWallet> const wallet = GetWalletForJSONRPCRequest(request);
    if (!wallet) return NullUniValue;
    CWallet* const pwallet = wallet.get();

    std::string flags = "";
    for (auto& it : WALLET_FLAG_MAP)
        if (it.second & MUTABLE_WALLET_FLAGS)
            flags += (flags == "" ? "" : ", ") + it.first;

    RPCHelpMan{"setwalletflag",
        "\nChange the state of the given wallet flag for a wallet.\n",
        {
            {"flag", RPCArg::Type::STR, RPCArg::Optional::NO, "The name of the flag to change. Current available flags: " + flags},
            {"value", RPCArg::Type::BOOL, /* default */ "true", "The new state."},
        },
        RPCResult{
            RPCResult::Type::OBJ, "", "",
            {
                {RPCResult::Type::STR, "flag_name", "The name of the flag that was modified"},
                {RPCResult::Type::BOOL, "flag_state", "The new state of the flag"},
                {RPCResult::Type::STR, "warnings", "Any warnings associated with the change"},
            }
        },
        RPCExamples{
            HelpExampleCli("setwalletflag", "avoid_reuse")
      + HelpExampleRpc("setwalletflag", "\"avoid_reuse\"")
        },
    }.Check(request);

    std::string flag_str = request.params[0].get_str();
    bool value = request.params[1].isNull() || request.params[1].get_bool();

    if (!WALLET_FLAG_MAP.count(flag_str)) {
        throw JSONRPCError(RPC_INVALID_PARAMETER, strprintf("Unknown wallet flag: %s", flag_str));
    }

    auto flag = WALLET_FLAG_MAP.at(flag_str);

    if (!(flag & MUTABLE_WALLET_FLAGS)) {
        throw JSONRPCError(RPC_INVALID_PARAMETER, strprintf("Wallet flag is immutable: %s", flag_str));
    }

    UniValue res(UniValue::VOBJ);

    if (pwallet->IsWalletFlagSet(flag) == value) {
        throw JSONRPCError(RPC_INVALID_PARAMETER, strprintf("Wallet flag is already set to %s: %s", value ? "true" : "false", flag_str));
    }

    res.pushKV("flag_name", flag_str);
    res.pushKV("flag_state", value);

    if (value) {
        pwallet->SetWalletFlag(flag);
    } else {
        pwallet->UnsetWalletFlag(flag);
    }

    if (flag && value && WALLET_FLAG_CAVEATS.count(flag)) {
        res.pushKV("warnings", WALLET_FLAG_CAVEATS.at(flag));
    }

    return res;
}

static UniValue createwallet(const JSONRPCRequest& request)
{
    RPCHelpMan{
        "createwallet",
        "\nCreates and loads a new wallet.\n",
        {
            {"wallet_name", RPCArg::Type::STR, RPCArg::Optional::NO, "The name for the new wallet. If this is a path, the wallet will be created at the path location."},
            {"disable_private_keys", RPCArg::Type::BOOL, /* default */ "false", "Disable the possibility of private keys (only watchonlys are possible in this mode)."},
            {"blank", RPCArg::Type::BOOL, /* default */ "false", "Create a blank wallet. A blank wallet has no keys or HD seed. One can be set using upgradetohd."},
            {"passphrase", RPCArg::Type::STR, RPCArg::Optional::OMITTED, "Encrypt the wallet with this passphrase."},
            {"avoid_reuse", RPCArg::Type::BOOL, /* default */ "false", "Keep track of coin reuse, and treat dirty and clean coins differently with privacy considerations in mind."},
            {"load_on_startup", RPCArg::Type::BOOL, /* default */ "null", "Save wallet name to persistent settings and load on startup. True to add wallet to startup list, false to remove, null to leave unchanged."},
        },
        RPCResult{
            RPCResult::Type::OBJ, "", "",
            {
                {RPCResult::Type::STR, "name", "The wallet name if created successfully. If the wallet was created using a full path, the wallet_name will be the full path."},
                {RPCResult::Type::STR, "warning", "Warning message if wallet was not loaded cleanly."},
            }
        },
        RPCExamples{
            HelpExampleCli("createwallet", "\"testwallet\"")
            + HelpExampleRpc("createwallet", "\"testwallet\"")
        },
    }.Check(request);

    WalletContext& context = EnsureWalletContext(request.context);
    uint64_t flags = 0;
    if (!request.params[1].isNull() && request.params[1].get_bool()) {
        flags |= WALLET_FLAG_DISABLE_PRIVATE_KEYS;
    }

    if (!request.params[2].isNull() && request.params[2].get_bool()) {
        flags |= WALLET_FLAG_BLANK_WALLET;
    }
    SecureString passphrase;
    passphrase.reserve(100);
    std::vector<bilingual_str> warnings;
    if (!request.params[3].isNull()) {
        passphrase = request.params[3].get_str().c_str();
        if (passphrase.empty()) {
            // Empty string means unencrypted
            warnings.emplace_back(Untranslated("Empty string given as passphrase, wallet will not be encrypted."));
        }
    }

    if (!request.params[4].isNull() && request.params[4].get_bool()) {
        flags |= WALLET_FLAG_AVOID_REUSE;
    }

    DatabaseOptions options;
    DatabaseStatus status;
    options.require_create = true;
    options.create_flags = flags;
    options.create_passphrase = passphrase;
    bilingual_str error;
    std::optional<bool> load_on_start = request.params[5].isNull() ? std::nullopt : std::optional<bool>(request.params[5].get_bool());
    std::shared_ptr<CWallet> wallet = CreateWallet(*context.chain, request.params[0].get_str(), load_on_start, options, status, error, warnings);
    if (!wallet) {
        RPCErrorCode code = status == DatabaseStatus::FAILED_ENCRYPT ? RPC_WALLET_ENCRYPTION_FAILED : RPC_WALLET_ERROR;
        throw JSONRPCError(code, error.original);
    }

    UniValue obj(UniValue::VOBJ);
    obj.pushKV("name", wallet->GetName());
    obj.pushKV("warning", Join(warnings, Untranslated("\n")).original);

    return obj;
}

static UniValue unloadwallet(const JSONRPCRequest& request)
{
    RPCHelpMan{"unloadwallet",
        "Unloads the wallet referenced by the request endpoint otherwise unloads the wallet specified in the argument.\n"
        "Specifying the wallet name on a wallet endpoint is invalid.",
        {
            {"wallet_name", RPCArg::Type::STR, /* default */ "the wallet name from the RPC request", "The name of the wallet to unload."},
            {"load_on_startup", RPCArg::Type::BOOL, /* default */ "null", "Save wallet name to persistent settings and load on startup. True to add wallet to startup list, false to remove, null to leave unchanged."},
        },
        RPCResult{RPCResult::Type::OBJ, "", "", {
            {RPCResult::Type::STR, "warning", "Warning message if wallet was not unloaded cleanly."},
        }},
        RPCExamples{
            HelpExampleCli("unloadwallet", "wallet_name")
    + HelpExampleRpc("unloadwallet", "wallet_name")
        },
    }.Check(request);

    std::string wallet_name;
    if (GetWalletNameFromJSONRPCRequest(request, wallet_name)) {
        if (!request.params[0].isNull()) {
            throw JSONRPCError(RPC_INVALID_PARAMETER, "Cannot unload the requested wallet");
        }
    } else {
        wallet_name = request.params[0].get_str();
    }

    std::shared_ptr<CWallet> wallet = GetWallet(wallet_name);
    if (!wallet) {
        throw JSONRPCError(RPC_WALLET_NOT_FOUND, "Requested wallet does not exist or is not loaded");
    }

    // Release the "main" shared pointer and prevent further notifications.
    // Note that any attempt to load the same wallet would fail until the wallet
    // is destroyed (see CheckUniqueFileid).
    std::vector<bilingual_str> warnings;
    std::optional<bool> load_on_start = request.params[1].isNull() ? std::nullopt : std::optional<bool>(request.params[1].get_bool());
    if (!RemoveWallet(wallet, load_on_start, warnings)) {
        throw JSONRPCError(RPC_MISC_ERROR, "Requested wallet already unloaded");
    }

    UnloadWallet(std::move(wallet));

    UniValue result(UniValue::VOBJ);
    result.pushKV("warning", Join(warnings, Untranslated("\n")).original);
    return result;
}

static UniValue listunspent(const JSONRPCRequest& request)
{
    std::shared_ptr<CWallet> const wallet = GetWalletForJSONRPCRequest(request);
    if (!wallet) return NullUniValue;
    CWallet* const pwallet = wallet.get();

    RPCHelpMan{"listunspent",
        "\nReturns array of unspent transaction outputs\n"
        "with between minconf and maxconf (inclusive) confirmations.\n"
        "Optionally filter to only include txouts paid to specified addresses.\n",
        {
            {"minconf", RPCArg::Type::NUM, /* default */ "1", "The minimum confirmations to filter"},
            {"maxconf", RPCArg::Type::NUM, /* default */ "9999999", "The maximum confirmations to filter"},
<<<<<<< HEAD
            {"addresses", RPCArg::Type::ARR, /* default */ "empty array", "A json array of sparks addresses to filter",
=======
            {"addresses", RPCArg::Type::ARR, /* default */ "empty array", "The dash addresses to filter",
>>>>>>> a884f0c5
                {
                    {"address", RPCArg::Type::STR, RPCArg::Optional::OMITTED, "sparks address"},
                },
            },
            {"include_unsafe", RPCArg::Type::BOOL, /* default */ "true", "Include outputs that are not safe to spend\n"
    "                  See description of \"safe\" attribute below."},
            {"query_options", RPCArg::Type::OBJ, RPCArg::Optional::OMITTED_NAMED_ARG, "JSON with query options",
                {
                    {"minimumAmount", RPCArg::Type::AMOUNT, /* default */ "0", "Minimum value of each UTXO in " + CURRENCY_UNIT + ""},
                    {"maximumAmount", RPCArg::Type::AMOUNT, /* default */ "unlimited", "Maximum value of each UTXO in " + CURRENCY_UNIT + ""},
                    {"maximumCount", RPCArg::Type::NUM, /* default */ "unlimited", "Maximum number of UTXOs"},
                    {"minimumSumAmount", RPCArg::Type::AMOUNT, /* default */ "unlimited", "Minimum sum value of all UTXOs in " + CURRENCY_UNIT + ""},
                    {"coinType", RPCArg::Type::NUM, /* default */ "0", "Filter coinTypes as follows:\n"
    "                         0=ALL_COINS, 1=ONLY_FULLY_MIXED, 2=ONLY_READY_TO_MIX, 3=ONLY_NONDENOMINATED,\n"
    "                         4=ONLY_MASTERNODE_COLLATERAL, 5=ONLY_COINJOIN_COLLATERAL" },
                },
                "query_options"},
        },
        RPCResult{
            RPCResult::Type::ARR, "", "",
            {
                {RPCResult::Type::OBJ, "", "",
                {
                    {RPCResult::Type::STR_HEX, "txid", "the transaction id"},
                    {RPCResult::Type::NUM, "vout", "the vout value"},
                    {RPCResult::Type::STR, "address", "the sparks address"},
                    {RPCResult::Type::STR, "label", "The associated label, or \"\" for the default label"},
                    {RPCResult::Type::STR, "scriptPubKey", "the script key"},
                    {RPCResult::Type::STR_AMOUNT, "amount", "the transaction output amount in " + CURRENCY_UNIT},
                    {RPCResult::Type::NUM, "confirmations", "The number of confirmations"},
                    {RPCResult::Type::STR_HEX, "redeemScript", "The redeemScript if scriptPubKey is P2SH"},
                    {RPCResult::Type::BOOL, "spendable", "Whether we have the private keys to spend this output"},
                    {RPCResult::Type::BOOL, "solvable", "Whether we know how to spend this output, ignoring the lack of keys"},
                    {RPCResult::Type::STR, "desc", "(only when solvable) A descriptor for spending this output"},
                    {RPCResult::Type::BOOL, "reused", /* optional*/ true, "(only present if avoid_reuse is set) Whether this output is reused/dirty (sent to an address that was previously spent from)"},
                    {RPCResult::Type::BOOL, "safe", "Whether this output is considered safe to spend. Unconfirmed transactions"
                                                    "                             from outside keys and unconfirmed replacement transactions are considered unsafe\n"
                                                    "and are not eligible for spending by fundrawtransaction and sendtoaddress."},
                    {RPCResult::Type::NUM, "coinjoin_rounds", "The number of CoinJoin rounds"},
                }},
            }},
        RPCExamples{
            HelpExampleCli("listunspent", "")
    + HelpExampleCli("listunspent", "6 9999999 \"[\\\"XwnLY9Tf7Zsef8gMGL2fhWA9ZmMjt4KPwg\\\",\\\"XuQQkwA4FYkq2XERzMY2CiAZhJTEDAbtcg\\\"]\"")
    + HelpExampleRpc("listunspent", "6, 9999999 \"[\\\"XwnLY9Tf7Zsef8gMGL2fhWA9ZmMjt4KPwg\\\",\\\"XuQQkwA4FYkq2XERzMY2CiAZhJTEDAbtcg\\\"]\"")
    + HelpExampleCli("listunspent", "6 9999999 '[]' true '{ \"minimumAmount\": 0.005 }'")
    + HelpExampleRpc("listunspent", "6, 9999999, [] , true, { \"minimumAmount\": 0.005 } ")
        },
    }.Check(request);

    int nMinDepth = 1;
    if (!request.params[0].isNull()) {
        RPCTypeCheckArgument(request.params[0], UniValue::VNUM);
        nMinDepth = request.params[0].get_int();
    }

    int nMaxDepth = 9999999;
    if (!request.params[1].isNull()) {
        RPCTypeCheckArgument(request.params[1], UniValue::VNUM);
        nMaxDepth = request.params[1].get_int();
    }

    std::set<CTxDestination> destinations;
    if (!request.params[2].isNull()) {
        RPCTypeCheckArgument(request.params[2], UniValue::VARR);
        UniValue inputs = request.params[2].get_array();
        for (unsigned int idx = 0; idx < inputs.size(); idx++) {
            const UniValue& input = inputs[idx];
            CTxDestination dest = DecodeDestination(input.get_str());
            if (!IsValidDestination(dest)) {
                throw JSONRPCError(RPC_INVALID_ADDRESS_OR_KEY, std::string("Invalid Sparks address: ") + input.get_str());
            }
            if (!destinations.insert(dest).second) {
                throw JSONRPCError(RPC_INVALID_PARAMETER, std::string("Invalid parameter, duplicated address: ") + input.get_str());
            }
        }
    }

    bool include_unsafe = true;
    if (!request.params[3].isNull()) {
        RPCTypeCheckArgument(request.params[3], UniValue::VBOOL);
        include_unsafe = request.params[3].get_bool();
    }

    CAmount nMinimumAmount = 0;
    CAmount nMaximumAmount = MAX_MONEY;
    CAmount nMinimumSumAmount = MAX_MONEY;
    uint64_t nMaximumCount = 0;
    CCoinControl coinControl;
    coinControl.nCoinType = CoinType::ALL_COINS;

    if (!request.params[4].isNull()) {
        const UniValue& options = request.params[4].get_obj();

        // Note: Keep this vector up to date with the options processed below
        const std::vector<std::string> vecOptions {
            "minimumAmount",
            "maximumAmount",
            "minimumSumAmount",
            "maximumCount",
            "coinType"
        };

        for (const auto& key : options.getKeys()) {
            if (std::find(vecOptions.begin(), vecOptions.end(), key) == vecOptions.end()) {
                throw JSONRPCError(RPC_INVALID_PARAMETER, std::string("Invalid key used in query_options JSON object: ") + key);
            }
        }

        if (options.exists("minimumAmount"))
            nMinimumAmount = AmountFromValue(options["minimumAmount"]);

        if (options.exists("maximumAmount"))
            nMaximumAmount = AmountFromValue(options["maximumAmount"]);

        if (options.exists("minimumSumAmount"))
            nMinimumSumAmount = AmountFromValue(options["minimumSumAmount"]);

        if (options.exists("maximumCount"))
            nMaximumCount = options["maximumCount"].get_int64();

        if (options.exists("coinType")) {
            int64_t nCoinType = options["coinType"].get_int64();

            if (nCoinType < static_cast<int64_t>(CoinType::MIN_COIN_TYPE) || nCoinType > static_cast<int64_t>(CoinType::MAX_COIN_TYPE)) {
                throw JSONRPCError(RPC_INVALID_PARAMETER, strprintf("Invalid coinType selected. Available range: %d - %d", static_cast<int64_t>(CoinType::MIN_COIN_TYPE), static_cast<int64_t>(CoinType::MAX_COIN_TYPE)));
            }

            coinControl.nCoinType = static_cast<CoinType>(nCoinType);
        }
    }

    // Make sure the results are valid at least up to the most recent block
    // the user could have gotten from another RPC command prior to now
    pwallet->BlockUntilSyncedToCurrentChain();

    UniValue results(UniValue::VARR);
    std::vector<COutput> vecOutputs;
    {
        coinControl.m_avoid_address_reuse = false;

        LOCK(pwallet->cs_wallet);
        pwallet->AvailableCoins(vecOutputs, !include_unsafe, &coinControl, nMinimumAmount, nMaximumAmount, nMinimumSumAmount, nMaximumCount, nMinDepth, nMaxDepth);
    }

    LOCK(pwallet->cs_wallet);

    const bool avoid_reuse = pwallet->IsWalletFlagSet(WALLET_FLAG_AVOID_REUSE);

    for (const COutput& out : vecOutputs) {
        CTxDestination address;
        const CScript& scriptPubKey = out.tx->tx->vout[out.i].scriptPubKey;
        bool fValidAddress = ExtractDestination(scriptPubKey, address);
        bool reused = avoid_reuse && pwallet->IsSpentKey(out.tx->GetHash(), out.i);

        if (destinations.size() && (!fValidAddress || !destinations.count(address)))
            continue;

        UniValue entry(UniValue::VOBJ);
        entry.pushKV("txid", out.tx->GetHash().GetHex());
        entry.pushKV("vout", out.i);

        if (fValidAddress) {
            entry.pushKV("address", EncodeDestination(address));

            auto i = pwallet->mapAddressBook.find(address);
            if (i != pwallet->mapAddressBook.end()) {
                entry.pushKV("label", i->second.name);
            }

            const SigningProvider* provider = pwallet->GetSigningProvider(scriptPubKey);
            if (provider) {
                if (scriptPubKey.IsPayToScriptHash()) {
                    const CScriptID& hash = CScriptID(std::get<ScriptHash>(address));
                    CScript redeemScript;
                    if (provider->GetCScript(hash, redeemScript)) {
                        entry.pushKV("redeemScript", HexStr(redeemScript));
                    }
                }
            }
        }

        entry.pushKV("scriptPubKey", HexStr(scriptPubKey));
        entry.pushKV("amount", ValueFromAmount(out.tx->tx->vout[out.i].nValue));
        entry.pushKV("confirmations", out.nDepth);
        entry.pushKV("spendable", out.fSpendable);
        entry.pushKV("solvable", out.fSolvable);
        if (out.fSolvable) {
            const SigningProvider* provider = pwallet->GetSigningProvider(scriptPubKey);
            if (provider) {
                auto descriptor = InferDescriptor(scriptPubKey, *provider);
                entry.pushKV("desc", descriptor->ToString());
            }
        }
        if (avoid_reuse) entry.pushKV("reused", reused);
        entry.pushKV("safe", out.fSafe);
        entry.pushKV("coinjoin_rounds", pwallet->GetRealOutpointCoinJoinRounds(COutPoint(out.tx->GetHash(), out.i)));
        results.push_back(entry);
    }

    return results;
}

void FundTransaction(CWallet* const pwallet, CMutableTransaction& tx, CAmount& fee_out, int& change_position, UniValue options)
{
    // Make sure the results are valid at least up to the most recent block
    // the user could have gotten from another RPC command prior to now
    pwallet->BlockUntilSyncedToCurrentChain();

    CCoinControl coinControl;
    change_position = -1;
    bool lockUnspents = false;
    UniValue subtractFeeFromOutputs;
    std::set<int> setSubtractFeeFromOutputs;

    if (!options.isNull()) {
      if (options.type() == UniValue::VBOOL) {
        // backward compatibility bool only fallback
        coinControl.fAllowWatchOnly = options.get_bool();
      }
      else {
        RPCTypeCheckArgument(options, UniValue::VOBJ);
        RPCTypeCheckObj(options,
            {
                {"changeAddress", UniValueType(UniValue::VSTR)},
                {"changePosition", UniValueType(UniValue::VNUM)},
                {"includeWatching", UniValueType(UniValue::VBOOL)},
                {"lockUnspents", UniValueType(UniValue::VBOOL)},
                {"feeRate", UniValueType()}, // will be checked below
                {"subtractFeeFromOutputs", UniValueType(UniValue::VARR)},
                {"conf_target", UniValueType(UniValue::VNUM)},
                {"estimate_mode", UniValueType(UniValue::VSTR)},
            },
            true, true);

        if (options.exists("changeAddress")) {
            CTxDestination dest = DecodeDestination(options["changeAddress"].get_str());

            if (!IsValidDestination(dest)) {
                throw JSONRPCError(RPC_INVALID_ADDRESS_OR_KEY, "changeAddress must be a valid sparks address");
            }

            coinControl.destChange = dest;
        }

        if (options.exists("changePosition"))
            change_position = options["changePosition"].get_int();

        coinControl.fAllowWatchOnly = ParseIncludeWatchonly(options["includeWatching"], *pwallet);

        if (options.exists("lockUnspents"))
            lockUnspents = options["lockUnspents"].get_bool();

        if (options.exists("feeRate"))
        {
            coinControl.m_feerate = CFeeRate(AmountFromValue(options["feeRate"]));
            coinControl.fOverrideFeeRate = true;
        }

        if (options.exists("subtractFeeFromOutputs"))
            subtractFeeFromOutputs = options["subtractFeeFromOutputs"].get_array();
        if (options.exists("conf_target")) {
            if (options.exists("feeRate")) {
                throw JSONRPCError(RPC_INVALID_PARAMETER, "Cannot specify both conf_target and feeRate");
            }
            coinControl.m_confirm_target = ParseConfirmTarget(options["conf_target"], pwallet->chain().estimateMaxBlocks());
        }
        if (options.exists("estimate_mode")) {
            if (options.exists("feeRate")) {
                throw JSONRPCError(RPC_INVALID_PARAMETER, "Cannot specify both estimate_mode and feeRate");
            }
            if (!FeeModeFromString(options["estimate_mode"].get_str(), coinControl.m_fee_mode)) {
                throw JSONRPCError(RPC_INVALID_PARAMETER, "Invalid estimate_mode parameter");
            }
        }
      }
    } else {
        // if options is null and not a bool
        coinControl.fAllowWatchOnly = ParseIncludeWatchonly(NullUniValue, *pwallet);
    }

    if (tx.vout.size() == 0)
        throw JSONRPCError(RPC_INVALID_PARAMETER, "TX must have at least one output");

    if (change_position != -1 && (change_position < 0 || (unsigned int)change_position > tx.vout.size()))
        throw JSONRPCError(RPC_INVALID_PARAMETER, "changePosition out of bounds");

    for (unsigned int idx = 0; idx < subtractFeeFromOutputs.size(); idx++) {
        int pos = subtractFeeFromOutputs[idx].get_int();
        if (setSubtractFeeFromOutputs.count(pos))
            throw JSONRPCError(RPC_INVALID_PARAMETER, strprintf("Invalid parameter, duplicated position: %d", pos));
        if (pos < 0)
            throw JSONRPCError(RPC_INVALID_PARAMETER, strprintf("Invalid parameter, negative position: %d", pos));
        if (pos >= int(tx.vout.size()))
            throw JSONRPCError(RPC_INVALID_PARAMETER, strprintf("Invalid parameter, position too large: %d", pos));
        setSubtractFeeFromOutputs.insert(pos);
    }

    bilingual_str error;

    if (!pwallet->FundTransaction(tx, fee_out, change_position, error, lockUnspents, setSubtractFeeFromOutputs, coinControl)) {
        throw JSONRPCError(RPC_WALLET_ERROR, error.original);
    }
}

static UniValue fundrawtransaction(const JSONRPCRequest& request)
{
    RPCHelpMan{"fundrawtransaction",
                "\nAdd inputs to a transaction until it has enough in value to meet its out value.\n"
                "This will not modify existing inputs, and will add at most one change output to the outputs.\n"
                "No existing outputs will be modified unless \"subtractFeeFromOutputs\" is specified.\n"
                "Note that inputs which were signed may need to be resigned after completion since in/outputs have been added.\n"
                "The inputs added will not be signed, use signrawtransactionwithkey\n"
                " or signrawtransactionwithwallet for that.\n"
                "Note that all existing inputs must have their previous output transaction be in the wallet.\n"
                "Note that all inputs selected must be of standard form and P2SH scripts must be\n"
                "in the wallet using importaddress or addmultisigaddress (to calculate fees).\n"
                "You can see whether this is the case by checking the \"solvable\" field in the listunspent output.\n"
                "Only pay-to-pubkey, multisig, and P2SH versions thereof are currently supported for watch-only\n",
                {
                    {"hexstring", RPCArg::Type::STR_HEX, RPCArg::Optional::NO, "The hex string of the raw transaction"},
                    {"options", RPCArg::Type::OBJ, RPCArg::Optional::OMITTED_NAMED_ARG, "for backward compatibility: passing in a true instead of an object will result in {\"includeWatching\":true}",
                        {
                            {"changeAddress", RPCArg::Type::STR, /* default */ "pool address", "The sparks address to receive the change"},
                            {"changePosition", RPCArg::Type::NUM, /* default */ "random", "The index of the change output"},
                            {"includeWatching", RPCArg::Type::BOOL, /* default */ "true for watch-only wallets, otherwise false", "Also select inputs which are watch only.\n"
                                                          "Only solvable inputs can be used. Watch-only destinations are solvable if the public key and/or output script was imported,\n"
                                                          "e.g. with 'importpubkey' or 'importmulti' with the 'pubkeys' or 'desc' field."},
                            {"lockUnspents", RPCArg::Type::BOOL, /* default */ "false", "Lock selected unspent outputs"},
                            {"feeRate", RPCArg::Type::AMOUNT, /* default */ "not set: makes wallet determine the fee", "Set a specific fee rate in " + CURRENCY_UNIT + "/kB"},
                            {"subtractFeeFromOutputs", RPCArg::Type::ARR, /* default */ "empty array", "The integers.\n"
                            "                              The fee will be equally deducted from the amount of each specified output.\n"
                            "                              Those recipients will receive less sparks than you enter in their corresponding amount field.\n"
                            "                              If no outputs are specified here, the sender pays the fee.",
                                {
                                    {"vout_index", RPCArg::Type::NUM, RPCArg::Optional::OMITTED, "The zero-based output index, before a change output is added."},
                                },
                            },
                            {"conf_target", RPCArg::Type::NUM, /* default */ "wallet default", "Confirmation target (in blocks)"},
                            {"estimate_mode", RPCArg::Type::STR, /* default */ "UNSET", "The fee estimate mode, must be one of:\n"
                            "         \"UNSET\"\n"
                            "         \"ECONOMICAL\"\n"
                            "         \"CONSERVATIVE\""},
                        },
                        "options"},
                },
                RPCResult{
                    RPCResult::Type::OBJ, "", "",
                    {
                        {RPCResult::Type::STR_HEX, "hex", "The resulting raw transaction (hex-encoded string)"},
                        {RPCResult::Type::STR_AMOUNT, "fee", "Fee in " + CURRENCY_UNIT + " the resulting transaction pays"},
                        {RPCResult::Type::NUM, "changepos", "The position of the added change output, or -1"},
                    }
                                },
                                RPCExamples{
                            "\nCreate a transaction with no inputs\n"
                            + HelpExampleCli("createrawtransaction", "\"[]\" \"{\\\"myaddress\\\":0.01}\"") +
                            "\nAdd sufficient unsigned inputs to meet the output value\n"
                            + HelpExampleCli("fundrawtransaction", "\"rawtransactionhex\"") +
                            "\nSign the transaction\n"
                            + HelpExampleCli("signrawtransaction", "\"fundedtransactionhex\"") +
                            "\nSend the transaction\n"
                            + HelpExampleCli("sendrawtransaction", "\"signedtransactionhex\"")
                                },
    }.Check(request);

    RPCTypeCheck(request.params, {UniValue::VSTR, UniValueType(), UniValue::VBOOL});

    std::shared_ptr<CWallet> const wallet = GetWalletForJSONRPCRequest(request);
    if (!wallet) return NullUniValue;
    CWallet* const pwallet = wallet.get();

    // parse hex string from parameter
    CMutableTransaction tx;
    if (!DecodeHexTx(tx, request.params[0].get_str())) {
        throw JSONRPCError(RPC_DESERIALIZATION_ERROR, "TX decode failed");
    }

    CAmount fee;
    int change_position;
    FundTransaction(pwallet, tx, fee, change_position, request.params[1]);

    UniValue result(UniValue::VOBJ);
    result.pushKV("hex", EncodeHexTx(CTransaction(tx)));
    result.pushKV("fee", ValueFromAmount(fee));
    result.pushKV("changepos", change_position);

    return result;
}

UniValue signrawtransactionwithwallet(const JSONRPCRequest& request)
{
    RPCHelpMan{"signrawtransactionwithwallet",
        "\nSign inputs for raw transaction (serialized, hex-encoded).\n"
        "The second optional argument (may be null) is an array of previous transaction outputs that\n"
        "this transaction depends on but may not yet be in the block chain." +
                HELP_REQUIRING_PASSPHRASE,
        {
            {"hexstring", RPCArg::Type::STR, RPCArg::Optional::NO, "The transaction hex string"},
            {"prevtxs", RPCArg::Type::ARR, RPCArg::Optional::OMITTED_NAMED_ARG, "The previous dependent transaction outputs",
                {
                    {"", RPCArg::Type::OBJ, RPCArg::Optional::OMITTED, "",
                        {
                            {"txid", RPCArg::Type::STR_HEX, RPCArg::Optional::NO, "The transaction id"},
                            {"vout", RPCArg::Type::NUM, RPCArg::Optional::NO, "The output number"},
                            {"scriptPubKey", RPCArg::Type::STR_HEX, RPCArg::Optional::NO, "script key"},
                            {"redeemScript", RPCArg::Type::STR_HEX, RPCArg::Optional::OMITTED, "(required for P2SH or P2WSH)"},
                            {"amount", RPCArg::Type::AMOUNT, RPCArg::Optional::NO, "The amount spent"},
                        },
                    },
                },
            },
            {"sighashtype", RPCArg::Type::STR, /* default */ "ALL", "The signature hash type. Must be one of\n"
    "       \"ALL\"\n"
    "       \"NONE\"\n"
    "       \"SINGLE\"\n"
    "       \"ALL|ANYONECANPAY\"\n"
    "       \"NONE|ANYONECANPAY\"\n"
    "       \"SINGLE|ANYONECANPAY\""},
        },
        RPCResult{
            RPCResult::Type::OBJ, "", "",
            {
                {RPCResult::Type::STR_HEX, "hex", "The hex-encoded raw transaction with signature(s)"},
                {RPCResult::Type::BOOL, "complete", "If the transaction has a complete set of signatures"},
                {RPCResult::Type::ARR, "errors", "Script verification errors (if there are any)",
                {
                    {RPCResult::Type::OBJ, "", "",
                    {
                        {RPCResult::Type::STR_HEX, "txid", "The hash of the referenced, previous transaction"},
                        {RPCResult::Type::NUM, "vout", "The index of the output to spent and used as input"},
                        {RPCResult::Type::STR_HEX, "scriptSig", "The hex-encoded signature script"},
                        {RPCResult::Type::NUM, "sequence", "Script sequence number"},
                        {RPCResult::Type::STR, "error", "Verification or signing error related to the input"},
                    }},
                }},
            }
        },
        RPCExamples{
            HelpExampleCli("signrawtransactionwithwallet", "\"myhex\"")
    + HelpExampleRpc("signrawtransactionwithwallet", "\"myhex\"")
        },
    }.Check(request);

    RPCTypeCheck(request.params, {UniValue::VSTR, UniValue::VARR, UniValue::VSTR}, true);

    std::shared_ptr<CWallet> const wallet = GetWalletForJSONRPCRequest(request);
    if (!wallet) return NullUniValue;
    CWallet* const pwallet = wallet.get();

    CMutableTransaction mtx;
    if (!DecodeHexTx(mtx, request.params[0].get_str())) {
        throw JSONRPCError(RPC_DESERIALIZATION_ERROR, "TX decode failed");
    }

    // Sign the transaction
    LOCK(pwallet->cs_wallet);
    EnsureWalletIsUnlocked(pwallet);

    // Fetch previous transactions (inputs):
    std::map<COutPoint, Coin> coins;
    for (const CTxIn& txin : mtx.vin) {
        coins[txin.prevout]; // Create empty map entry keyed by prevout.
    }
    pwallet->chain().findCoins(coins);

    // Parse the prevtxs array
    ParsePrevouts(request.params[1], nullptr, coins);

    std::set<const SigningProvider*> providers;
    for (const std::pair<COutPoint, Coin> coin_pair : coins) {
        const SigningProvider* provider = pwallet->GetSigningProvider(coin_pair.second.out.scriptPubKey);
        if (provider) {
            providers.insert(std::move(provider));
        }
    }
    if (providers.size() == 0) {
        // When there are no available providers, use DUMMY_SIGNING_PROVIDER so we can check if the tx is complete
        providers.insert(&DUMMY_SIGNING_PROVIDER);
    }

    UniValue result(UniValue::VOBJ);
    for (const SigningProvider* provider : providers) {
        SignTransaction(mtx, provider, coins, request.params[2], result);
    }
     return result;
}

static UniValue rescanblockchain(const JSONRPCRequest& request)
{
    RPCHelpMan{"rescanblockchain",
        "\nRescan the local blockchain for wallet related transactions.\n"
        "Note: Use \"getwalletinfo\" to query the scanning progress.\n",
        {
            {"start_height", RPCArg::Type::NUM, /* default */ "0", "block height where the rescan should start"},
            {"stop_height", RPCArg::Type::NUM, RPCArg::Optional::OMITTED_NAMED_ARG, "the last block height that should be scanned. If none is provided it will rescan up to the tip at return time of this call."},
        },
        RPCResult{
            RPCResult::Type::OBJ, "", "",
            {
                {RPCResult::Type::NUM, "start_height", "The block height where the rescan started (the requested height or 0)"},
                {RPCResult::Type::NUM, "stop_height", "The height of the last rescanned block. May be null in rare cases if there was a reorg and the call didn't scan any blocks because they were already scanned in the background."},
            }
        },
        RPCExamples{
            HelpExampleCli("rescanblockchain", "100000 120000")
    + HelpExampleRpc("rescanblockchain", "100000, 120000")
        },
    }.Check(request);

    std::shared_ptr<CWallet> const wallet = GetWalletForJSONRPCRequest(request);
    if (!wallet) return NullUniValue;
    CWallet* const pwallet = wallet.get();

    WalletRescanReserver reserver(pwallet);
    if (!reserver.reserve()) {
        throw JSONRPCError(RPC_WALLET_ERROR, "Wallet is currently rescanning. Abort existing rescan or wait.");
    }

    int start_height = 0;
    uint256 start_block, stop_block;
    {
        std::optional<int> tip_height = pwallet->chain().getHeight();

        if (!request.params[0].isNull()) {
            start_height = request.params[0].get_int();
            if (start_height < 0 || !tip_height || start_height > *tip_height) {
                throw JSONRPCError(RPC_INVALID_PARAMETER, "Invalid start_height");
            }
        }

        std::optional<int> stop_height;
        if (!request.params[1].isNull()) {
            stop_height = request.params[1].get_int();
            if (*stop_height < 0 || !tip_height || *stop_height > *tip_height) {
                throw JSONRPCError(RPC_INVALID_PARAMETER, "Invalid stop_height");
            } else if (*stop_height < start_height) {
                throw JSONRPCError(RPC_INVALID_PARAMETER, "stop_height must be greater than start_height");
            }
        }

        // We can't rescan beyond non-pruned blocks, stop and throw an error
        if (pwallet->chain().findPruned(start_height, stop_height)) {
            throw JSONRPCError(RPC_MISC_ERROR, "Can't rescan beyond pruned data. Use RPC call getblockchaininfo to determine your pruned height.");
        }

        if (tip_height) {
            start_block = pwallet->chain().getBlockHash(start_height);
            // If called with a stop_height, set the stop_height here to
            // trigger a rescan to that height.
            // If called without a stop height, leave stop_height as null here
            // so rescan continues to the tip (even if the tip advances during
            // rescan).
            if (stop_height) {
                stop_block = pwallet->chain().getBlockHash(*stop_height);
            }
        }
    }

    CWallet::ScanResult result =
        pwallet->ScanForWalletTransactions(start_block, stop_block, reserver, true /* fUpdate */);
    switch (result.status) {
    case CWallet::ScanResult::SUCCESS:
        break;
    case CWallet::ScanResult::FAILURE:
        throw JSONRPCError(RPC_MISC_ERROR, "Rescan failed. Potentially corrupted data files.");
    case CWallet::ScanResult::USER_ABORT:
        throw JSONRPCError(RPC_MISC_ERROR, "Rescan aborted.");
        // no default case, so the compiler can warn about missing cases
    }
    UniValue response(UniValue::VOBJ);
    response.pushKV("start_height", start_height);
    response.pushKV("stop_height", result.last_scanned_height ? *result.last_scanned_height : UniValue());
    return response;
}

static UniValue wipewallettxes(const JSONRPCRequest& request)
{
    RPCHelpMan{"wipewallettxes",
        "\nWipe wallet transactions.\n"
        "Note: Use \"rescanblockchain\" to initiate the scanning progress and recover wallet transactions.\n",
        {
            {"keep_confirmed", RPCArg::Type::BOOL, /* default */ "false", "Do not wipe confirmed transactions"},
        },
        RPCResult{RPCResult::Type::NONE, "", ""},
        RPCExamples{
            HelpExampleCli("wipewallettxes", "")
    + HelpExampleRpc("wipewallettxes", "")
        },
    }.Check(request);

    std::shared_ptr<CWallet> const wallet = GetWalletForJSONRPCRequest(request);
    if (!wallet) return NullUniValue;
    CWallet* const pwallet = wallet.get();

    WalletRescanReserver reserver(pwallet);
    if (!reserver.reserve()) {
        throw JSONRPCError(RPC_WALLET_ERROR, "Wallet is currently rescanning. Abort rescan or wait.");
    }

    LOCK(pwallet->cs_wallet);

    bool keep_confirmed{false};
    if (!request.params[0].isNull()) {
        keep_confirmed = request.params[0].get_bool();
    }

    const size_t WALLET_SIZE{pwallet->mapWallet.size()};
    const size_t STEPS{20};
    const size_t BATCH_SIZE = std::max(WALLET_SIZE / STEPS, size_t(1000));

    pwallet->ShowProgress(strprintf("%s " + _("Wiping wallet transactions...").translated, pwallet->GetDisplayName()), 0);

    for (size_t progress = 0; progress < STEPS; ++progress) {
        std::vector<uint256> vHashIn;
        std::vector<uint256> vHashOut;
        size_t count{0};

        for (auto& [txid, wtx] : pwallet->mapWallet) {
            if (progress < STEPS - 1 && ++count > BATCH_SIZE) break;
            if (keep_confirmed && wtx.m_confirm.status == CWalletTx::CONFIRMED) continue;
            vHashIn.push_back(txid);
        }

        if (vHashIn.size() > 0 && pwallet->ZapSelectTx(vHashIn, vHashOut) != DBErrors::LOAD_OK) {
            pwallet->ShowProgress(strprintf("%s " + _("Wiping wallet transactions...").translated, pwallet->GetDisplayName()), 100);
            throw JSONRPCError(RPC_WALLET_ERROR, "Could not properly delete transactions.");
        }

        CHECK_NONFATAL(vHashOut.size() == vHashIn.size());

        if (pwallet->IsAbortingRescan() || pwallet->chain().shutdownRequested()) {
            pwallet->ShowProgress(strprintf("%s " + _("Wiping wallet transactions...").translated, pwallet->GetDisplayName()), 100);
            throw JSONRPCError(RPC_MISC_ERROR, "Wiping was aborted by user.");
        }

        pwallet->ShowProgress(strprintf("%s " + _("Wiping wallet transactions...").translated, pwallet->GetDisplayName()), std::max(1, std::min(99, int(progress * 100 / STEPS))));
    }

    pwallet->ShowProgress(strprintf("%s " + _("Wiping wallet transactions...").translated, pwallet->GetDisplayName()), 100);

    return NullUniValue;
}

class DescribeWalletAddressVisitor
{
public:
    const SigningProvider * const provider;

    explicit DescribeWalletAddressVisitor(const SigningProvider * const _provider) : provider(_provider) {}

    UniValue operator()(const CNoDestination &dest) const { return UniValue(UniValue::VOBJ); }

    UniValue operator()(const PKHash& pkhash) const {
        CKeyID keyID(pkhash);
        UniValue obj(UniValue::VOBJ);
        CPubKey vchPubKey;
        if (provider && provider->GetPubKey(keyID, vchPubKey)) {
            obj.pushKV("pubkey", HexStr(vchPubKey));
            obj.pushKV("iscompressed", vchPubKey.IsCompressed());
        }
        return obj;
    }

    UniValue operator()(const ScriptHash& scriptHash) const {
        CScriptID scriptID(scriptHash);
        UniValue obj(UniValue::VOBJ);
        CScript subscript;
        if (provider && provider->GetCScript(scriptID, subscript)) {
            // Always present: script type and redeemscript
            std::vector<std::vector<unsigned char>> solutions_data;
            TxoutType whichType = Solver(subscript, solutions_data);
            obj.pushKV("script", GetTxnOutputType(whichType));
            obj.pushKV("hex", HexStr(subscript));
            if (whichType == TxoutType::MULTISIG) {
                // Also report some information on multisig scripts (which do not have a corresponding address).
                UniValue pubkeys(UniValue::VARR);
                UniValue addresses(UniValue::VARR);
                for (size_t i = 1; i < solutions_data.size() - 1; ++i) {
                    CPubKey pubkey(solutions_data[i]);
                    pubkeys.push_back(HexStr(pubkey));
                    addresses.push_back(EncodeDestination(PKHash(pubkey)));
                }
                obj.pushKV("pubkeys", std::move(pubkeys));
                obj.pushKV("addresses", std::move(addresses));
                obj.pushKV("sigsrequired", solutions_data[0][0]);
            }
        }
        return obj;
    }
};

static UniValue DescribeWalletAddress(CWallet* pwallet, const CTxDestination& dest)
{
    UniValue ret(UniValue::VOBJ);
    UniValue detail = DescribeAddress(dest);
    CScript script = GetScriptForDestination(dest);
    const SigningProvider* provider = nullptr;
    if (pwallet) {
        provider = pwallet->GetSigningProvider(script);
    }
    ret.pushKVs(detail);
    ret.pushKVs(std::visit(DescribeWalletAddressVisitor(provider), dest));
    return ret;
}

/** Convert CAddressBookData to JSON record.  */
static UniValue AddressBookDataToJSON(const CAddressBookData& data, const bool verbose)
{
    UniValue ret(UniValue::VOBJ);
    if (verbose) {
        ret.pushKV("name", data.name);
    }
    ret.pushKV("purpose", data.purpose);
    return ret;
}

UniValue getaddressinfo(const JSONRPCRequest& request)
{
    RPCHelpMan{"getaddressinfo",
        "\nReturn information about the given sparks address. Some information requires the address\n"
        "to be in the wallet.\n",
        {
            {"address", RPCArg::Type::STR, RPCArg::Optional::NO, "The sparks address to get the information of."},
        },
        RPCResult{
            RPCResult::Type::OBJ, "", "",
            {
                {RPCResult::Type::STR, "address", "The sparks address validated."},
                {RPCResult::Type::STR_HEX, "scriptPubKey", "The hex-encoded scriptPubKey generated by the address."},
                {RPCResult::Type::BOOL, "ismine", "If the address is yours."},
                {RPCResult::Type::BOOL, "iswatchonly", "If the address is watchonly."},
                {RPCResult::Type::BOOL, "solvable", "Whether we know how to spend coins sent to this address, ignoring the possible lack of private keys."},
                {RPCResult::Type::STR, "desc", /* optional */ true, "A descriptor for spending coins sent to this address (only when solvable)."},
                {RPCResult::Type::BOOL, "isscript", "If the key is a script."},
                {RPCResult::Type::BOOL, "ischange", "If the address was used for change output."},
                {RPCResult::Type::STR, "script", /* optional */ true, "The output script type. Only if \"isscript\" is true and the redeemscript is known. Possible types: nonstandard, pubkey, pubkeyhash, scripthash, multisig, nulldata"},
                {RPCResult::Type::STR_HEX, "hex", /* optional */ true, "The redeemscript for the p2sh address."},
                {RPCResult::Type::ARR, "pubkeys", /* optional */ true, "Array of pubkeys associated with the known redeemscript (only if \"script\" is \"multisig\").",
                {
                    {RPCResult::Type::STR, "pubkey", ""},
                }},
                {RPCResult::Type::ARR, "addresses", /* optional */ true, "Array of addresses associated with the known redeemscript (only if \"script\" is \"multisig\").",
                {
                    {RPCResult::Type::STR, "address", ""},
                }},
                {RPCResult::Type::NUM, "sigsrequired", /* optional */ true, "The number of signatures required to spend multisig output (only if \"script\" is \"multisig\")."},
                {RPCResult::Type::STR_HEX, "pubkey", /* optional */ true, "The hex value of the raw public key, for single-key addresses."},
                {RPCResult::Type::BOOL, "iscompressed", /* optional */ true, "If the pubkey is compressed."},
                {RPCResult::Type::STR, "label", "The label associated with the address, \"\" is the default label."},
                {RPCResult::Type::NUM_TIME, "timestamp", /* optional */ true, "The creation time of the key, if available, expressed in " + UNIX_EPOCH_TIME + "."},
                {RPCResult::Type::STR_HEX, "hdchainid", /* optional */ true, "The ID of the HD chain."},
                {RPCResult::Type::STR, "hdkeypath", /* optional */ true, "The HD keypath, if the key is HD and available."},
                {RPCResult::Type::STR_HEX, "hdseedid", /* optional */ true, "The Hash160 of the HD seed."},
                {RPCResult::Type::STR_HEX, "hdmasterfingerprint", /* optional */ true, "The fingerprint of the master key."},
                {RPCResult::Type::ARR, "labels", "Array of labels associated with the address.",
                {
                    {RPCResult::Type::STR, "label name", "The label name. Defaults to \"\"."},
                    {RPCResult::Type::OBJ, "", "json object of label data",
                    {
                        {RPCResult::Type::STR, "name", "The label."},
                        {RPCResult::Type::STR, "purpose", "Purpose of address (\"send\" for sending address, \"receive\" for receiving address)"},
                    }},
                }},
            }
        },
        RPCExamples{
            HelpExampleCli("getaddressinfo", "\"XwnLY9Tf7Zsef8gMGL2fhWA9ZmMjt4KPwg\"")
    + HelpExampleRpc("getaddressinfo", "\"XwnLY9Tf7Zsef8gMGL2fhWA9ZmMjt4KPwg\"")
        },
    }.Check(request);

    std::shared_ptr<CWallet> const wallet = GetWalletForJSONRPCRequest(request);
    if (!wallet) return NullUniValue;
    CWallet* const pwallet = wallet.get();

    LOCK(pwallet->cs_wallet);

    UniValue ret(UniValue::VOBJ);
    CTxDestination dest = DecodeDestination(request.params[0].get_str());

    // Make sure the destination is valid
    if (!IsValidDestination(dest)) {
        throw JSONRPCError(RPC_INVALID_ADDRESS_OR_KEY, "Invalid address");
    }

    std::string currentAddress = EncodeDestination(dest);
    ret.pushKV("address", currentAddress);

    CScript scriptPubKey = GetScriptForDestination(dest);
    ret.pushKV("scriptPubKey", HexStr(scriptPubKey));
    const SigningProvider* provider = pwallet->GetSigningProvider(scriptPubKey);

    isminetype mine = pwallet->IsMine(dest);
    ret.pushKV("ismine", bool(mine & ISMINE_SPENDABLE));
    bool solvable = provider && IsSolvable(*provider, scriptPubKey);
    ret.pushKV("solvable", solvable);
    if (solvable) {
        ret.pushKV("desc", InferDescriptor(scriptPubKey, *provider)->ToString());
    }
    ret.pushKV("iswatchonly", bool(mine & ISMINE_WATCH_ONLY));
    UniValue detail = DescribeWalletAddress(pwallet, dest);
    ret.pushKVs(detail);
    if (pwallet->mapAddressBook.count(dest)) {
        ret.pushKV("label", pwallet->mapAddressBook[dest].name);
    }
    ret.pushKV("ischange", pwallet->IsChange(scriptPubKey));

    ScriptPubKeyMan* spk_man = pwallet->GetScriptPubKeyMan(scriptPubKey);
    if (spk_man) {
        const PKHash *pkhash = std::get_if<PKHash>(&dest);
        if (const CKeyMetadata* meta = spk_man->GetMetadata(dest)) {
            ret.pushKV("timestamp", meta->nCreateTime);
            CHDChain hdChainCurrent;
            LegacyScriptPubKeyMan* legacy_spk_man = pwallet->GetLegacyScriptPubKeyMan();
            if (legacy_spk_man != nullptr) {
                LOCK(pwallet->cs_KeyStore);
                AssertLockHeld(legacy_spk_man->cs_KeyStore);
                if (pkhash && pwallet->mapHdPubKeys.count(CKeyID(*pkhash)) && legacy_spk_man->GetHDChain(hdChainCurrent)) {
                    ret.pushKV("hdchainid", hdChainCurrent.GetID().GetHex());
                }
            }
            if (meta->has_key_origin) {
                ret.pushKV("hdkeypath", WriteHDKeypath(meta->key_origin.path));
                ret.pushKV("hdmasterfingerprint", HexStr(meta->key_origin.fingerprint));
            }
        }
    }

    // Currently only one label can be associated with an address, return an array
    // so the API remains stable if we allow multiple labels to be associated with
    // an address.
    UniValue labels(UniValue::VARR);
    std::map<CTxDestination, CAddressBookData>::iterator mi = pwallet->mapAddressBook.find(dest);
    if (mi != pwallet->mapAddressBook.end()) {
        labels.push_back(AddressBookDataToJSON(mi->second, true));
    }
    ret.pushKV("labels", std::move(labels));

    return ret;
}

static UniValue getaddressesbylabel(const JSONRPCRequest& request)
{
    RPCHelpMan{"getaddressesbylabel",
        "\nReturns the list of addresses assigned the specified label.\n",
        {
            {"label", RPCArg::Type::STR, RPCArg::Optional::NO, "The label."},
        },
        RPCResult{
            RPCResult::Type::OBJ_DYN, "", "json object with addresses as keys",
            {
                {RPCResult::Type::OBJ, "address", "json object with information about address",
                {
                    {RPCResult::Type::STR, "purpose", "Purpose of address (\"send\" for sending address, \"receive\" for receiving address)"},
                }},
            }
        },
        RPCExamples{
            HelpExampleCli("getaddressesbylabel", "\"tabby\"")
    + HelpExampleRpc("getaddressesbylabel", "\"tabby\"")
        },
    }.Check(request);

    std::shared_ptr<CWallet> const wallet = GetWalletForJSONRPCRequest(request);
    if (!wallet) return NullUniValue;
    CWallet* const pwallet = wallet.get();

    LOCK(pwallet->cs_wallet);

    std::string label = LabelFromValue(request.params[0]);

    // Find all addresses that have the given label
    UniValue ret(UniValue::VOBJ);
    std::set<std::string> addresses;
    for (const std::pair<CTxDestination, CAddressBookData> item : pwallet->mapAddressBook) {
        if (item.second.name == label) {
            std::string address = EncodeDestination(item.first);
            // CWallet::mapAddressBook is not expected to contain duplicate
            // address strings, but build a separate set as a precaution just in
            // case it does.
            bool unique = addresses.emplace(address).second;
            CHECK_NONFATAL(unique);
            // UniValue::pushKV checks if the key exists in O(N)
            // and since duplicate addresses are unexpected (checked with
            // std::set in O(log(N))), UniValue::__pushKV is used instead,
            // which currently is O(1).
            ret.__pushKV(address, AddressBookDataToJSON(item.second, false));
        }
    }

    if (ret.empty()) {
        throw JSONRPCError(RPC_WALLET_INVALID_LABEL_NAME, std::string("No addresses with label " + label));
    }

    return ret;
}

static UniValue listlabels(const JSONRPCRequest& request)
{
    RPCHelpMan{"listlabels",
        "\nReturns the list of all labels, or labels that are assigned to addresses with a specific purpose.\n",
        {
            {"purpose", RPCArg::Type::STR, RPCArg::Optional::OMITTED_NAMED_ARG, "Address purpose to list labels for ('send','receive'). An empty string is the same as not providing this argument."},
        },
        RPCResult{
            RPCResult::Type::ARR, "", "",
            {
                {RPCResult::Type::STR, "label", "Label name"},
            }
        },
        RPCExamples{
    "\nList all labels\n"
    + HelpExampleCli("listlabels", "") +
    "\nList labels that have receiving addresses\n"
    + HelpExampleCli("listlabels", "receive") +
    "\nList labels that have sending addresses\n"
    + HelpExampleCli("listlabels", "send") +
    "\nAs a JSON-RPC call\n"
    + HelpExampleRpc("listlabels", "receive")
        },
    }.Check(request);

    std::shared_ptr<CWallet> const wallet = GetWalletForJSONRPCRequest(request);
    if (!wallet) return NullUniValue;
    CWallet* const pwallet = wallet.get();

    LOCK(pwallet->cs_wallet);

    std::string purpose;
    if (!request.params[0].isNull()) {
        purpose = request.params[0].get_str();
    }

    // Add to a set to sort by label name, then insert into Univalue array
    std::set<std::string> label_set;
    for (const std::pair<CTxDestination, CAddressBookData> entry : pwallet->mapAddressBook) {
        if (purpose.empty() || entry.second.purpose == purpose) {
            label_set.insert(entry.second.name);
        }
    }

    UniValue ret(UniValue::VARR);
    for (const std::string& name : label_set) {
        ret.push_back(name);
    }

    return ret;
}

UniValue setautocombinethreshold(const JSONRPCRequest& request)
{
    std::shared_ptr<CWallet> const wallet = GetWalletForJSONRPCRequest(request);
    if (!wallet) return NullUniValue;
    CWallet* const pwallet = wallet.get();

    if (request.fHelp || request.params.empty() || request.params.size() > 2)
        throw std::runtime_error(
            "setautocombinethreshold enable ( value )\n"
            "\nThis will set the auto-combine threshold value.\n"
            "\nWallet will automatically monitor for any coins with value below the threshold amount, and combine them if they reside with the same Sparks address\n"
            "When auto-combine runs it will create a transaction, and therefore will be subject to transaction fees.\n"

            "\nArguments:\n"
            "1. enable          (boolean, required) Enable auto combine (true) or disable (false).\n"
            "2. threshold       (numeric, optional. required if enable is true) Threshold amount. Must be greater than 1.\n"

            "\nResult:\n"
            "{\n"
            "  \"enabled\": true|false,      (boolean) true if auto-combine is enabled, otherwise false\n"
            "  \"threshold\": n.nnn,         (numeric) auto-combine threshold in PIV\n"
            "  \"saved\": true|false         (boolean) true if setting was saved to the database, otherwise false\n"
            "}\n"

            "\nExamples:\n" +
            HelpExampleCli("setautocombinethreshold", "true 500.12") + HelpExampleRpc("setautocombinethreshold", "true, 500.12"));

    bool fEnable = ParseBoolV(request.params[0], "enable");
    CAmount nThreshold = 0;

    if (fEnable) {
        if (request.params.size() < 2) {
            throw JSONRPCError(RPC_INVALID_PARAMETER, "Missing threshold value");
        }
        nThreshold = AmountFromValue(ParseDoubleV(request.params[1], "threshold"));
        if (nThreshold < COIN)
            throw JSONRPCError(RPC_INVALID_PARAMETER, strprintf("The threshold value cannot be less than %s", FormatMoney(COIN)));
    }

    WalletBatch batch(pwallet->GetDBHandle());

    {
        LOCK(pwallet->cs_wallet);
        pwallet->fCombineDust = fEnable;
        pwallet->nAutoCombineThreshold = nThreshold;

        UniValue result(UniValue::VOBJ);
        result.pushKV("enabled", fEnable);
        result.pushKV("threshold", ValueFromAmount(pwallet->nAutoCombineThreshold));
        if (batch.WriteAutoCombineSettings(fEnable, nThreshold)) {
            result.pushKV("saved", "true");
        } else {
            result.pushKV("saved", "false");
        }

        return result;
    }
}

UniValue getautocombinethreshold(const JSONRPCRequest& request)
{
    std::shared_ptr<CWallet> const wallet = GetWalletForJSONRPCRequest(request);
    if (!wallet) return NullUniValue;
    CWallet* const pwallet = wallet.get();

    if (request.fHelp || !request.params.empty())
        throw std::runtime_error(
            "getautocombinethreshold\n"
            "\nReturns the current threshold for auto combining UTXOs, if any\n"

            "\nResult:\n"
            "{\n"
            "  \"enabled\": true|false,        (boolean) true if auto-combine is enabled, otherwise false\n"
            "  \"threshold\": n.nnn            (numeric) the auto-combine threshold amount in PIV\n"
            "}\n"

            "\nExamples:\n" +
            HelpExampleCli("getautocombinethreshold", "") + HelpExampleRpc("getautocombinethreshold", ""));

    LOCK(pwallet->cs_wallet);

    UniValue result(UniValue::VOBJ);
    result.pushKV("enabled", pwallet->fCombineDust);
    result.pushKV("threshold", ValueFromAmount(pwallet->nAutoCombineThreshold));

    return result;
}


UniValue abortrescan(const JSONRPCRequest& request); // in rpcdump.cpp
UniValue dumpprivkey(const JSONRPCRequest& request); // in rpcdump.cpp
UniValue importprivkey(const JSONRPCRequest& request);
UniValue importaddress(const JSONRPCRequest& request);
UniValue importpubkey(const JSONRPCRequest& request);
UniValue dumpwallet(const JSONRPCRequest& request);
UniValue importwallet(const JSONRPCRequest& request);
UniValue importprunedfunds(const JSONRPCRequest& request);
UniValue removeprunedfunds(const JSONRPCRequest& request);
UniValue importmulti(const JSONRPCRequest& request);
UniValue dumphdinfo(const JSONRPCRequest& request);
UniValue importelectrumwallet(const JSONRPCRequest& request);

UniValue walletprocesspsbt(const JSONRPCRequest& request)
{
    RPCHelpMan{"walletprocesspsbt",
        "\nUpdate a PSBT with input information from our wallet and then sign inputs\n"
        "that we can sign for." +
                HELP_REQUIRING_PASSPHRASE,
        {
            {"psbt", RPCArg::Type::STR, RPCArg::Optional::NO, "The transaction base64 string"},
            {"sign", RPCArg::Type::BOOL, /* default */ "true", "Also sign the transaction when updating"},
            {"sighashtype", RPCArg::Type::STR, /* default */ "ALL", "The signature hash type to sign with if not specified by the PSBT. Must be one of\n"
    "       \"ALL\"\n"
    "       \"NONE\"\n"
    "       \"SINGLE\"\n"
    "       \"ALL|ANYONECANPAY\"\n"
    "       \"NONE|ANYONECANPAY\"\n"
    "       \"SINGLE|ANYONECANPAY\""},
            {"bip32derivs", RPCArg::Type::BOOL, /* default */ "true", "Include BIP 32 derivation paths for public keys if we know them"},
        },
        RPCResult{
            RPCResult::Type::OBJ, "", "",
            {
                {RPCResult::Type::STR, "psbt", "The base64-encoded partially signed transaction"},
                {RPCResult::Type::BOOL, "complete", "If the transaction has a complete set of signatures"},
            }
        },
        RPCExamples{
            HelpExampleCli("walletprocesspsbt", "\"psbt\"")
        },
    }.Check(request);

    RPCTypeCheck(request.params, {UniValue::VSTR, UniValue::VBOOL, UniValue::VSTR});

    std::shared_ptr<CWallet> const wallet = GetWalletForJSONRPCRequest(request);
    if (!wallet) return NullUniValue;
    CWallet* const pwallet = wallet.get();

    // Unserialize the transaction
    PartiallySignedTransaction psbtx;
    std::string error;
    if (!DecodeBase64PSBT(psbtx, request.params[0].get_str(), error)) {
        throw JSONRPCError(RPC_DESERIALIZATION_ERROR, strprintf("TX decode failed %s", error));
    }

    // Get the sighash type
    int nHashType = ParseSighashString(request.params[2]);

    // Use CTransaction for the constant parts of the
    // transaction to avoid rehashing.
    const CTransaction txConst(*psbtx.tx);

    // Fill transaction with our data and also sign
    bool sign = request.params[1].isNull() ? true : request.params[1].get_bool();
    bool bip32derivs = request.params[3].isNull() ? true : request.params[3].get_bool();
    bool complete = true;
    const TransactionError err = FillPSBT(pwallet, psbtx, complete, nHashType, sign, bip32derivs);
    if (err != TransactionError::OK) {
        throw JSONRPCTransactionError(err);
    }

    UniValue result(UniValue::VOBJ);
    CDataStream ssTx(SER_NETWORK, PROTOCOL_VERSION);
    ssTx << psbtx;
    result.pushKV("psbt", EncodeBase64(ssTx.str()));
    result.pushKV("complete", complete);

    return result;
}

UniValue walletcreatefundedpsbt(const JSONRPCRequest& request)
{
    RPCHelpMan{"walletcreatefundedpsbt",
        "\nCreates and funds a transaction in the Partially Signed Transaction format. Inputs will be added if supplied inputs are not enough\n"
        "Implements the Creator and Updater roles.\n",
        {
            {"inputs", RPCArg::Type::ARR, RPCArg::Optional::NO, "The inputs",
                {
                    {"", RPCArg::Type::OBJ, RPCArg::Optional::OMITTED, "",
                        {
                            {"txid", RPCArg::Type::STR_HEX, RPCArg::Optional::NO, "The transaction id"},
                            {"vout", RPCArg::Type::NUM, RPCArg::Optional::NO, "The output number"},
                            {"sequence", RPCArg::Type::NUM, /* default */ "depends on the value of the 'locktime' argument", "The sequence number"},
                        },
                    },
                },
            },
            {"outputs", RPCArg::Type::ARR, RPCArg::Optional::NO, "The outputs (key-value pairs), where none of the keys are duplicated.\n"
                    "That is, each address can only appear once and there can only be one 'data' object.\n"
                    "For compatibility reasons, a dictionary, which holds the key-value pairs directly, is also\n"
                    "                             accepted as second parameter.",
                {
                    {"", RPCArg::Type::OBJ, RPCArg::Optional::OMITTED, "",
                        {
                            {"address", RPCArg::Type::AMOUNT, RPCArg::Optional::NO, "A key-value pair. The key (string) is the sparks address, the value (float or string) is the amount in " + CURRENCY_UNIT + ""},
                        },
                        },
                    {"", RPCArg::Type::OBJ, RPCArg::Optional::OMITTED, "",
                        {
                            {"data", RPCArg::Type::STR_HEX, RPCArg::Optional::NO, "A key-value pair. The key must be \"data\", the value is hex-encoded data"},
                        },
                    },
                },
            },
            {"locktime", RPCArg::Type::NUM, /* default */ "0", "Raw locktime. Non-0 value also locktime-activates inputs"},
            {"options", RPCArg::Type::OBJ, RPCArg::Optional::OMITTED_NAMED_ARG, "",
                {
                    {"changeAddress", RPCArg::Type::STR_HEX, /* default */ "pool address", "The sparks address to receive the change"},
                    {"changePosition", RPCArg::Type::NUM, /* default */ "random", "The index of the change output"},
                    {"includeWatching", RPCArg::Type::BOOL, /* default */ "true for watch-only wallets, otherwise false", "Also select inputs which are watch only"},
                    {"lockUnspents", RPCArg::Type::BOOL, /* default */ "false", "Lock selected unspent outputs"},
                    {"feeRate", RPCArg::Type::AMOUNT, /* default */ "not set: makes wallet determine the fee", "Set a specific fee rate in " + CURRENCY_UNIT + "/kB"},
                    {"subtractFeeFromOutputs", RPCArg::Type::ARR, /* default */ "empty array", "The outputs to subtract the fee from.\n"
                    "                              The fee will be equally deducted from the amount of each specified output.\n"
                    "                              Those recipients will receive less Sparks than you enter in their corresponding amount field.\n"
                    "                              If no outputs are specified here, the sender pays the fee.",
                        {
                            {"vout_index", RPCArg::Type::NUM, RPCArg::Optional::OMITTED, "The zero-based output index, before a change output is added."},
                        },
                    },
                    {"conf_target", RPCArg::Type::NUM, /* default */ "Fallback to wallet's confirmation target", "Confirmation target (in blocks)"},
                    {"estimate_mode", RPCArg::Type::STR, /* default */ "UNSET", "The fee estimate mode, must be one of:\n"
                    "         \"UNSET\"\n"
                    "         \"ECONOMICAL\"\n"
                    "         \"CONSERVATIVE\""},
                },
                "options"},
            {"bip32derivs", RPCArg::Type::BOOL, /* default */ "true", "Include BIP 32 derivation paths for public keys if we know them"},
        },
        RPCResult{
            RPCResult::Type::OBJ, "", "",
            {
                {RPCResult::Type::STR, "psbt", "The resulting raw transaction (base64-encoded string)"},
                {RPCResult::Type::STR_AMOUNT, "fee", "Fee in " + CURRENCY_UNIT + " the resulting transaction pays"},
                {RPCResult::Type::NUM, "changepos", "The position of the added change output, or -1"},
            }
                        },
                        RPCExamples{
                    "\nCreate a transaction with no inputs\n"
                    + HelpExampleCli("walletcreatefundedpsbt", "\"[{\\\"txid\\\":\\\"myid\\\",\\\"vout\\\":0}]\" \"[{\\\"data\\\":\\\"00010203\\\"}]\"")
                        },
    }.Check(request);

    RPCTypeCheck(request.params, {
        UniValue::VARR,
        UniValueType(), // ARR or OBJ, checked later
        UniValue::VNUM,
        UniValue::VOBJ,
        UniValue::VBOOL,
        }, true
    );

    std::shared_ptr<CWallet> const wallet = GetWalletForJSONRPCRequest(request);
    if (!wallet) return NullUniValue;
    CWallet* const pwallet = wallet.get();

    CAmount fee;
    int change_position;
    CMutableTransaction rawTx = ConstructTransaction(request.params[0], request.params[1], request.params[2]);
    FundTransaction(pwallet, rawTx, fee, change_position, request.params[3]);

    // Make a blank psbt
    PartiallySignedTransaction psbtx{rawTx};

    // Fill transaction with out data but don't sign
    bool bip32derivs = request.params[4].isNull() ? true : request.params[4].get_bool();
    bool complete = true;
    const TransactionError err = FillPSBT(pwallet, psbtx, complete, 1, false, bip32derivs);
    if (err != TransactionError::OK) {
        throw JSONRPCTransactionError(err);
    }

    // Serialize the PSBT
    CDataStream ssTx(SER_NETWORK, PROTOCOL_VERSION);
    ssTx << psbtx;

    UniValue result(UniValue::VOBJ);
    result.pushKV("psbt", EncodeBase64(ssTx.str()));
    result.pushKV("fee", ValueFromAmount(fee));
    result.pushKV("changepos", change_position);
    return result;
}

static UniValue upgradewallet(const JSONRPCRequest& request)
{
    RPCHelpMan{"upgradewallet",
        "\nUpgrade the wallet. Upgrades to the latest version if no version number is specified\n"
        "New keys may be generated and a new wallet backup will need to be made.",
        {
            {"version", RPCArg::Type::NUM, /* default */ strprintf("%d", FEATURE_LATEST), "The version number to upgrade to. Default is the latest wallet version"}
        },
        RPCResults{},
        RPCExamples{
            HelpExampleCli("upgradewallet", "120200")
            + HelpExampleRpc("upgradewallet", "120200")
        }
    }.Check(request);

    std::shared_ptr<CWallet> const wallet = GetWalletForJSONRPCRequest(request);
    if (!wallet) return NullUniValue;
    CWallet* const pwallet = wallet.get();

    RPCTypeCheck(request.params, {UniValue::VNUM}, true);

    EnsureWalletIsUnlocked(pwallet);

    int version = 0;
    if (!request.params[0].isNull()) {
        version = request.params[0].get_int();
    }

    bilingual_str error;
    std::vector<bilingual_str> warnings;
    if (!pwallet->UpgradeWallet(version, error, warnings)) {
        throw JSONRPCError(RPC_WALLET_ERROR, error.original);
    }
    return error.original;
}

// clang-format off
static const CRPCCommand commands[] =
{ //  category              name                        actor (function)           argNames
    //  --------------------- ------------------------    -----------------------    ----------
    { "hidden",             "instantsendtoaddress",             &instantsendtoaddress,          {} },
    { "rawtransactions",    "fundrawtransaction",               &fundrawtransaction,            {"hexstring","options"} },
    { "wallet",             "abandontransaction",               &abandontransaction,            {"txid"} },
    { "wallet",             "abortrescan",                      &abortrescan,                   {} },
    { "wallet",             "addmultisigaddress",               &addmultisigaddress,            {"nrequired","keys","label"} },
    { "wallet",             "backupwallet",                     &backupwallet,                  {"destination"} },
    { "wallet",             "createwallet",                     &createwallet,                  {"wallet_name", "disable_private_keys", "blank", "passphrase", "avoid_reuse", "load_on_startup"} },
    { "wallet",             "dumphdinfo",                       &dumphdinfo,                    {} },
    { "wallet",             "dumpprivkey",                      &dumpprivkey,                   {"address"}  },
    { "wallet",             "dumpwallet",                       &dumpwallet,                    {"filename"} },
    { "wallet",             "encryptwallet",                    &encryptwallet,                 {"passphrase"} },
    { "wallet",             "getaddressesbylabel",              &getaddressesbylabel,           {"label"} },
    { "wallet",             "getaddressinfo",                   &getaddressinfo,                {"address"} },
    { "wallet",             "getbalance",                       &getbalance,                    {"dummy","minconf","addlocked","include_watchonly", "avoid_reuse"} },
    { "wallet",             "getnewaddress",                    &getnewaddress,                 {"label"} },
    { "wallet",             "getrawchangeaddress",              &getrawchangeaddress,           {} },
    { "wallet",             "getreceivedbyaddress",             &getreceivedbyaddress,          {"address","minconf","addlocked"} },
    { "wallet",             "getreceivedbylabel",               &getreceivedbylabel,            {"label","minconf","addlocked"} },
    { "wallet",             "gettransaction",                   &gettransaction,                {"txid","include_watchonly"} },
    { "wallet",             "getunconfirmedbalance",            &getunconfirmedbalance,         {} },
    { "wallet",             "getbalances",                      &getbalances,                   {} },
    { "wallet",             "getwalletinfo",                    &getwalletinfo,                 {} },
    { "wallet",             "importaddress",                    &importaddress,                 {"address","label","rescan","p2sh"} },
    { "wallet",             "importelectrumwallet",             &importelectrumwallet,          {"filename", "index"} },
    { "wallet",             "importmulti",                      &importmulti,                   {"requests","options"} },
    { "wallet",             "importprivkey",                    &importprivkey,                 {"privkey","label","rescan"} },
    { "wallet",             "importprunedfunds",                &importprunedfunds,             {"rawtransaction","txoutproof"} },
    { "wallet",             "importpubkey",                     &importpubkey,                  {"pubkey","label","rescan"} },
    { "wallet",             "importwallet",                     &importwallet,                  {"filename"} },
    { "wallet",             "keypoolrefill",                    &keypoolrefill,                 {"newsize"} },
    { "wallet",             "listaddressbalances",              &listaddressbalances,           {"minamount"} },
    { "wallet",             "listaddressgroupings",             &listaddressgroupings,          {} },
    { "wallet",             "listlabels",                       &listlabels,                    {"purpose"} },
    { "wallet",             "listlockunspent",                  &listlockunspent,               {} },
    { "wallet",             "listreceivedbyaddress",            &listreceivedbyaddress,         {"minconf","addlocked","include_empty","include_watchonly","address_filter"} },
    { "wallet",             "listreceivedbylabel",              &listreceivedbylabel,           {"minconf","addlocked","include_empty","include_watchonly"} },
    { "wallet",             "listsinceblock",                   &listsinceblock,                {"blockhash","target_confirmations","include_watchonly","include_removed"} },
    { "wallet",             "listtransactions",                 &listtransactions,              {"label|dummy","count","skip","include_watchonly"} },
    { "wallet",             "listunspent",                      &listunspent,                   {"minconf","maxconf","addresses","include_unsafe","query_options"} },
    { "wallet",             "listwalletdir",                    &listwalletdir,                 {} },
    { "wallet",             "listwallets",                      &listwallets,                   {} },
    { "wallet",             "loadwallet",                       &loadwallet,                    {"filename", "load_on_startup"} },
    { "wallet",             "lockunspent",                      &lockunspent,                   {"unlock","transactions"} },
    { "wallet",             "removeprunedfunds",                &removeprunedfunds,             {"txid"} },
    { "wallet",             "rescanblockchain",                 &rescanblockchain,              {"start_height", "stop_height"} },
    { "wallet",             "sendmany",                         &sendmany,                      {"dummy","amounts","minconf","addlocked","comment","subtractfeefrom","use_is","use_cj","conf_target","estimate_mode"} },
    { "wallet",             "sendtoaddress",                    &sendtoaddress,                 {"address","amount","comment","comment_to","subtractfeefromamount","use_is","use_cj","conf_target","estimate_mode", "avoid_reuse"} },
    { "wallet",             "setcoinjoinrounds",                &setcoinjoinrounds,             {"rounds"} },
    { "wallet",             "setcoinjoinamount",                &setcoinjoinamount,             {"amount"} },
    { "wallet",             "setlabel",                         &setlabel,                      {"address","label"} },
    { "wallet",             "settxfee",                         &settxfee,                      {"amount"} },
    { "wallet",             "setwalletflag",                    &setwalletflag,                 {"flag","value"} },
    { "wallet",             "signmessage",                      &signmessage,                   {"address","message"} },
    { "wallet",             "signrawtransactionwithwallet",     &signrawtransactionwithwallet,  {"hexstring","prevtxs","sighashtype"} },
    { "wallet",             "unloadwallet",                     &unloadwallet,                  {"wallet_name", "load_on_startup"} },
    { "wallet",             "upgradewallet",                    &upgradewallet,                 {"version"} },
    { "wallet",             "upgradetohd",                      &upgradetohd,                   {"mnemonic", "mnemonicpassphrase", "walletpassphrase", "rescan"} },
    { "wallet",             "walletlock",                       &walletlock,                    {} },
    { "wallet",             "walletpassphrasechange",           &walletpassphrasechange,        {"oldpassphrase","newpassphrase"} },
    { "wallet",             "walletpassphrase",                 &walletpassphrase,              {"passphrase","timeout","mixingonly"} },
    { "wallet",             "rescanblockchain",                 &rescanblockchain,              {"start_height", "stop_height"} },
    { "wallet",             "setautocombinethreshold",  &setautocombinethreshold,  {"enable","threshold"} },
    { "wallet",             "getautocombinethreshold",  &getautocombinethreshold,  {} },
    { "wallet",             "walletprocesspsbt",                &walletprocesspsbt,             {"psbt","sign","sighashtype","bip32derivs"} },
    { "wallet",             "walletcreatefundedpsbt",           &walletcreatefundedpsbt,        {"inputs","outputs","locktime","options","bip32derivs"} },
    { "wallet",             "wipewallettxes",                   &wipewallettxes,                {"keep_confirmed"} },
};
// clang-format on

Span<const CRPCCommand> GetWalletRPCCommands()
{
    return MakeSpan(commands);
}<|MERGE_RESOLUTION|>--- conflicted
+++ resolved
@@ -984,11 +984,7 @@
         "If 'label' is specified, assign address to that label.\n",
         {
             {"nrequired", RPCArg::Type::NUM, RPCArg::Optional::NO, "The number of required signatures out of the n keys or addresses."},
-<<<<<<< HEAD
-            {"keys", RPCArg::Type::ARR, RPCArg::Optional::NO, "A json array of sparks addresses or hex-encoded public keys",
-=======
-            {"keys", RPCArg::Type::ARR, RPCArg::Optional::NO, "The dash addresses or hex-encoded public keys",
->>>>>>> a884f0c5
+            {"keys", RPCArg::Type::ARR, RPCArg::Optional::NO, "The sparks addresses or hex-encoded public keys",
                 {
                     {"key", RPCArg::Type::STR, RPCArg::Optional::OMITTED, "sparks address or hex-encoded public key"},
                 },
@@ -2763,13 +2759,8 @@
 {
     RPCHelpMan{"loadwallet",
         "\nLoads a wallet from a wallet file or directory."
-<<<<<<< HEAD
         "\nNote that all wallet command-line options used when starting sparksd will be"
-        "\napplied to the new wallet (eg -upgradewallet, rescan, etc).\n",
-=======
-        "\nNote that all wallet command-line options used when starting dashd will be"
         "\napplied to the new wallet (eg, rescan, etc).\n",
->>>>>>> a884f0c5
         {
             {"filename", RPCArg::Type::STR, RPCArg::Optional::NO, "The wallet directory or .dat file."},
             {"load_on_startup", RPCArg::Type::BOOL, /* default */ "null", "Save wallet name to persistent settings and load on startup. True to add wallet to startup list, false to remove, null to leave unchanged."},
@@ -3008,11 +2999,7 @@
         {
             {"minconf", RPCArg::Type::NUM, /* default */ "1", "The minimum confirmations to filter"},
             {"maxconf", RPCArg::Type::NUM, /* default */ "9999999", "The maximum confirmations to filter"},
-<<<<<<< HEAD
-            {"addresses", RPCArg::Type::ARR, /* default */ "empty array", "A json array of sparks addresses to filter",
-=======
-            {"addresses", RPCArg::Type::ARR, /* default */ "empty array", "The dash addresses to filter",
->>>>>>> a884f0c5
+            {"addresses", RPCArg::Type::ARR, /* default */ "empty array", "The sparks addresses to filter",
                 {
                     {"address", RPCArg::Type::STR, RPCArg::Optional::OMITTED, "sparks address"},
                 },
