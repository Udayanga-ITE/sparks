// Copyright (c) 2009-2010 Satoshi Nakamoto
// Copyright (c) 2009-2017 The Bitcoin Core developers
// Distributed under the MIT software license, see the accompanying
// file COPYING or http://www.opensource.org/licenses/mit-license.php.

#include <init.h>
#include <keepass.h>
#include <net.h>
#include <scheduler.h>
#include <util.h>
#include <utilmoneystr.h>
#include <validation.h>
#include <walletinitinterface.h>
#include <wallet/rpcwallet.h>
#include <wallet/wallet.h>
#include <wallet/walletutil.h>

#include <coinjoin/coinjoin-client.h>
#include <coinjoin/coinjoin-client-options.h>

#include <functional>

class WalletInit : public WalletInitInterface {
public:

    //! Return the wallets help message.
    void AddWalletOptions() const override;

    //! Wallets parameter interaction
    bool ParameterInteraction() const override;

    //! Register wallet RPCs.
    void RegisterRPC(CRPCTable &tableRPC) const override;

    //! Responsible for reading and validating the -wallet arguments and verifying the wallet database.
    //  This function will perform salvage on the wallet if requested, as long as only one wallet is
    //  being loaded (WalletParameterInteraction forbids -salvagewallet, -zapwallettxes or -upgradewallet with multiwallet).
    bool Verify() const override;

    //! Load wallet databases.
    bool Open() const override;

    //! Complete startup of wallets.
    void Start(CScheduler& scheduler) const override;

    //! Flush all wallets in preparation for shutdown.
    void Flush() const override;

    //! Stop all wallets. Wallets will be flushed first.
    void Stop() const override;

    //! Close all wallets.
    void Close() const override;

<<<<<<< HEAD
    // Sparks Specific Wallet Init
    void AutoLockMasternodeCollaterals() override;
    void InitPrivateSendSettings() override;
    void InitKeePass() override;
    bool InitAutoBackup() override;
=======
    // Dash Specific Wallet Init
    void AutoLockMasternodeCollaterals() const override;
    void InitCoinJoinSettings() const override;
    void InitKeePass() const override;
    bool InitAutoBackup() const override;
>>>>>>> eaca69b2
};

const WalletInitInterface& g_wallet_init_interface = WalletInit();

void WalletInit::AddWalletOptions() const
{
    gArgs.AddArg("-createwalletbackups=<n>", strprintf("Number of automatic wallet backups (default: %u)", nWalletBackups), false, OptionsCategory::WALLET);
    gArgs.AddArg("-disablewallet", "Do not load the wallet and disable wallet RPC calls", false, OptionsCategory::WALLET);
    gArgs.AddArg("-instantsendnotify=<cmd>", "Execute command when a wallet InstantSend transaction is successfully locked (%s in cmd is replaced by TxID)", false, OptionsCategory::WALLET);
    gArgs.AddArg("-keypool=<n>", strprintf("Set key pool size to <n> (default: %u)", DEFAULT_KEYPOOL_SIZE), false, OptionsCategory::WALLET);
    gArgs.AddArg("-rescan=<mode>", "Rescan the block chain for missing wallet transactions on startup"
                                            " (1 = start from wallet creation time, 2 = start from genesis block)", false, OptionsCategory::WALLET);
    gArgs.AddArg("-salvagewallet", "Attempt to recover private keys from a corrupt wallet on startup", false, OptionsCategory::WALLET);
    gArgs.AddArg("-spendzeroconfchange", strprintf("Spend unconfirmed change when sending transactions (default: %u)", DEFAULT_SPEND_ZEROCONF_CHANGE), false, OptionsCategory::WALLET);
    gArgs.AddArg("-upgradewallet", "Upgrade wallet to latest format on startup", false, OptionsCategory::WALLET);
    gArgs.AddArg("-wallet=<path>", "Specify wallet database path. Can be specified multiple times to load multiple wallets. Path is interpreted relative to <walletdir> if it is not absolute, and will be created if it does not exist (as a directory containing a wallet.dat file and log files). For backwards compatibility this will also accept names of existing data files in <walletdir>.)", false, OptionsCategory::WALLET);
    gArgs.AddArg("-walletbackupsdir=<dir>", "Specify full path to directory for automatic wallet backups (must exist)", false, OptionsCategory::WALLET);
    gArgs.AddArg("-walletbroadcast", strprintf("Make the wallet broadcast transactions (default: %u)", DEFAULT_WALLETBROADCAST), false, OptionsCategory::WALLET);
    gArgs.AddArg("-walletdir=<dir>", "Specify directory to hold wallets (default: <datadir>/wallets if it exists, otherwise <datadir>)", false, OptionsCategory::WALLET);
    gArgs.AddArg("-walletnotify=<cmd>", "Execute command when a wallet transaction changes (%s in cmd is replaced by TxID)", false, OptionsCategory::WALLET);
    gArgs.AddArg("-zapwallettxes=<mode>", "Delete all wallet transactions and only recover those parts of the blockchain through -rescan on startup"
                                                        " (1 = keep tx meta data e.g. account owner and payment request information, 2 = drop tx meta data)", false, OptionsCategory::WALLET);

    gArgs.AddArg("-discardfee=<amt>", strprintf("The fee rate (in %s/kB) that indicates your tolerance for discarding change by adding it to the fee (default: %s). "
                                                                "Note: An output is discarded if it is dust at this rate, but we will always discard up to the dust relay fee and a discard fee above that is limited by the fee estimate for the longest target",
                                                              CURRENCY_UNIT, FormatMoney(DEFAULT_DISCARD_FEE)), false, OptionsCategory::WALLET_FEE);
    gArgs.AddArg("-fallbackfee=<amt>", strprintf("A fee rate (in %s/kB) that will be used when fee estimation has insufficient data (default: %s)",
                                                               CURRENCY_UNIT, FormatMoney(DEFAULT_FALLBACK_FEE)), false, OptionsCategory::WALLET_FEE);
    gArgs.AddArg("-mintxfee=<amt>", strprintf("Fees (in %s/kB) smaller than this are considered zero fee for transaction creation (default: %s)",
                                                            CURRENCY_UNIT, FormatMoney(DEFAULT_TRANSACTION_MINFEE)), false, OptionsCategory::WALLET_FEE);
    gArgs.AddArg("-paytxfee=<amt>", strprintf("Fee (in %s/kB) to add to transactions you send (default: %s)",
                                                            CURRENCY_UNIT, FormatMoney(payTxFee.GetFeePerK())), false, OptionsCategory::WALLET_FEE);
    gArgs.AddArg("-txconfirmtarget=<n>", strprintf("If paytxfee is not set, include enough fee so transactions begin confirmation on average within n blocks (default: %u)", DEFAULT_TX_CONFIRM_TARGET), false, OptionsCategory::WALLET_FEE);

    gArgs.AddArg("-hdseed=<hex>", "User defined seed for HD wallet (should be in hex). Only has effect during wallet creation/first start (default: randomly generated)", false, OptionsCategory::WALLET_HD);
    gArgs.AddArg("-mnemonic=<text>", "User defined mnemonic for HD wallet (bip39). Only has effect during wallet creation/first start (default: randomly generated)", false, OptionsCategory::WALLET_HD);
    gArgs.AddArg("-mnemonicpassphrase=<text>", "User defined mnemonic passphrase for HD wallet (BIP39). Only has effect during wallet creation/first start (default: empty string)", false, OptionsCategory::WALLET_HD);
    gArgs.AddArg("-usehd", strprintf("Use hierarchical deterministic key generation (HD) after BIP39/BIP44. Only has effect during wallet creation/first start (default: %u)", DEFAULT_USE_HD_WALLET), false, OptionsCategory::WALLET_HD);

    gArgs.AddArg("-keepass", strprintf("Use KeePass 2 integration using KeePassHttp plugin (default: %u)", 0), false, OptionsCategory::WALLET_KEEPASS);
    gArgs.AddArg("-keepassid=<id>", "KeePassHttp id for the established association", false, OptionsCategory::WALLET_KEEPASS);
    gArgs.AddArg("-keepasskey=<key>", "KeePassHttp key for AES encrypted communication with KeePass", false, OptionsCategory::WALLET_KEEPASS);
    gArgs.AddArg("-keepassname=<name>", "Name to construct url for KeePass entry that stores the wallet passphrase", false, OptionsCategory::WALLET_KEEPASS);
    gArgs.AddArg("-keepassport=<port>", strprintf("Connect to KeePassHttp on port <port> (default: %u)", DEFAULT_KEEPASS_HTTP_PORT), false, OptionsCategory::WALLET_KEEPASS);

    gArgs.AddArg("-enablecoinjoin", strprintf("Enable use of CoinJoin for funds stored in this wallet (0-1, default: %u)", 0), false, OptionsCategory::WALLET_COINJOIN);
    gArgs.AddArg("-coinjoinamount=<n>", strprintf("Target CoinJoin balance (%u-%u, default: %u)", MIN_COINJOIN_AMOUNT, MAX_COINJOIN_AMOUNT, DEFAULT_COINJOIN_AMOUNT), false, OptionsCategory::WALLET_COINJOIN);
    gArgs.AddArg("-coinjoinautostart", strprintf("Start CoinJoin automatically (0-1, default: %u)", DEFAULT_COINJOIN_AUTOSTART), false, OptionsCategory::WALLET_COINJOIN);
    gArgs.AddArg("-coinjoindenomsgoal=<n>", strprintf("Try to create at least N inputs of each denominated amount (%u-%u, default: %u)", MIN_COINJOIN_DENOMS_GOAL, MAX_COINJOIN_DENOMS_GOAL, DEFAULT_COINJOIN_DENOMS_GOAL), false, OptionsCategory::WALLET_COINJOIN);
    gArgs.AddArg("-coinjoindenomshardcap=<n>", strprintf("Create up to N inputs of each denominated amount (%u-%u, default: %u)", MIN_COINJOIN_DENOMS_HARDCAP, MAX_COINJOIN_DENOMS_HARDCAP, DEFAULT_COINJOIN_DENOMS_HARDCAP), false, OptionsCategory::WALLET_COINJOIN);
    gArgs.AddArg("-coinjoinmultisession", strprintf("Enable multiple CoinJoin mixing sessions per block, experimental (0-1, default: %u)", DEFAULT_COINJOIN_MULTISESSION), false, OptionsCategory::WALLET_COINJOIN);
    gArgs.AddArg("-coinjoinrounds=<n>", strprintf("Use N separate masternodes for each denominated input to mix funds (%u-%u, default: %u)", MIN_COINJOIN_ROUNDS, MAX_COINJOIN_ROUNDS, DEFAULT_COINJOIN_ROUNDS), false, OptionsCategory::WALLET_COINJOIN);
    gArgs.AddArg("-coinjoinsessions=<n>", strprintf("Use N separate masternodes in parallel to mix funds (%u-%u, default: %u)", MIN_COINJOIN_SESSIONS, MAX_COINJOIN_SESSIONS, DEFAULT_COINJOIN_SESSIONS), false, OptionsCategory::WALLET_COINJOIN);

    gArgs.AddArg("-dblogsize=<n>", strprintf("Flush wallet database activity from memory to disk log every <n> megabytes (default: %u)", DEFAULT_WALLET_DBLOGSIZE), true, OptionsCategory::WALLET_DEBUG_TEST);
    gArgs.AddArg("-flushwallet", strprintf("Run a thread to flush wallet periodically (default: %u)", DEFAULT_FLUSHWALLET), true, OptionsCategory::WALLET_DEBUG_TEST);
    gArgs.AddArg("-privdb", strprintf("Sets the DB_PRIVATE flag in the wallet db environment (default: %u)", DEFAULT_WALLET_PRIVDB), true, OptionsCategory::WALLET_DEBUG_TEST);
    gArgs.AddArg("-walletrejectlongchains", strprintf("Wallet will not create transactions that violate mempool chain limits (default: %u)", DEFAULT_WALLET_REJECT_LONG_CHAINS), true, OptionsCategory::WALLET_DEBUG_TEST);
}

bool WalletInit::ParameterInteraction() const
{
    if (gArgs.GetBoolArg("-disablewallet", DEFAULT_DISABLE_WALLET)) {
        for (const std::string& wallet : gArgs.GetArgs("-wallet")) {
            LogPrintf("%s: parameter interaction: -disablewallet -> ignoring -wallet=%s\n", __func__, wallet);
        }

        return true;
    } else if (gArgs.IsArgSet("-masternodeblsprivkey")) {
        return InitError(_("You can not start a masternode with wallet enabled."));
    }

    gArgs.SoftSetArg("-wallet", "");
    const bool is_multiwallet = gArgs.GetArgs("-wallet").size() > 1;

    if (gArgs.GetBoolArg("-blocksonly", DEFAULT_BLOCKSONLY) && gArgs.SoftSetBoolArg("-walletbroadcast", false)) {
        LogPrintf("%s: parameter interaction: -blocksonly=1 -> setting -walletbroadcast=0\n", __func__);
    }

    if (gArgs.GetBoolArg("-salvagewallet", false)) {
        if (is_multiwallet) {
            return InitError(strprintf("%s is only allowed with a single wallet file", "-salvagewallet"));
        }
        // Rewrite just private keys: rescan to find transactions
        if (gArgs.SoftSetBoolArg("-rescan", true)) {
            LogPrintf("%s: parameter interaction: -salvagewallet=1 -> setting -rescan=1\n", __func__);
        }
    }

    bool zapwallettxes = gArgs.GetBoolArg("-zapwallettxes", false);
    // -zapwallettxes implies dropping the mempool on startup
    if (zapwallettxes && gArgs.SoftSetBoolArg("-persistmempool", false)) {
        LogPrintf("%s: parameter interaction: -zapwallettxes enabled -> setting -persistmempool=0\n", __func__);
    }

    // -zapwallettxes implies a rescan
    if (zapwallettxes) {
        if (is_multiwallet) {
            return InitError(strprintf("%s is only allowed with a single wallet file", "-zapwallettxes"));
        }
        if (gArgs.SoftSetBoolArg("-rescan", true)) {
            LogPrintf("%s: parameter interaction: -zapwallettxes enabled -> setting -rescan=1\n", __func__);
        }
    }

    int rescan_mode = gArgs.GetArg("-rescan", 0);
    if (rescan_mode < 0 || rescan_mode > 2) {
        LogPrintf("%s: Warning: incorrect -rescan mode, falling back to default value.\n", __func__);
        InitWarning(_("Incorrect -rescan mode, falling back to default value"));
        gArgs.ForceRemoveArg("-rescan");
    }

    if (is_multiwallet) {
        if (gArgs.GetBoolArg("-upgradewallet", false)) {
            return InitError(strprintf("%s is only allowed with a single wallet file", "-upgradewallet"));
        }
    }

    if (gArgs.GetBoolArg("-sysperms", false))
        return InitError("-sysperms is not allowed in combination with enabled wallet functionality");
    if (gArgs.GetArg("-prune", 0) && gArgs.GetBoolArg("-rescan", false))
        return InitError(_("Rescans are not possible in pruned mode. You will need to use -reindex which will download the whole blockchain again."));

    if (::minRelayTxFee.GetFeePerK() > HIGH_TX_FEE_PER_KB)
        InitWarning(AmountHighWarn("-minrelaytxfee") + " " +
                    _("The wallet will avoid paying less than the minimum relay fee."));

    if (gArgs.IsArgSet("-mintxfee"))
    {
        CAmount n = 0;
        if (!ParseMoney(gArgs.GetArg("-mintxfee", ""), n) || 0 == n)
            return InitError(AmountErrMsg("mintxfee", gArgs.GetArg("-mintxfee", "")));
        if (n > HIGH_TX_FEE_PER_KB)
            InitWarning(AmountHighWarn("-mintxfee") + " " +
                        _("This is the minimum transaction fee you pay on every transaction."));
        CWallet::minTxFee = CFeeRate(n);
    }
    if (gArgs.IsArgSet("-fallbackfee"))
    {
        CAmount nFeePerK = 0;
        if (!ParseMoney(gArgs.GetArg("-fallbackfee", ""), nFeePerK))
            return InitError(strprintf(_("Invalid amount for -fallbackfee=<amount>: '%s'"), gArgs.GetArg("-fallbackfee", "")));
        if (nFeePerK > HIGH_TX_FEE_PER_KB)
            InitWarning(AmountHighWarn("-fallbackfee") + " " +
                        _("This is the transaction fee you may pay when fee estimates are not available."));
        CWallet::fallbackFee = CFeeRate(nFeePerK);
    }
    if (gArgs.IsArgSet("-discardfee"))
    {
        CAmount nFeePerK = 0;
        if (!ParseMoney(gArgs.GetArg("-discardfee", ""), nFeePerK))
            return InitError(strprintf(_("Invalid amount for -discardfee=<amount>: '%s'"), gArgs.GetArg("-discardfee", "")));
        if (nFeePerK > HIGH_TX_FEE_PER_KB)
            InitWarning(AmountHighWarn("-discardfee") + " " +
                        _("This is the transaction fee you may discard if change is smaller than dust at this level"));
        CWallet::m_discard_rate = CFeeRate(nFeePerK);
    }
    if (gArgs.IsArgSet("-paytxfee"))
    {
        CAmount nFeePerK = 0;
        if (!ParseMoney(gArgs.GetArg("-paytxfee", ""), nFeePerK))
            return InitError(AmountErrMsg("paytxfee", gArgs.GetArg("-paytxfee", "")));
        if (nFeePerK > HIGH_TX_FEE_PER_KB)
            InitWarning(AmountHighWarn("-paytxfee") + " " +
                        _("This is the transaction fee you will pay if you send a transaction."));

        payTxFee = CFeeRate(nFeePerK, 1000);
        if (payTxFee < ::minRelayTxFee)
        {
            return InitError(strprintf(_("Invalid amount for -paytxfee=<amount>: '%s' (must be at least %s)"),
                                       gArgs.GetArg("-paytxfee", ""), ::minRelayTxFee.ToString()));
        }
    }
    if (gArgs.IsArgSet("-maxtxfee"))
    {
        CAmount nMaxFee = 0;
        if (!ParseMoney(gArgs.GetArg("-maxtxfee", ""), nMaxFee))
            return InitError(AmountErrMsg("maxtxfee", gArgs.GetArg("-maxtxfee", "")));
        if (nMaxFee > HIGH_MAX_TX_FEE)
            InitWarning(_("-maxtxfee is set very high! Fees this large could be paid on a single transaction."));
        maxTxFee = nMaxFee;
        if (CFeeRate(maxTxFee, 1000) < ::minRelayTxFee)
        {
            return InitError(strprintf(_("Invalid amount for -maxtxfee=<amount>: '%s' (must be at least the minrelay fee of %s to prevent stuck transactions)"),
                                       gArgs.GetArg("-maxtxfee", ""), ::minRelayTxFee.ToString()));
        }
    }
    nTxConfirmTarget = gArgs.GetArg("-txconfirmtarget", DEFAULT_TX_CONFIRM_TARGET);
    bSpendZeroConfChange = gArgs.GetBoolArg("-spendzeroconfchange", DEFAULT_SPEND_ZEROCONF_CHANGE);

    if (gArgs.IsArgSet("-walletbackupsdir")) {
        if (!fs::is_directory(gArgs.GetArg("-walletbackupsdir", ""))) {
            InitWarning(strprintf(_("Warning: incorrect parameter %s, path must exist! Using default path."), "-walletbackupsdir"));
            gArgs.ForceRemoveArg("-walletbackupsdir");
        }
    }

    if (gArgs.IsArgSet("-hdseed") && IsHex(gArgs.GetArg("-hdseed", "not hex")) && (gArgs.IsArgSet("-mnemonic") || gArgs.IsArgSet("-mnemonicpassphrase"))) {
        InitWarning(strprintf(_("Warning: can't use %s and %s together, will prefer %s"), "-hdseed", "-mnemonic/-mnemonicpassphrase", "-hdseed"));
        gArgs.ForceRemoveArg("-mnemonic");
        gArgs.ForceRemoveArg("-mnemonicpassphrase");
    }

    // begin PrivateSend -> CoinJoin migration
    if (gArgs.IsArgSet("-privatesendrounds")) {
        int nRoundsDeprecated = gArgs.GetArg("-privatesendrounds", DEFAULT_COINJOIN_ROUNDS);
        InitWarning(strprintf(_("Warning: %s is deprecated, please use %s instead"), "-privatesendrounds", "-coinjoinrounds"));
        if (gArgs.SoftSetArg("-coinjoinrounds", itostr(nRoundsDeprecated))) {
            LogPrintf("%s: parameter interaction: -privatesendrounds=%d -> setting -coinjoinrounds=%d\n", __func__, nRoundsDeprecated, nRoundsDeprecated);
        }
        gArgs.ForceRemoveArg("-privatesendrounds");
    }
    if (gArgs.IsArgSet("-privatesendamount")) {
        int nAmountDeprecated = gArgs.GetArg("-privatesendamount", DEFAULT_COINJOIN_AMOUNT);
        InitWarning(strprintf(_("Warning: %s is deprecated, please use %s instead"), "-privatesendamount", "-coinjoinamount"));
        if (gArgs.SoftSetArg("-coinjoinamount", itostr(nAmountDeprecated))) {
            LogPrintf("%s: parameter interaction: -privatesendamount=%d -> setting -coinjoinamount=%d\n", __func__, nAmountDeprecated, nAmountDeprecated);
        }
        gArgs.ForceRemoveArg("-privatesendamount");
    }
    if (gArgs.IsArgSet("-privatesenddenomsgoal")) {
        int nDenomsGoalDeprecated = gArgs.GetArg("-privatesenddenomsgoal", DEFAULT_COINJOIN_DENOMS_GOAL);
        InitWarning(strprintf(_("Warning: %s is deprecated, please use %s instead"), "-privatesenddenomsgoal", "-coinjoindenomsgoal"));
        if (gArgs.SoftSetArg("-coinjoindenomsgoal", itostr(nDenomsGoalDeprecated))) {
            LogPrintf("%s: parameter interaction: -privatesenddenomsgoal=%d -> setting -coinjoindenomsgoal=%d\n", __func__, nDenomsGoalDeprecated, nDenomsGoalDeprecated);
        }
        gArgs.ForceRemoveArg("-privatesenddenomsgoal");
    }
    if (gArgs.IsArgSet("-privatesenddenomshardcap")) {
        int nDenomsHardcapDeprecated = gArgs.GetArg("-privatesenddenomshardcap", DEFAULT_COINJOIN_DENOMS_HARDCAP);
        InitWarning(strprintf(_("Warning: %s is deprecated, please use %s instead"), "-privatesenddenomshardcap", "-coinjoindenomshardcap"));
        if (gArgs.SoftSetArg("-coinjoindenomshardcap", itostr(nDenomsHardcapDeprecated))) {
            LogPrintf("%s: parameter interaction: -privatesenddenomshardcap=%d -> setting -coinjoindenomshardcap=%d\n", __func__, nDenomsHardcapDeprecated, nDenomsHardcapDeprecated);
        }
        gArgs.ForceRemoveArg("-privatesenddenomshardcap");
    }
    if (gArgs.IsArgSet("-privatesendsessions")) {
        int nSessionsDeprecated = gArgs.GetArg("-privatesendsessions", DEFAULT_COINJOIN_SESSIONS);
        InitWarning(strprintf(_("Warning: %s is deprecated, please use %s instead"), "-privatesendsessions", "-coinjoinsessions"));
        if (gArgs.SoftSetArg("-coinjoinsessions", itostr(nSessionsDeprecated))) {
            LogPrintf("%s: parameter interaction: -privatesendsessions=%d -> setting -coinjoinsessions=%d\n", __func__, nSessionsDeprecated, nSessionsDeprecated);
        }
        gArgs.ForceRemoveArg("-privatesendsessions");
    }
    if (gArgs.IsArgSet("-enableprivatesend")) {
        bool fEnablePSDeprecated = gArgs.GetBoolArg("-enableprivatesend", 0);
        InitWarning(strprintf(_("Warning: %s is deprecated, please use %s instead"), "-enableprivatesend", "-enablecoinjoin"));
        if (gArgs.SoftSetBoolArg("-enablecoinjoin", fEnablePSDeprecated)) {
            LogPrintf("%s: parameter interaction: -enableprivatesend=%d -> setting -enablecoinjoin=%d\n", __func__, fEnablePSDeprecated, fEnablePSDeprecated);
        }
        gArgs.ForceRemoveArg("-enableprivatesend");
    }
    if (gArgs.IsArgSet("-privatesendautostart")) {
        bool fAutoStartDeprecated = gArgs.GetBoolArg("-privatesendautostart", DEFAULT_COINJOIN_AUTOSTART);
        InitWarning(strprintf(_("Warning: %s is deprecated, please use %s instead"), "-privatesendautostart", "-coinjoinautostart"));
        if (gArgs.SoftSetBoolArg("-coinjoinautostart", fAutoStartDeprecated)) {
            LogPrintf("%s: parameter interaction: -privatesendautostart=%d -> setting -coinjoinautostart=%d\n", __func__, fAutoStartDeprecated, fAutoStartDeprecated);
        }
        gArgs.ForceRemoveArg("-privatesendautostart");
    }
    if (gArgs.IsArgSet("-privatesendmultisession")) {
        bool fMultiSessionDeprecated = gArgs.GetBoolArg("-privatesendmultisession", DEFAULT_COINJOIN_MULTISESSION);
        InitWarning(strprintf(_("Warning: %s is deprecated, please use %s instead"), "-privatesendmultisession", "-coinjoinmultisession"));
        if (gArgs.SoftSetBoolArg("-coinjoinmultisession", fMultiSessionDeprecated)) {
            LogPrintf("%s: parameter interaction: -privatesendmultisession=%d -> setting -coinjoinmultisession=%d\n", __func__, fMultiSessionDeprecated, fMultiSessionDeprecated);
        }
        gArgs.ForceRemoveArg("-privatesendmultisession");
    }
    // end PrivateSend -> CoinJoin migration

    if (gArgs.GetArg("-coinjoindenomshardcap", DEFAULT_COINJOIN_DENOMS_HARDCAP) < gArgs.GetArg("-coinjoindenomsgoal", DEFAULT_COINJOIN_DENOMS_GOAL)) {
        return InitError(strprintf(_("%s can't be lower than %s"), "-coinjoindenomshardcap", "-coinjoindenomsgoal"));
    }

    return true;
}

void WalletInit::RegisterRPC(CRPCTable &t) const
{
    if (gArgs.GetBoolArg("-disablewallet", DEFAULT_DISABLE_WALLET)) {
        return;
    }

    RegisterWalletRPCCommands(t);
}

bool WalletInit::Verify() const
{
    if (gArgs.GetBoolArg("-disablewallet", DEFAULT_DISABLE_WALLET)) {
        return true;
    }

    if (gArgs.IsArgSet("-walletdir")) {
        fs::path wallet_dir = gArgs.GetArg("-walletdir", "");
        if (!fs::exists(wallet_dir)) {
            return InitError(strprintf(_("Specified -walletdir \"%s\" does not exist"), wallet_dir.string()));
        } else if (!fs::is_directory(wallet_dir)) {
            return InitError(strprintf(_("Specified -walletdir \"%s\" is not a directory"), wallet_dir.string()));
        } else if (!wallet_dir.is_absolute()) {
            return InitError(strprintf(_("Specified -walletdir \"%s\" is a relative path"), wallet_dir.string()));
        }
    }

    LogPrintf("Using wallet directory %s\n", GetWalletDir().string());

    uiInterface.InitMessage(_("Verifying wallet(s)..."));

    std::vector<std::string> wallet_files = gArgs.GetArgs("-wallet");

    // Parameter interaction code should have thrown an error if -salvagewallet
    // was enabled with more than wallet file, so the wallet_files size check
    // here should have no effect.
    bool salvage_wallet = gArgs.GetBoolArg("-salvagewallet", false) && wallet_files.size() <= 1;

    // Keep track of each wallet absolute path to detect duplicates.
    std::set<fs::path> wallet_paths;

    for (const auto& wallet_file : wallet_files) {
        WalletLocation location(wallet_file);

        if (!wallet_paths.insert(location.GetPath()).second) {
            return InitError(strprintf(_("Error loading wallet %s. Duplicate -wallet filename specified."), wallet_file));
        }

        std::string error_string;
        std::string warning_string;
        bool verify_success = CWallet::Verify(location, salvage_wallet, error_string, warning_string);
        if (!error_string.empty()) InitError(error_string);
        if (!warning_string.empty()) InitWarning(warning_string);
        if (!verify_success) return false;
    }

    return true;
}

bool WalletInit::Open() const
{
    if (gArgs.GetBoolArg("-disablewallet", DEFAULT_DISABLE_WALLET)) {
        LogPrintf("Wallet disabled!\n");
        return true;
    }

    for (const std::string& walletFile : gArgs.GetArgs("-wallet")) {
        std::shared_ptr<CWallet> pwallet = CWallet::CreateWalletFromFile(WalletLocation(walletFile));
        if (!pwallet) {
            return false;
        }
    }

    return true;
}

void WalletInit::Start(CScheduler& scheduler) const
{
    for (const std::shared_ptr<CWallet>& pwallet : GetWallets()) {
        pwallet->postInitProcess();
    }

    // Run a thread to flush wallet periodically
    scheduler.scheduleEvery(MaybeCompactWalletDB, 500);

    if (!fMasternodeMode && CCoinJoinClientOptions::IsEnabled()) {
        scheduler.scheduleEvery(std::bind(&DoCoinJoinMaintenance, std::ref(*g_connman)), 1 * 1000);
    }
}

void WalletInit::Flush() const
{
    for (const std::shared_ptr<CWallet>& pwallet : GetWallets()) {
        if (CCoinJoinClientOptions::IsEnabled()) {
            // Stop CoinJoin, release keys
            auto it = coinJoinClientManagers.find(pwallet->GetName());
            it->second->ResetPool();
            it->second->StopMixing();
        }
        pwallet->Flush(false);
    }
}

void WalletInit::Stop() const
{
    for (const std::shared_ptr<CWallet>& pwallet : GetWallets()) {
        pwallet->Flush(true);
    }
}

void WalletInit::Close() const
{
    for (const std::shared_ptr<CWallet>& pwallet : GetWallets()) {
        RemoveWallet(pwallet);
    }
}

void WalletInit::AutoLockMasternodeCollaterals() const
{
    // we can't do this before DIP3 is fully initialized
    for (const auto pwallet : GetWallets()) {
        pwallet->AutoLockMasternodeCollaterals();
    }
}

void WalletInit::InitCoinJoinSettings() const
{
    CCoinJoinClientOptions::SetEnabled(HasWallets() ? gArgs.GetBoolArg("-enablecoinjoin", true) : false);
    if (!CCoinJoinClientOptions::IsEnabled()) {
        return;
    }
    bool fAutoStart = gArgs.GetBoolArg("-coinjoinautostart", DEFAULT_COINJOIN_AUTOSTART);
    for (auto& pwallet : GetWallets()) {
        if (pwallet->IsLocked()) {
            coinJoinClientManagers.at(pwallet->GetName())->StopMixing();
        } else if (fAutoStart) {
            coinJoinClientManagers.at(pwallet->GetName())->StartMixing();
        }
    }
    LogPrintf("CoinJoin: autostart=%d, multisession=%d," /* Continued */
              "sessions=%d, rounds=%d, amount=%d, denoms_goal=%d, denoms_hardcap=%d\n",
              fAutoStart, CCoinJoinClientOptions::IsMultiSessionEnabled(),
              CCoinJoinClientOptions::GetSessions(), CCoinJoinClientOptions::GetRounds(),
              CCoinJoinClientOptions::GetAmount(), CCoinJoinClientOptions::GetDenomsGoal(),
              CCoinJoinClientOptions::GetDenomsHardCap());
}

void WalletInit::InitKeePass() const
{
    keePassInt.init();
}

bool WalletInit::InitAutoBackup() const
{
    return CWallet::InitAutoBackup();
}<|MERGE_RESOLUTION|>--- conflicted
+++ resolved
@@ -52,19 +52,11 @@
     //! Close all wallets.
     void Close() const override;
 
-<<<<<<< HEAD
     // Sparks Specific Wallet Init
-    void AutoLockMasternodeCollaterals() override;
-    void InitPrivateSendSettings() override;
-    void InitKeePass() override;
-    bool InitAutoBackup() override;
-=======
-    // Dash Specific Wallet Init
     void AutoLockMasternodeCollaterals() const override;
     void InitCoinJoinSettings() const override;
     void InitKeePass() const override;
     bool InitAutoBackup() const override;
->>>>>>> eaca69b2
 };
 
 const WalletInitInterface& g_wallet_init_interface = WalletInit();
