--- conflicted
+++ resolved
@@ -1,10 +1,6 @@
 // Copyright (c) 2009-2020 The Bitcoin Core developers
-<<<<<<< HEAD
-// Copyright (c) 2014-2023 The Dash Core developers
-// Copyright (c) 2016-2023 The Sparks Core developers
-=======
 // Copyright (c) 2014-2024 The Dash Core developers
->>>>>>> 19512988
+// Copyright (c) 2016-2025 The Sparks Core developers
 // Distributed under the MIT software license, see the accompanying
 // file COPYING or http://www.opensource.org/licenses/mit-license.php.
 
@@ -803,11 +799,7 @@
         "\nReveals the private key corresponding to 'address'.\n"
         "Then the importprivkey can be used with this output\n",
         {
-<<<<<<< HEAD
-            {"address", RPCArg::Type::STR, RPCArg::Optional::NO, "The sparks address for the private key"},
-=======
-            {"address", RPCArg::Type::STR, RPCArg::Optional::NO, "The Dash address for the private key"},
->>>>>>> 19512988
+            {"address", RPCArg::Type::STR, RPCArg::Optional::NO, "The Sparks address for the private key"},
         },
         RPCResult{
             RPCResult::Type::STR, "key", "The private key"
@@ -976,15 +968,9 @@
     file << "\n";
 
     UniValue obj(UniValue::VOBJ);
-<<<<<<< HEAD
     obj.pushKV("sparkscoreversion", CLIENT_BUILD);
-    obj.pushKV("lastblockheight", pwallet->GetLastBlockHeight());
-    obj.pushKV("lastblockhash", pwallet->GetLastBlockHash().ToString());
-=======
-    obj.pushKV("dashcoreversion", CLIENT_BUILD);
     obj.pushKV("lastblockheight", wallet.GetLastBlockHeight());
     obj.pushKV("lastblockhash", wallet.GetLastBlockHash().ToString());
->>>>>>> 19512988
     obj.pushKV("lastblocktime", block_time);
 
     // add the base58check encoded extended master if the wallet uses HD
