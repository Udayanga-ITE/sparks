--- conflicted
+++ resolved
@@ -2548,11 +2548,7 @@
                 if (CCoinJoin::IsCollateralAmount(pcoin->tx->vout[i].nValue)) continue; // do not use collateral amounts
                 found = !CCoinJoin::IsDenominatedAmount(pcoin->tx->vout[i].nValue);
             } else if(nCoinType == CoinType::ONLY_MASTERNODE_COLLATERAL) {
-<<<<<<< HEAD
-                found = pcoin->tx->vout[i].nValue == 25000*COIN;
-=======
                 found = dmn_types::IsCollateralAmount(pcoin->tx->vout[i].nValue);
->>>>>>> a884f0c5
             } else if(nCoinType == CoinType::ONLY_COINJOIN_COLLATERAL) {
                 found = CCoinJoin::IsCollateralAmount(pcoin->tx->vout[i].nValue);
             } else {
@@ -3081,11 +3077,7 @@
             if(fAnonymizable) {
                 // ignore collaterals
                 if(CCoinJoin::IsCollateralAmount(wtx.tx->vout[i].nValue)) continue;
-<<<<<<< HEAD
-                if(fMasternodeMode && wtx.tx->vout[i].nValue == 25000*COIN) continue;
-=======
                 if (fMasternodeMode && dmn_types::IsCollateralAmount(wtx.tx->vout[i].nValue)) continue;
->>>>>>> a884f0c5
                 // ignore outputs that are 10 times smaller then the smallest denomination
                 // otherwise they will just lead to higher fee / lower priority
                 if(wtx.tx->vout[i].nValue <= nSmallestDenom/10) continue;
@@ -5186,13 +5178,13 @@
     return m_spk_man.get();
 }
 
-<<<<<<< HEAD
 void CWallet::SetNull()
 {
     //Auto Combine Dust
     fCombineDust = false;
     nAutoCombineThreshold = 0;
-=======
+}
+
 const CKeyingMaterial& CWallet::GetEncryptionKey() const
 {
     return vMasterKey;
@@ -5201,5 +5193,4 @@
 bool CWallet::HasEncryptionKeys() const
 {
     return !mapMasterKeys.empty();
->>>>>>> a884f0c5
 }