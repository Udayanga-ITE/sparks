--- conflicted
+++ resolved
@@ -97,15 +97,8 @@
 unsigned int nTxConfirmTarget = DEFAULT_TX_CONFIRM_TARGET;
 bool bSpendZeroConfChange = DEFAULT_SPEND_ZEROCONF_CHANGE;
 
-<<<<<<< HEAD
-const char * DEFAULT_WALLET_DAT = "wallet.dat";
-
-/** 
- * Fees smaller than this (in sprites) are considered zero fee (for transaction creation)
-=======
 /**
  * Fees smaller than this (in duffs) are considered zero fee (for transaction creation)
->>>>>>> 43d2973a
  * Override with -mintxfee
  */
 CFeeRate CWallet::minTxFee = CFeeRate(DEFAULT_TRANSACTION_MINFEE);
@@ -2827,13 +2820,8 @@
                 } else if(nCoinType == CoinType::ONLY_NONDENOMINATED) {
                     if (CPrivateSend::IsCollateralAmount(pcoin->tx->vout[i].nValue)) continue; // do not use collateral amounts
                     found = !CPrivateSend::IsDenominatedAmount(pcoin->tx->vout[i].nValue);
-<<<<<<< HEAD
-                } else if(nCoinType == CoinType::ONLY_25000) {
+                } else if(nCoinType == CoinType::ONLY_MASTERNODE_COLLATERAL) {
                     found = pcoin->tx->vout[i].nValue == 25000*COIN;
-=======
-                } else if(nCoinType == CoinType::ONLY_MASTERNODE_COLLATERAL) {
-                    found = pcoin->tx->vout[i].nValue == 1000*COIN;
->>>>>>> 43d2973a
                 } else if(nCoinType == CoinType::ONLY_PRIVATESEND_COLLATERAL) {
                     found = CPrivateSend::IsCollateralAmount(pcoin->tx->vout[i].nValue);
                 } else {
@@ -2847,11 +2835,7 @@
                 if (coinControl && coinControl->HasSelected() && !coinControl->fAllowOtherInputs && !coinControl->IsSelected(COutPoint(wtxid, i)))
                     continue;
 
-<<<<<<< HEAD
-                if (IsLockedCoin(wtxid, i) && nCoinType != CoinType::ONLY_25000)
-=======
                 if (IsLockedCoin(wtxid, i) && nCoinType != CoinType::ONLY_MASTERNODE_COLLATERAL)
->>>>>>> 43d2973a
                     continue;
 
                 if (IsSpent(wtxid, i))
@@ -3485,31 +3469,11 @@
     // larger denoms first
     std::sort(vCoins.rbegin(), vCoins.rend(), CompareByPriority());
 
-<<<<<<< HEAD
-    for (const auto& out : vCoins)
-    {
-        //do not allow inputs less than 1/10th of minimum value
-        if(out.tx->tx->vout[out.i].nValue < nValueMin/10) continue;
-        //do not allow collaterals to be selected
-        if(CPrivateSend::IsCollateralAmount(out.tx->tx->vout[out.i].nValue)) continue;
-        if(fMasternodeMode && out.tx->tx->vout[out.i].nValue == 25000*COIN) continue; //masternode input
-
-        if(nValueRet + out.tx->tx->vout[out.i].nValue <= nValueMax){
-            CTxIn txin = CTxIn(out.tx->GetHash(),out.i);
-
-            int nRounds = GetCappedOutpointPrivateSendRounds(txin.prevout);
-            if(nRounds > nPrivateSendRoundsMax) continue;
-            if(nRounds < nPrivateSendRoundsMin) continue;
-
-            nValueRet += out.tx->tx->vout[out.i].nValue;
-            vecTxInRet.push_back(txin);
-=======
     for (const auto& out : vCoins) {
         CAmount nValue = out.tx->tx->vout[out.i].nValue;
         if (nValueTotal + nValue <= nValueMax) {
             nValueTotal += nValue;
             setAmountsRet.emplace(nValue);
->>>>>>> 43d2973a
         }
     }
 
@@ -3544,11 +3508,7 @@
     // Find possible candidates
     std::vector<COutput> vPossibleCoins;
     CCoinControl coin_control;
-<<<<<<< HEAD
-    coin_control.nCoinType = CoinType::ONLY_25000;
-=======
     coin_control.nCoinType = CoinType::ONLY_MASTERNODE_COLLATERAL;
->>>>>>> 43d2973a
     AvailableCoins(vPossibleCoins, true, &coin_control);
     if(vPossibleCoins.empty()) {
         LogPrintf("CWallet::GetMasternodeOutpointAndKeys -- Could not locate any valid masternode vin\n");
