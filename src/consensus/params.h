// Copyright (c) 2009-2010 Satoshi Nakamoto
// Copyright (c) 2009-2015 The Bitcoin Core developers
// Distributed under the MIT software license, see the accompanying
// file COPYING or http://www.opensource.org/licenses/mit-license.php.

#ifndef BITCOIN_CONSENSUS_PARAMS_H
#define BITCOIN_CONSENSUS_PARAMS_H

#include <uint256.h>
#include <llmq/params.h>

#include <map>

namespace Consensus {

enum DeploymentPos {
    DEPLOYMENT_TESTDUMMY,
    DEPLOYMENT_CSV,     // Deployment of BIP68, BIP112, and BIP113.
    DEPLOYMENT_DIP0001, // Deployment of DIP0001 and lower transaction fees.
    DEPLOYMENT_BIP147,  // Deployment of BIP147 (NULLDUMMY)
    DEPLOYMENT_DIP0003, // Deployment of DIP0002 and DIP0003 (txv3 and deterministic MN lists)
    DEPLOYMENT_DIP0008, // Deployment of ChainLock enforcement
    DEPLOYMENT_REALLOC, // Deployment of Block Reward Reallocation
    DEPLOYMENT_DIP0020, // Deployment of DIP0020, DIP0021 and LMQ_100_67 quorums
<<<<<<< HEAD
    DEPLOYMENT_IPV6_MN, // Deployment of IPv6 Masternodes
=======
    DEPLOYMENT_DIP0024, // Deployment of DIP0024 (Quorum Rotation) and decreased governance proposal fee
>>>>>>> 1f3f0e00
    // NOTE: Also add new deployments to VersionBitsDeploymentInfo in versionbits.cpp
    MAX_VERSION_BITS_DEPLOYMENTS
};

/**
 * Struct for each individual consensus rule change using BIP9.
 */
struct BIP9Deployment {
    /** Bit position to select the particular bit in nVersion. */
    int bit;
    /** Start MedianTime for version bits miner confirmation. Can be a date in the past */
    int64_t nStartTime;
    /** Timeout/expiry MedianTime for the deployment attempt. */
    int64_t nTimeout;
    /** The number of past blocks (including the block under consideration) to be taken into account for locking in a fork. */
    int64_t nWindowSize{0};
    /** A starting number of blocks, in the range of 1..nWindowSize, which must signal for a fork in order to lock it in. */
    int64_t nThresholdStart{0};
    /** A minimum number of blocks, in the range of 1..nWindowSize, which must signal for a fork in order to lock it in. */
    int64_t nThresholdMin{0};
    /** A coefficient which adjusts the speed a required number of signaling blocks is decreasing from nThresholdStart to nThresholdMin at with each period. */
    int64_t nFalloffCoeff{0};
};

<<<<<<< HEAD
enum LLMQType : uint8_t
{
    LLMQ_NONE = 0xff,

    LLMQ_50_60 = 1, // 50 members, 30 (60%) threshold, one per hour
    LLMQ_400_60 = 2, // 400 members, 240 (60%) threshold, one every 12 hours
    LLMQ_400_85 = 3, // 400 members, 340 (85%) threshold, one every 24 hours
    LLMQ_15_60 = 4, // 15 members, 9 (60%) threshold, one per hour
    LLMQ_25_60 = 5, // 25 members, 15 (60%) threshold, one every 12 hours
    LLMQ_25_80 = 6, // 25 members, 20 (80%) threshold, one every 24 hours
    LLMQ_20_70 = 7, // 20 members, 14 (70%) threshold, one per hour

    // for testing only
    LLMQ_TEST = 100, // 5 members, 3 (60%) threshold, one per hour. Params might differ when -llmqtestparams is used

    // for devnets only
    LLMQ_DEVNET = 101, // 10 members, 6 (60%) threshold, one per hour. Params might differ when -llmqdevnetparams is used

    // for testing activation of new quorums only
    LLMQ_TEST_V17 = 102, // 3 members, 2 (66%) threshold, one per hour. Params might differ when -llmqtestparams is used
};

// Configures a LLMQ and its DKG
// See https://github.com/sparkspay/dips/blob/master/dip-0006.md for more details
struct LLMQParams {
    LLMQType type;

    // not consensus critical, only used in logging, RPC and UI
    std::string name;

    // the size of the quorum, e.g. 50 or 400
    int size;

    // The minimum number of valid members after the DKK. If less members are determined valid, no commitment can be
    // created. Should be higher then the threshold to allow some room for failing nodes, otherwise quorum might end up
    // not being able to ever created a recovered signature if more nodes fail after the DKG
    int minSize;

    // The threshold required to recover a final signature. Should be at least 50%+1 of the quorum size. This value
    // also controls the size of the public key verification vector and has a large influence on the performance of
    // recovery. It also influences the amount of minimum messages that need to be exchanged for a single signing session.
    // This value has the most influence on the security of the quorum. The number of total malicious masternodes
    // required to negatively influence signing sessions highly correlates to the threshold percentage.
    int threshold;

    // The interval in number blocks for DKGs and the creation of LLMQs. If set to 24 for example, a DKG will start
    // every 24 blocks, which is approximately once every hour.
    int dkgInterval;

    // The number of blocks per phase in a DKG session. There are 6 phases plus the mining phase that need to be processed
    // per DKG. Set this value to a number of blocks so that each phase has enough time to propagate all required
    // messages to all members before the next phase starts. If blocks are produced too fast, whole DKG sessions will
    // fail.
    int dkgPhaseBlocks;

    // The starting block inside the DKG interval for when mining of commitments starts. The value is inclusive.
    // Starting from this block, the inclusion of (possibly null) commitments is enforced until the first non-null
    // commitment is mined. The chosen value should be at least 5 * dkgPhaseBlocks so that it starts right after the
    // finalization phase.
    int dkgMiningWindowStart;

    // The ending block inside the DKG interval for when mining of commitments ends. The value is inclusive.
    // Choose a value so that miners have enough time to receive the commitment and mine it. Also take into consideration
    // that miners might omit real commitments and revert to always including null commitments. The mining window should
    // be large enough so that other miners have a chance to produce a block containing a non-null commitment. The window
    // should at the same time not be too large so that not too much space is wasted with null commitments in case a DKG
    // session failed.
    int dkgMiningWindowEnd;

    // In the complaint phase, members will vote on other members being bad (missing valid contribution). If at least
    // dkgBadVotesThreshold have voted for another member to be bad, it will considered to be bad by all other members
    // as well. This serves as a protection against late-comers who send their contribution on the bring of
    // phase-transition, which would otherwise result in inconsistent views of the valid members set
    int dkgBadVotesThreshold;

    // Number of quorums to consider "active" for signing sessions
    int signingActiveQuorumCount;

    // Used for intra-quorum communication. This is the number of quorums for which we should keep old connections. This
    // should be at least one more then the active quorums set.
    int keepOldConnections;

    // How many members should we try to send all sigShares to before we give up.
    int recoveryMembers;
};

=======
>>>>>>> 1f3f0e00
/**
 * Parameters that influence chain consensus.
 */
struct Params {
    uint256 hashGenesisBlock;
    uint256 hashDevnetGenesisBlock;
    int nSubsidyHalvingInterval;
    int nMasternodePaymentsStartBlock;
    int nMasternodePaymentsIncreaseBlock;
    int nMasternodePaymentsIncreasePeriod; // in blocks
    int nInstantSendConfirmationsRequired; // in blocks
    int nInstantSendKeepLock; // in blocks
    int nBudgetPaymentsStartBlock;
    int nBudgetPaymentsCycleBlocks;
    int nBudgetPaymentsWindowBlocks;
    int nSuperblockStartBlock;
    uint256 nSuperblockStartHash;
    int nSuperblockCycle; // in blocks
    int nSuperblockMaturityWindow; // in blocks
    int nGovernanceMinQuorum; // Min absolute vote count to trigger an action
    int nGovernanceFilterElements;
    int nMasternodeMinimumConfirmations;
    /** Block height and hash at which BIP34 becomes active */
    int BIP34Height;
    uint256 BIP34Hash;
    /** Block height at which BIP65 becomes active */
    int BIP65Height;
    /** Block height at which BIP66 becomes active */
    int BIP66Height;
    /** Block height at which DIP0001 becomes active */
    int DIP0001Height;
    /** Block height at which Guardian nodes become active */
    int GuardianHeight;


    int nSPKHeight;
    unsigned int nSPKPremine;
    unsigned int nSPKPostmine;
    unsigned int nSPKSubsidyLegacy;
    unsigned int nSPKSubidyReborn;
    unsigned int nSPKBlocksPerMonth;
    std::vector<std::string> vBannedAddresses;
    float fSPKRatioMN;
    float fReallocRatioMN;
    /** Block height at which DIP0003 becomes active */
    int DIP0003Height;
    /** Block height at which DIP0003 becomes enforced */
    int DIP0003EnforcementHeight;
    uint256 DIP0003EnforcementHash;
    /** Block height at which DIP0008 becomes active */
    int DIP0008Height;
    /** Block height at which BRR becomes active */
    int BRRHeight;
    /** Don't warn about unknown BIP 9 activations below this height.
     * This prevents us from warning about the CSV and DIP activations. */
    int MinBIP9WarningHeight;
    /**
     * Minimum blocks including miner confirmation of the total of nMinerConfirmationWindow blocks in a retargeting period,
     * (nPowTargetTimespan / nPowTargetSpacing) which is also used for BIP9 deployments.
     * Default BIP9Deployment::nThresholdStart value for deployments where it's not specified and for unknown deployments.
     * Examples: 1916 for 95%, 1512 for testchains.
     */
    uint32_t nRuleChangeActivationThreshold;
    // Default BIP9Deployment::nWindowSize value for deployments where it's not specified and for unknown deployments.
    uint32_t nMinerConfirmationWindow;
    BIP9Deployment vDeployments[MAX_VERSION_BITS_DEPLOYMENTS];
    /** Proof of work parameters */
    uint256 powLimit;
    bool fPowAllowMinDifficultyBlocks;
    bool fPowNoRetargeting;
    int64_t nPowTargetSpacing;
    int64_t nPowTargetTimespan;
    int nPowKGWHeight;
    int nPowDGWHeight;
    int64_t DifficultyAdjustmentInterval() const { return nPowTargetTimespan / nPowTargetSpacing; }
    uint256 nMinimumChainWork;
    uint256 defaultAssumeValid;

    /** these parameters are only used on devnet and can be configured from the outside */
    int nMinimumDifficultyBlocks{0};
    int nHighSubsidyBlocks{0};
    int nHighSubsidyFactor{1};

<<<<<<< HEAD
    std::map<LLMQType, LLMQParams> llmqs;
    std::map<LLMQType, LLMQParams> llmqs_old; //old quorums list came from v0.13.x code
=======
    std::vector<LLMQParams> llmqs;
>>>>>>> 1f3f0e00
    LLMQType llmqTypeChainLocks;
    LLMQType llmqTypeInstantSend{LLMQType::LLMQ_NONE};
    LLMQType llmqTypeDIP0024InstantSend{LLMQType::LLMQ_NONE};
    LLMQType llmqTypePlatform{LLMQType::LLMQ_NONE};
    LLMQType llmqTypeMnhf{LLMQType::LLMQ_NONE};
};
} // namespace Consensus

#endif // BITCOIN_CONSENSUS_PARAMS_H<|MERGE_RESOLUTION|>--- conflicted
+++ resolved
@@ -1,77 +1,43 @@
-// Copyright (c) 2009-2010 Satoshi Nakamoto
-// Copyright (c) 2009-2015 The Bitcoin Core developers
+// Copyright (c) 2021-2022 The Dash Core developers
+// Copyright (c) 2021-2023 The Sparks Core developers
 // Distributed under the MIT software license, see the accompanying
 // file COPYING or http://www.opensource.org/licenses/mit-license.php.
 
-#ifndef BITCOIN_CONSENSUS_PARAMS_H
-#define BITCOIN_CONSENSUS_PARAMS_H
-
-#include <uint256.h>
-#include <llmq/params.h>
-
-#include <map>
+#ifndef BITCOIN_LLMQ_PARAMS_H
+#define BITCOIN_LLMQ_PARAMS_H
+
+#include <array>
+#include <cstdint>
+#include <string_view>
 
 namespace Consensus {
 
-enum DeploymentPos {
-    DEPLOYMENT_TESTDUMMY,
-    DEPLOYMENT_CSV,     // Deployment of BIP68, BIP112, and BIP113.
-    DEPLOYMENT_DIP0001, // Deployment of DIP0001 and lower transaction fees.
-    DEPLOYMENT_BIP147,  // Deployment of BIP147 (NULLDUMMY)
-    DEPLOYMENT_DIP0003, // Deployment of DIP0002 and DIP0003 (txv3 and deterministic MN lists)
-    DEPLOYMENT_DIP0008, // Deployment of ChainLock enforcement
-    DEPLOYMENT_REALLOC, // Deployment of Block Reward Reallocation
-    DEPLOYMENT_DIP0020, // Deployment of DIP0020, DIP0021 and LMQ_100_67 quorums
-<<<<<<< HEAD
-    DEPLOYMENT_IPV6_MN, // Deployment of IPv6 Masternodes
-=======
-    DEPLOYMENT_DIP0024, // Deployment of DIP0024 (Quorum Rotation) and decreased governance proposal fee
->>>>>>> 1f3f0e00
-    // NOTE: Also add new deployments to VersionBitsDeploymentInfo in versionbits.cpp
-    MAX_VERSION_BITS_DEPLOYMENTS
-};
-
-/**
- * Struct for each individual consensus rule change using BIP9.
- */
-struct BIP9Deployment {
-    /** Bit position to select the particular bit in nVersion. */
-    int bit;
-    /** Start MedianTime for version bits miner confirmation. Can be a date in the past */
-    int64_t nStartTime;
-    /** Timeout/expiry MedianTime for the deployment attempt. */
-    int64_t nTimeout;
-    /** The number of past blocks (including the block under consideration) to be taken into account for locking in a fork. */
-    int64_t nWindowSize{0};
-    /** A starting number of blocks, in the range of 1..nWindowSize, which must signal for a fork in order to lock it in. */
-    int64_t nThresholdStart{0};
-    /** A minimum number of blocks, in the range of 1..nWindowSize, which must signal for a fork in order to lock it in. */
-    int64_t nThresholdMin{0};
-    /** A coefficient which adjusts the speed a required number of signaling blocks is decreasing from nThresholdStart to nThresholdMin at with each period. */
-    int64_t nFalloffCoeff{0};
-};
-
-<<<<<<< HEAD
-enum LLMQType : uint8_t
-{
+enum class LLMQType : uint8_t {
     LLMQ_NONE = 0xff,
 
-    LLMQ_50_60 = 1, // 50 members, 30 (60%) threshold, one per hour
+    LLMQ_50_60 = 1,  // 50 members, 30 (60%) threshold, one per hour
     LLMQ_400_60 = 2, // 400 members, 240 (60%) threshold, one every 12 hours
     LLMQ_400_85 = 3, // 400 members, 340 (85%) threshold, one every 24 hours
     LLMQ_15_60 = 4, // 15 members, 9 (60%) threshold, one per hour
     LLMQ_25_60 = 5, // 25 members, 15 (60%) threshold, one every 12 hours
     LLMQ_25_80 = 6, // 25 members, 20 (80%) threshold, one every 24 hours
     LLMQ_20_70 = 7, // 20 members, 14 (70%) threshold, one per hour
-
+    LLMQ_60_75 = 8,  // 60 members, 45 (75%) threshold, one every 12 hours
     // for testing only
-    LLMQ_TEST = 100, // 5 members, 3 (60%) threshold, one per hour. Params might differ when -llmqtestparams is used
+    LLMQ_TEST = 100, // 3 members, 2 (66%) threshold, one per hour. Params might differ when -llmqtestparams is used
 
     // for devnets only
-    LLMQ_DEVNET = 101, // 10 members, 6 (60%) threshold, one per hour. Params might differ when -llmqdevnetparams is used
+    LLMQ_DEVNET = 101, // 12 members, 6 (50%) threshold, one per hour. Params might differ when -llmqdevnetparams is used
 
     // for testing activation of new quorums only
     LLMQ_TEST_V17 = 102, // 3 members, 2 (66%) threshold, one per hour. Params might differ when -llmqtestparams is used
+
+    // for testing only
+    LLMQ_TEST_DIP0024 = 103, // 4 members, 2 (66%) threshold, one per hour. Params might differ when -llmqtestparams is used
+    LLMQ_TEST_INSTANTSEND = 104, // 3 members, 2 (66%) threshold, one per hour. Params might differ when -llmqtestinstantsendparams is used
+
+    // for devnets only. rotated version (v2) for devnets
+    LLMQ_DEVNET_DIP0024 = 105 // 8 members, 4 (50%) threshold, one per hour. Params might differ when -llmqdevnetparams is used
 };
 
 // Configures a LLMQ and its DKG
@@ -80,7 +46,10 @@
     LLMQType type;
 
     // not consensus critical, only used in logging, RPC and UI
-    std::string name;
+    std::string_view name;
+
+    // Whether this is a DIP0024 quorum or not
+    bool useRotation;
 
     // the size of the quorum, e.g. 50 or 400
     int size;
@@ -130,111 +99,395 @@
     // Number of quorums to consider "active" for signing sessions
     int signingActiveQuorumCount;
 
-    // Used for intra-quorum communication. This is the number of quorums for which we should keep old connections. This
-    // should be at least one more then the active quorums set.
+    // Used for intra-quorum communication. This is the number of quorums for which we should keep old connections.
+    // For non-rotated quorums it should be at least one more than the active quorums set.
+    // For rotated quorums it should be equal to 2 x active quorums set.
     int keepOldConnections;
 
     // How many members should we try to send all sigShares to before we give up.
     int recoveryMembers;
 };
 
-=======
->>>>>>> 1f3f0e00
-/**
- * Parameters that influence chain consensus.
- */
-struct Params {
-    uint256 hashGenesisBlock;
-    uint256 hashDevnetGenesisBlock;
-    int nSubsidyHalvingInterval;
-    int nMasternodePaymentsStartBlock;
-    int nMasternodePaymentsIncreaseBlock;
-    int nMasternodePaymentsIncreasePeriod; // in blocks
-    int nInstantSendConfirmationsRequired; // in blocks
-    int nInstantSendKeepLock; // in blocks
-    int nBudgetPaymentsStartBlock;
-    int nBudgetPaymentsCycleBlocks;
-    int nBudgetPaymentsWindowBlocks;
-    int nSuperblockStartBlock;
-    uint256 nSuperblockStartHash;
-    int nSuperblockCycle; // in blocks
-    int nSuperblockMaturityWindow; // in blocks
-    int nGovernanceMinQuorum; // Min absolute vote count to trigger an action
-    int nGovernanceFilterElements;
-    int nMasternodeMinimumConfirmations;
-    /** Block height and hash at which BIP34 becomes active */
-    int BIP34Height;
-    uint256 BIP34Hash;
-    /** Block height at which BIP65 becomes active */
-    int BIP65Height;
-    /** Block height at which BIP66 becomes active */
-    int BIP66Height;
-    /** Block height at which DIP0001 becomes active */
-    int DIP0001Height;
-    /** Block height at which Guardian nodes become active */
-    int GuardianHeight;
-
-
-    int nSPKHeight;
-    unsigned int nSPKPremine;
-    unsigned int nSPKPostmine;
-    unsigned int nSPKSubsidyLegacy;
-    unsigned int nSPKSubidyReborn;
-    unsigned int nSPKBlocksPerMonth;
-    std::vector<std::string> vBannedAddresses;
-    float fSPKRatioMN;
-    float fReallocRatioMN;
-    /** Block height at which DIP0003 becomes active */
-    int DIP0003Height;
-    /** Block height at which DIP0003 becomes enforced */
-    int DIP0003EnforcementHeight;
-    uint256 DIP0003EnforcementHash;
-    /** Block height at which DIP0008 becomes active */
-    int DIP0008Height;
-    /** Block height at which BRR becomes active */
-    int BRRHeight;
-    /** Don't warn about unknown BIP 9 activations below this height.
-     * This prevents us from warning about the CSV and DIP activations. */
-    int MinBIP9WarningHeight;
-    /**
-     * Minimum blocks including miner confirmation of the total of nMinerConfirmationWindow blocks in a retargeting period,
-     * (nPowTargetTimespan / nPowTargetSpacing) which is also used for BIP9 deployments.
-     * Default BIP9Deployment::nThresholdStart value for deployments where it's not specified and for unknown deployments.
-     * Examples: 1916 for 95%, 1512 for testchains.
-     */
-    uint32_t nRuleChangeActivationThreshold;
-    // Default BIP9Deployment::nWindowSize value for deployments where it's not specified and for unknown deployments.
-    uint32_t nMinerConfirmationWindow;
-    BIP9Deployment vDeployments[MAX_VERSION_BITS_DEPLOYMENTS];
-    /** Proof of work parameters */
-    uint256 powLimit;
-    bool fPowAllowMinDifficultyBlocks;
-    bool fPowNoRetargeting;
-    int64_t nPowTargetSpacing;
-    int64_t nPowTargetTimespan;
-    int nPowKGWHeight;
-    int nPowDGWHeight;
-    int64_t DifficultyAdjustmentInterval() const { return nPowTargetTimespan / nPowTargetSpacing; }
-    uint256 nMinimumChainWork;
-    uint256 defaultAssumeValid;
-
-    /** these parameters are only used on devnet and can be configured from the outside */
-    int nMinimumDifficultyBlocks{0};
-    int nHighSubsidyBlocks{0};
-    int nHighSubsidyFactor{1};
-
-<<<<<<< HEAD
-    std::map<LLMQType, LLMQParams> llmqs;
-    std::map<LLMQType, LLMQParams> llmqs_old; //old quorums list came from v0.13.x code
-=======
-    std::vector<LLMQParams> llmqs;
->>>>>>> 1f3f0e00
-    LLMQType llmqTypeChainLocks;
-    LLMQType llmqTypeInstantSend{LLMQType::LLMQ_NONE};
-    LLMQType llmqTypeDIP0024InstantSend{LLMQType::LLMQ_NONE};
-    LLMQType llmqTypePlatform{LLMQType::LLMQ_NONE};
-    LLMQType llmqTypeMnhf{LLMQType::LLMQ_NONE};
-};
+//static_assert(std::is_trivial_v<Consensus::LLMQParams>, "LLMQParams is not a trivial type");
+static_assert(std::is_trivially_copyable_v<Consensus::LLMQParams>, "LLMQParams is not trivially copyable");
+//static_assert(std::is_trivially_default_constructible_v<Consensus::LLMQParams>, "LLMQParams is not trivially default constructible");
+static_assert(std::is_trivially_assignable_v<Consensus::LLMQParams, Consensus::LLMQParams>, "LLMQParams is not trivially assignable");
+
+
+static constexpr std::array<LLMQParams, 12> available_llmqs = {
+
+    /**
+     * llmq_test
+     * This quorum is only used for testing
+     *
+     */
+    LLMQParams{
+        .type = LLMQType::LLMQ_TEST,
+        .name = "llmq_test",
+        .useRotation = false,
+        .size = 3,
+        .minSize = 2,
+        .threshold = 2,
+
+        .dkgInterval = 24, // one DKG per hour
+        .dkgPhaseBlocks = 2,
+        .dkgMiningWindowStart = 10, // dkgPhaseBlocks * 5 = after finalization
+        .dkgMiningWindowEnd = 18,
+        .dkgBadVotesThreshold = 2,
+
+        .signingActiveQuorumCount = 2, // just a few ones to allow easier testing
+
+        .keepOldConnections = 3,
+        .recoveryMembers = 3,
+    },
+
+    /**
+     * llmq_test_instantsend (same as llmq_test but used for InstantSend exclusively)
+     * This quorum is only used for testing
+     *
+     */
+    LLMQParams{
+        .type = LLMQType::LLMQ_TEST_INSTANTSEND,
+        .name = "llmq_test_instantsend",
+        .useRotation = false,
+        .size = 3,
+        .minSize = 2,
+        .threshold = 2,
+
+        .dkgInterval = 24, // one DKG per hour
+        .dkgPhaseBlocks = 2,
+        .dkgMiningWindowStart = 10, // dkgPhaseBlocks * 5 = after finalization
+        .dkgMiningWindowEnd = 18,
+        .dkgBadVotesThreshold = 2,
+
+        .signingActiveQuorumCount = 2, // just a few ones to allow easier testing
+
+        .keepOldConnections = 3,
+        .recoveryMembers = 3,
+    },
+
+    /**
+     * llmq_test (Dash Core 0.17) aka llmq_test_v17
+     * This quorum is only used for testing
+     *
+     */
+    LLMQParams{
+        .type = LLMQType::LLMQ_TEST_V17,
+        .name = "llmq_test_v17",
+        .useRotation = false,
+        .size = 3,
+        .minSize = 2,
+        .threshold = 2,
+
+        .dkgInterval = 24, // one DKG per hour
+        .dkgPhaseBlocks = 2,
+        .dkgMiningWindowStart = 10, // dkgPhaseBlocks * 5 = after finalization
+        .dkgMiningWindowEnd = 18,
+        .dkgBadVotesThreshold = 2,
+
+        .signingActiveQuorumCount = 2, // just a few ones to allow easier testing
+
+        .keepOldConnections = 3,
+        .recoveryMembers = 3,
+    },
+
+    /**
+     * llmq_test_dip0024
+     * This quorum is only used for testing
+     *
+     */
+    LLMQParams{
+        .type = LLMQType::LLMQ_TEST_DIP0024,
+        .name = "llmq_test_dip0024",
+        .useRotation = true,
+        .size = 4,
+        .minSize = 3,
+        .threshold = 2,
+
+        .dkgInterval = 24, // DKG cycle
+        .dkgPhaseBlocks = 2,
+        .dkgMiningWindowStart = 12, // signingActiveQuorumCount + dkgPhaseBlocks * 5 = after finalization
+        .dkgMiningWindowEnd = 20,
+        .dkgBadVotesThreshold = 2,
+
+        .signingActiveQuorumCount = 2, // just a few ones to allow easier testing
+
+        .keepOldConnections = 4,
+        .recoveryMembers = 3,
+    },
+
+    /**
+     * llmq_devnet
+     * This quorum is only used for testing on devnets
+     *
+     */
+    LLMQParams{
+        .type = LLMQType::LLMQ_DEVNET,
+        .name = "llmq_devnet",
+        .useRotation = false,
+        .size = 12,
+        .minSize = 7,
+        .threshold = 6,
+
+        .dkgInterval = 24, // one DKG per hour
+        .dkgPhaseBlocks = 2,
+        .dkgMiningWindowStart = 10, // dkgPhaseBlocks * 5 = after finalization
+        .dkgMiningWindowEnd = 18,
+        .dkgBadVotesThreshold = 7,
+
+        .signingActiveQuorumCount = 4, // just a few ones to allow easier testing
+
+        .keepOldConnections = 5,
+        .recoveryMembers = 6,
+    },
+
+    /**
+     * llmq_devnet_dip0024
+     * This quorum is only used for testing on devnets
+     *
+     */
+    LLMQParams{
+        .type = LLMQType::LLMQ_DEVNET_DIP0024,
+        .name = "llmq_devnet_dip0024",
+        .useRotation = true,
+        .size = 8,
+        .minSize = 6,
+        .threshold = 4,
+
+        .dkgInterval = 48, // DKG cycle
+        .dkgPhaseBlocks = 2,
+        .dkgMiningWindowStart = 12, // signingActiveQuorumCount + dkgPhaseBlocks * 5 = after finalization
+        .dkgMiningWindowEnd = 20,
+        .dkgBadVotesThreshold = 7,
+
+        .signingActiveQuorumCount = 2, // just a few ones to allow easier testing
+
+        .keepOldConnections = 4,
+        .recoveryMembers = 4,
+    },
+
+    /**
+     * llmq_50_60
+     * This quorum is deployed on mainnet and requires
+     * 40 - 50 participants
+     *
+     */
+    LLMQParams{
+        .type = LLMQType::LLMQ_50_60,
+        .name = "llmq_50_60",
+        .useRotation = false,
+        .size = 50,
+        .minSize = 40,
+        .threshold = 30,
+
+        .dkgInterval = 24, // one DKG per hour
+        .dkgPhaseBlocks = 2,
+        .dkgMiningWindowStart = 10, // dkgPhaseBlocks * 5 = after finalization
+        .dkgMiningWindowEnd = 18,
+        .dkgBadVotesThreshold = 40,
+
+        .signingActiveQuorumCount = 24, // a full day worth of LLMQs
+        .keepOldConnections = 25,
+        .recoveryMembers = 25,
+    },
+
+    /**
+     * llmq_60_75
+     * This quorum is deployed on mainnet and requires
+     * 50 - 60 participants
+     *
+     */
+    LLMQParams{
+        .type = LLMQType::LLMQ_60_75,
+        .name = "llmq_60_75",
+        .useRotation = true,
+        .size = 60,
+        .minSize = 50,
+        .threshold = 45,
+
+        .dkgInterval = 24 * 12, // DKG cycle every 12 hours
+        .dkgPhaseBlocks = 2,
+        .dkgMiningWindowStart = 42, // signingActiveQuorumCount + dkgPhaseBlocks * 5 = after finalization
+        .dkgMiningWindowEnd = 50,
+        .dkgBadVotesThreshold = 48,
+
+        .signingActiveQuorumCount = 32,
+        .keepOldConnections = 64,
+        .recoveryMembers = 25,
+    },
+
+    /**
+     * llmq_400_60
+     * This quorum is deployed on mainnet and requires
+     * 300 - 400 participants
+     *
+     */
+    LLMQParams{
+        .type = LLMQType::LLMQ_400_60,
+        .name = "llmq_400_60",
+        .useRotation = false,
+        .size = 400,
+        .minSize = 300,
+        .threshold = 240,
+
+        .dkgInterval = 24 * 12, // one DKG every 12 hours
+        .dkgPhaseBlocks = 4,
+        .dkgMiningWindowStart = 20, // dkgPhaseBlocks * 5 = after finalization
+        .dkgMiningWindowEnd = 28,
+        .dkgBadVotesThreshold = 300,
+
+        .signingActiveQuorumCount = 4, // two days worth of LLMQs
+
+        .keepOldConnections = 5,
+        .recoveryMembers = 100,
+    },
+
+    /**
+     * llmq_400_85
+     * This quorum is deployed on mainnet and requires
+     * 300 - 400 participants _with_ a supermajority
+     *
+     * Used for deployment and min-proto-version signalling
+     */
+    LLMQParams{
+        .type = LLMQType::LLMQ_400_85,
+        .name = "llmq_400_85",
+        .useRotation = false,
+        .size = 400,
+        .minSize = 350,
+        .threshold = 340,
+
+        .dkgInterval = 24 * 24, // one DKG every 24 hours
+        .dkgPhaseBlocks = 4,
+        .dkgMiningWindowStart = 20, // dkgPhaseBlocks * 5 = after finalization
+        .dkgMiningWindowEnd = 48,   // give it a larger mining window to make sure it is mined
+        .dkgBadVotesThreshold = 300,
+
+        .signingActiveQuorumCount = 4, // four days worth of LLMQs
+
+        .keepOldConnections = 5,
+        .recoveryMembers = 100,
+    },
+
+    LLMQParams{
+        .type = Consensus::LLMQ_15_60,
+        .name = "llmq_15_60",
+        .size = 15,
+        .minSize = 12,
+        .threshold = 9,
+
+        .dkgInterval = 24, // one DKG per hour
+        .dkgPhaseBlocks = 2,
+        .dkgMiningWindowStart = 10, // dkgPhaseBlocks * 5 = after finalization
+        .dkgMiningWindowEnd = 18,
+        .dkgBadVotesThreshold = 12,
+
+        .signingActiveQuorumCount = 5, // 5 hours worth of LLMQs
+
+        .keepOldConnections = 25,
+        .recoveryMembers = 8,
+    },
+
+    LLMQParams{
+        .type = Consensus::LLMQ_25_60,
+        .name = "llmq_25_60",
+        .size = 25,
+        .minSize = 20,
+        .threshold = 15,
+
+        .dkgInterval = 24 * 12, // one DKG every 12 hours
+        .dkgPhaseBlocks = 4,
+        .dkgMiningWindowStart = 20, // dkgPhaseBlocks * 5 = after finalization
+        .dkgMiningWindowEnd = 28,
+        .dkgBadVotesThreshold = 20,
+
+        .signingActiveQuorumCount = 4, // two days worth of LLMQs
+
+        .keepOldConnections = 5,
+        .recoveryMembers = 7,
+    },
+
+    // Used for deployment and min-proto-version signalling, so it needs a higher threshold
+    LLMQParams{
+        .type = Consensus::LLMQ_25_80,
+        .name = "llmq_25_80",
+        .size = 25,
+        .minSize = 23,
+        .threshold = 20,
+
+        .dkgInterval = 24 * 24, // one DKG every 24 hours
+        .dkgPhaseBlocks = 4,
+        .dkgMiningWindowStart = 20, // dkgPhaseBlocks * 5 = after finalization
+        .dkgMiningWindowEnd = 48, // give it a larger mining window to make sure it is mined
+        .dkgBadVotesThreshold = 23,
+
+        .signingActiveQuorumCount = 4, // two days worth of LLMQs
+
+        .keepOldConnections = 5,
+        .recoveryMembers = 7,
+    },
+
+
+    /**
+     * llmq_20_70
+     * This quorum is deployed on mainnet and requires
+     * 16 - 20 participants
+     *
+     * Used by Sparks Platform
+     */
+    LLMQParams{
+        .type = LLMQType::LLMQ_20_70,
+        .name = "llmq_20_70",
+        .useRotation = false,
+        .size = 20,
+        .minSize = 16,
+        .threshold = 14,
+
+        .dkgInterval = 24, // one DKG per hour
+        .dkgPhaseBlocks = 2,
+        .dkgMiningWindowStart = 10, // dkgPhaseBlocks * 5 = after finalization
+        .dkgMiningWindowEnd = 18,
+        .dkgBadVotesThreshold = 26,
+
+        .signingActiveQuorumCount = 5, // a full day worth of LLMQs
+
+        .keepOldConnections = 5,
+        .recoveryMembers = 10,
+    },
+    /**
+     * llmq_25_67
+     * This quorum is deployed on Testnet and requires
+     * 25 participants
+     *
+     * Used by Dash Platform
+     */
+    LLMQParams{
+        .type = LLMQType::LLMQ_25_67,
+        .name = "llmq_25_67",
+        .useRotation = false,
+        .size = 25,
+        .minSize = 22,
+        .threshold = 17,
+
+        .dkgInterval = 24, // one DKG per hour
+        .dkgPhaseBlocks = 2,
+        .dkgMiningWindowStart = 10, // dkgPhaseBlocks * 5 = after finalization
+        .dkgMiningWindowEnd = 18,
+        .dkgBadVotesThreshold = 22,
+
+        .signingActiveQuorumCount = 24, // a full day worth of LLMQs
+
+        .keepOldConnections = 25,
+        .recoveryMembers = 12,
+    },
+
+}; // available_llmqs
+
 } // namespace Consensus
 
-#endif // BITCOIN_CONSENSUS_PARAMS_H+// This must be outside of all namespaces. We must also duplicate the forward declaration of is_serializable_enum to
+// avoid inclusion of serialize.h here.
+template<typename T> struct is_serializable_enum;
+template<> struct is_serializable_enum<Consensus::LLMQType> : std::true_type {};
+
+#endif // BITCOIN_LLMQ_PARAMS_H