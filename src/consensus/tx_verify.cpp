// Copyright (c) 2017-2017 The Bitcoin Core developers
// Distributed under the MIT software license, see the accompanying
// file COPYING or http://www.opensource.org/licenses/mit-license.php.

#include <consensus/tx_verify.h>

#include <consensus/consensus.h>
#include <chainparams.h>
#include <primitives/transaction.h>
#include <script/interpreter.h>
#include <consensus/validation.h>

// TODO remove the following dependencies
#include <chain.h>
#include <coins.h>
#include <util/moneystr.h>

bool IsFinalTx(const CTransaction &tx, int nBlockHeight, int64_t nBlockTime)
{
    if (tx.nLockTime == 0)
        return true;
    if ((int64_t)tx.nLockTime < ((int64_t)tx.nLockTime < LOCKTIME_THRESHOLD ? (int64_t)nBlockHeight : nBlockTime))
        return true;

    // Even if tx.nLockTime isn't satisfied by nBlockHeight/nBlockTime, a
    // transaction is still considered final if all inputs' nSequence ==
    // SEQUENCE_FINAL (0xffffffff), in which case nLockTime is ignored.
    //
    // Because of this behavior OP_CHECKLOCKTIMEVERIFY/CheckLockTime() will
    // also check that the spending input's nSequence != SEQUENCE_FINAL,
    // ensuring that an unsatisfied nLockTime value will actually cause
    // IsFinalTx() to return false here:
    for (const auto& txin : tx.vin) {
        if (!(txin.nSequence == CTxIn::SEQUENCE_FINAL))
            return false;
    }
    return true;
}

std::pair<int, int64_t> CalculateSequenceLocks(const CTransaction &tx, int flags, std::vector<int>* prevHeights, const CBlockIndex& block)
{
    assert(prevHeights->size() == tx.vin.size());

    // Will be set to the equivalent height- and time-based nLockTime
    // values that would be necessary to satisfy all relative lock-
    // time constraints given our view of block chain history.
    // The semantics of nLockTime are the last invalid height/time, so
    // use -1 to have the effect of any height or time being valid.
    int nMinHeight = -1;
    int64_t nMinTime = -1;

    // tx.nVersion is signed integer so requires cast to unsigned otherwise
    // we would be doing a signed comparison and half the range of nVersion
    // wouldn't support BIP 68.
    bool fEnforceBIP68 = static_cast<uint32_t>(tx.nVersion) >= 2
                         && flags & LOCKTIME_VERIFY_SEQUENCE;

    // Do not enforce sequence numbers as a relative lock time
    // unless we have been instructed to
    if (!fEnforceBIP68) {
        return std::make_pair(nMinHeight, nMinTime);
    }

    for (size_t txinIndex = 0; txinIndex < tx.vin.size(); txinIndex++) {
        const CTxIn& txin = tx.vin[txinIndex];

        // Sequence numbers with the most significant bit set are not
        // treated as relative lock-times, nor are they given any
        // consensus-enforced meaning at this point.
        if (txin.nSequence & CTxIn::SEQUENCE_LOCKTIME_DISABLE_FLAG) {
            // The height of this input is not relevant for sequence locks
            (*prevHeights)[txinIndex] = 0;
            continue;
        }

        int nCoinHeight = (*prevHeights)[txinIndex];

        if (txin.nSequence & CTxIn::SEQUENCE_LOCKTIME_TYPE_FLAG) {
            int64_t nCoinTime = block.GetAncestor(std::max(nCoinHeight-1, 0))->GetMedianTimePast();
            // NOTE: Subtract 1 to maintain nLockTime semantics
            // BIP 68 relative lock times have the semantics of calculating
            // the first block or time at which the transaction would be
            // valid. When calculating the effective block time or height
            // for the entire transaction, we switch to using the
            // semantics of nLockTime which is the last invalid block
            // time or height.  Thus we subtract 1 from the calculated
            // time or height.

            // Time-based relative lock-times are measured from the
            // smallest allowed timestamp of the block containing the
            // txout being spent, which is the median time past of the
            // block prior.
            nMinTime = std::max(nMinTime, nCoinTime + (int64_t)((txin.nSequence & CTxIn::SEQUENCE_LOCKTIME_MASK) << CTxIn::SEQUENCE_LOCKTIME_GRANULARITY) - 1);
        } else {
            nMinHeight = std::max(nMinHeight, nCoinHeight + (int)(txin.nSequence & CTxIn::SEQUENCE_LOCKTIME_MASK) - 1);
        }
    }

    return std::make_pair(nMinHeight, nMinTime);
}

bool EvaluateSequenceLocks(const CBlockIndex& block, std::pair<int, int64_t> lockPair)
{
    assert(block.pprev);
    int64_t nBlockTime = block.pprev->GetMedianTimePast();
    if (lockPair.first >= block.nHeight || lockPair.second >= nBlockTime)
        return false;

    return true;
}

bool SequenceLocks(const CTransaction &tx, int flags, std::vector<int>* prevHeights, const CBlockIndex& block)
{
    return EvaluateSequenceLocks(block, CalculateSequenceLocks(tx, flags, prevHeights, block));
}

unsigned int GetLegacySigOpCount(const CTransaction& tx)
{
    unsigned int nSigOps = 0;
    for (const auto& txin : tx.vin)
    {
        nSigOps += txin.scriptSig.GetSigOpCount(false);
    }
    for (const auto& txout : tx.vout)
    {
        nSigOps += txout.scriptPubKey.GetSigOpCount(false);
    }
    return nSigOps;
}

unsigned int GetP2SHSigOpCount(const CTransaction& tx, const CCoinsViewCache& inputs)
{
    if (tx.IsCoinBase())
        return 0;

    unsigned int nSigOps = 0;
    for (unsigned int i = 0; i < tx.vin.size(); i++)
    {
        const Coin& coin = inputs.AccessCoin(tx.vin[i].prevout);
        assert(!coin.IsSpent());
        const CTxOut &prevout = coin.out;
        if (prevout.scriptPubKey.IsPayToScriptHash())
            nSigOps += prevout.scriptPubKey.GetSigOpCount(tx.vin[i].scriptSig);
    }
    return nSigOps;
}

unsigned int GetTransactionSigOpCount(const CTransaction& tx, const CCoinsViewCache& inputs, int flags)
{
    unsigned int nSigOps = GetLegacySigOpCount(tx);

    if (tx.IsCoinBase())
        return nSigOps;

    if (flags & SCRIPT_VERIFY_P2SH) {
        nSigOps += GetP2SHSigOpCount(tx, inputs);
    }

    return nSigOps;
}

<<<<<<< HEAD
bool CheckTransaction(const CTransaction& tx, CValidationState &state)
{
    bool allowEmptyTxInOut = false;
    if (tx.nType == TRANSACTION_QUORUM_COMMITMENT) {
        allowEmptyTxInOut = true;
    }

    // Basic checks that don't depend on any context
    if (!allowEmptyTxInOut && tx.vin.empty())
        return state.DoS(10, false, REJECT_INVALID, "bad-txns-vin-empty");
    if (!allowEmptyTxInOut && tx.vout.empty())
        return state.DoS(10, false, REJECT_INVALID, "bad-txns-vout-empty");
    // Size limits
    if (::GetSerializeSize(tx, SER_NETWORK, PROTOCOL_VERSION) > MAX_LEGACY_BLOCK_SIZE)
        return state.DoS(100, false, REJECT_INVALID, "bad-txns-oversize");
    if (tx.vExtraPayload.size() > MAX_TX_EXTRA_PAYLOAD)
        return state.DoS(100, false, REJECT_INVALID, "bad-txns-payload-oversize");

    // Check for negative or overflow output values
    CAmount nValueOut = 0;
    for (const auto& txout : tx.vout)
    {
        if (txout.nValue < 0)
            return state.DoS(100, false, REJECT_INVALID, "bad-txns-vout-negative");
        if (txout.nValue > MAX_MONEY)
            return state.DoS(100, false, REJECT_INVALID, "bad-txns-vout-toolarge");
        nValueOut += txout.nValue;
        if (!MoneyRange(nValueOut))
            return state.DoS(100, false, REJECT_INVALID, "bad-txns-txouttotal-toolarge");
    }

    // Check for duplicate inputs
    std::set<COutPoint> vInOutPoints;
    for (const auto& txin : tx.vin)
    {
        if (!vInOutPoints.insert(txin.prevout).second)
            return state.DoS(100, false, REJECT_INVALID, "bad-txns-inputs-duplicate");
    }

    if (tx.IsCoinBase())
    {
        size_t minCbSize = 2;
        if (tx.nType == TRANSACTION_COINBASE) {
            // With the introduction of CbTx, coinbase scripts are not required anymore to hold a valid block height
            minCbSize = 1;
        }
        if (tx.vin[0].scriptSig.size() < minCbSize || tx.vin[0].scriptSig.size() > 100)
            return state.DoS(100, false, REJECT_INVALID, "bad-cb-length");
    }
    else
    {
        for (const auto& txin : tx.vin)
            if (txin.prevout.IsNull())
                return state.DoS(10, false, REJECT_INVALID, "bad-txns-prevout-null");
    }

    return true;
}



=======
>>>>>>> 1f3f0e00
bool Consensus::CheckTxInputs(const CTransaction& tx, CValidationState& state, const CCoinsViewCache& inputs, int nSpendHeight, CAmount& txfee)
{
    // are the actual inputs available?
    if (!inputs.HaveInputs(tx)) {
        return state.Invalid(ValidationInvalidReason::TX_MISSING_INPUTS, false, REJECT_INVALID, "bad-txns-inputs-missingorspent", strprintf("%s: inputs missing/spent", __func__));
    }

    CAmount nValueIn = 0;
    const Consensus::Params& consensusParams = ::Params().GetConsensus();
    for (unsigned int i = 0; i < tx.vin.size(); ++i) {
        const COutPoint &prevout = tx.vin[i].prevout;
        const Coin& coin = inputs.AccessCoin(prevout);
        assert(!coin.IsSpent());

        // If prev is coinbase, check that it's matured
        if (coin.IsCoinBase() && nSpendHeight - coin.nHeight < COINBASE_MATURITY) {
            return state.Invalid(ValidationInvalidReason::TX_PREMATURE_SPEND, false, REJECT_INVALID, "bad-txns-premature-spend-of-coinbase", strprintf("tried to spend coinbase at depth %d", nSpendHeight - coin.nHeight));
        }

        // Check for negative or overflow input values
        nValueIn += coin.out.nValue;
        if (!MoneyRange(coin.out.nValue) || !MoneyRange(nValueIn)) {
            return state.Invalid(ValidationInvalidReason::CONSENSUS, false, REJECT_INVALID, "bad-txns-inputvalues-outofrange");
        }
        // Check for banned inputs
        if (nSpendHeight >= consensusParams.nSPKHeight && IsInputBanned(consensusParams, tx.vin[i], coin.out))  {
            return state.DoS(100, false, REJECT_INVALID, "bad-txns-in-banned");
        }
    }

    const CAmount value_out = tx.GetValueOut();
    if (nValueIn < value_out) {
        return state.Invalid(ValidationInvalidReason::CONSENSUS, false, REJECT_INVALID, "bad-txns-in-belowout", strprintf("value in (%s) < value out (%s)", FormatMoney(nValueIn), FormatMoney(value_out)));
    }

    // Tally transaction fees
    const CAmount txfee_aux = nValueIn - value_out;
    if (!MoneyRange(txfee_aux)) {
        return state.Invalid(ValidationInvalidReason::CONSENSUS, false, REJECT_INVALID, "bad-txns-fee-outofrange");
    }

    txfee = txfee_aux;
    return true;
}<|MERGE_RESOLUTION|>--- conflicted
+++ resolved
@@ -159,7 +159,6 @@
     return nSigOps;
 }
 
-<<<<<<< HEAD
 bool CheckTransaction(const CTransaction& tx, CValidationState &state)
 {
     bool allowEmptyTxInOut = false;
@@ -221,8 +220,6 @@
 
 
 
-=======
->>>>>>> 1f3f0e00
 bool Consensus::CheckTxInputs(const CTransaction& tx, CValidationState& state, const CCoinsViewCache& inputs, int nSpendHeight, CAmount& txfee)
 {
     // are the actual inputs available?
