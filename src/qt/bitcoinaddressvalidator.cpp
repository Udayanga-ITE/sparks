// Copyright (c) 2011-2014 The Bitcoin Core developers
// Copyright (c) 2014-2019 The Dash Core developers
// Distributed under the MIT software license, see the accompanying
// file COPYING or http://www.opensource.org/licenses/mit-license.php.

#include <qt/bitcoinaddressvalidator.h>
#include <qt/guiutil.h>

#include <base58.h>

/* Base58 characters are:
     "123456789ABCDEFGHJKLMNPQRSTUVWXYZabcdefghijkmnopqrstuvwxyz"

  This is:
  - All numbers except for '0'
  - All upper-case letters except for 'I' and 'O'
  - All lower-case letters except for 'l'
*/

BitcoinAddressEntryValidator::BitcoinAddressEntryValidator(QObject *parent, bool fAllowURI) :
    QValidator(parent), fAllowURI(fAllowURI)
{
}

QValidator::State BitcoinAddressEntryValidator::validate(QString &input, int &pos) const
{
    Q_UNUSED(pos);

    // Empty address is "intermediate" input
    if (input.isEmpty())
        return QValidator::Intermediate;

    if (fAllowURI && GUIUtil::validateBitcoinURI(input)) {
        return QValidator::Acceptable;
    }

    // Correction
    for (int idx = 0; idx < input.size();)
    {
        bool removeChar = false;
        QChar ch = input.at(idx);
        // Corrections made are very conservative on purpose, to avoid
        // users unexpectedly getting away with typos that would normally
        // be detected, and thus sending to the wrong address.
        switch(ch.unicode())
        {
        // Qt categorizes these as "Other_Format" not "Separator_Space"
        case 0x200B: // ZERO WIDTH SPACE
        case 0xFEFF: // ZERO WIDTH NO-BREAK SPACE
            removeChar = true;
            break;
        default:
            break;
        }

        // Remove whitespace
        if (ch.isSpace())
            removeChar = true;

        // To next character
        if (removeChar)
            input.remove(idx, 1);
        else
            ++idx;
    }

    // Validation
    QValidator::State state = QValidator::Acceptable;
    for (int idx = 0; idx < input.size(); ++idx)
    {
        int ch = input.at(idx).unicode();

        if (((ch >= '0' && ch<='9') ||
            (ch >= 'a' && ch<='z') ||
            (ch >= 'A' && ch<='Z')) &&
            ch != 'l' && ch != 'I' && ch != '0' && ch != 'O')
        {
            // Alphanumeric and not a 'forbidden' character
        }
        else
        {
            state = QValidator::Invalid;
        }
    }

    return state;
}

BitcoinAddressCheckValidator::BitcoinAddressCheckValidator(QObject *parent) :
    QValidator(parent)
{
}

QValidator::State BitcoinAddressCheckValidator::validate(QString &input, int &pos) const
{
    Q_UNUSED(pos);
<<<<<<< HEAD
    // Validate the passed Sparks address
    CBitcoinAddress addr(input.toStdString());
    if (addr.IsValid())
=======
    // Validate the passed Dash address
    if (IsValidDestinationString(input.toStdString())) {
>>>>>>> 43d2973a
        return QValidator::Acceptable;
    }

    return QValidator::Invalid;
}<|MERGE_RESOLUTION|>--- conflicted
+++ resolved
@@ -94,14 +94,8 @@
 QValidator::State BitcoinAddressCheckValidator::validate(QString &input, int &pos) const
 {
     Q_UNUSED(pos);
-<<<<<<< HEAD
     // Validate the passed Sparks address
-    CBitcoinAddress addr(input.toStdString());
-    if (addr.IsValid())
-=======
-    // Validate the passed Dash address
     if (IsValidDestinationString(input.toStdString())) {
->>>>>>> 43d2973a
         return QValidator::Acceptable;
     }
 
