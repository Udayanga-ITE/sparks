// Copyright (c) 2011-2015 The Bitcoin Core developers
// Copyright (c) 2014-2020 The Dash Core developers
// Distributed under the MIT software license, see the accompanying
// file COPYING or http://www.opensource.org/licenses/mit-license.php.

#include "walletmodel.h"

#include "addresstablemodel.h"
#include "consensus/validation.h"
#include "guiconstants.h"
#include "guiutil.h"
#include "paymentserver.h"
#include "recentrequeststablemodel.h"
#include "transactiontablemodel.h"

#include "base58.h"
#include "chain.h"
#include "keystore.h"
#include "validation.h"
#include "net.h" // for g_connman
#include "sync.h"
#include "ui_interface.h"
#include "util.h" // for GetBoolArg
#include "wallet/coincontrol.h"
#include "wallet/wallet.h"
#include "wallet/walletdb.h" // for BackupWallet

#include "spork.h"
#include "privatesend/privatesend-client.h"
#include "llmq/quorums_instantsend.h"

#include <stdint.h>

#include <QDebug>
#include <QSet>
#include <QTimer>


WalletModel::WalletModel(const PlatformStyle *platformStyle, CWallet *_wallet, OptionsModel *_optionsModel, QObject *parent) :
    QObject(parent), wallet(_wallet), optionsModel(_optionsModel), addressTableModel(0),
    transactionTableModel(0),
    recentRequestsTableModel(0),
    cachedBalance(0),
    cachedUnconfirmedBalance(0),
    cachedImmatureBalance(0),
    cachedAnonymizedBalance(0),
    cachedWatchOnlyBalance(0),
    cachedWatchUnconfBalance(0),
    cachedWatchImmatureBalance(0),
    cachedEncryptionStatus(Unencrypted),
    cachedNumBlocks(0),
    cachedNumISLocks(0),
    cachedPrivateSendRounds(0)
{
    fHaveWatchOnly = wallet->HaveWatchOnly();
    fForceCheckBalanceChanged = false;

    addressTableModel = new AddressTableModel(wallet, this);
    transactionTableModel = new TransactionTableModel(platformStyle, wallet, this);
    recentRequestsTableModel = new RecentRequestsTableModel(wallet, this);

    // This timer will be fired repeatedly to update the balance
    pollTimer = new QTimer(this);
    connect(pollTimer, SIGNAL(timeout()), this, SLOT(pollBalanceChanged()));
    pollTimer->start(MODEL_UPDATE_DELAY);

    subscribeToCoreSignals();
}

WalletModel::~WalletModel()
{
    unsubscribeFromCoreSignals();
}

CAmount WalletModel::getBalance(const CCoinControl *coinControl) const
{
    if (coinControl)
    {
        return wallet->GetAvailableBalance(coinControl);
    }

    return wallet->GetBalance();
}


CAmount WalletModel::getAnonymizedBalance() const
{
    return wallet->GetAnonymizedBalance();
}

CAmount WalletModel::getUnconfirmedBalance() const
{
    return wallet->GetUnconfirmedBalance();
}

CAmount WalletModel::getImmatureBalance() const
{
    return wallet->GetImmatureBalance();
}

bool WalletModel::haveWatchOnly() const
{
    return fHaveWatchOnly;
}

CAmount WalletModel::getWatchBalance() const
{
    return wallet->GetWatchOnlyBalance();
}

CAmount WalletModel::getWatchUnconfirmedBalance() const
{
    return wallet->GetUnconfirmedWatchOnlyBalance();
}

CAmount WalletModel::getWatchImmatureBalance() const
{
    return wallet->GetImmatureWatchOnlyBalance();
}

void WalletModel::updateStatus()
{
    EncryptionStatus newEncryptionStatus = getEncryptionStatus();

    if(cachedEncryptionStatus != newEncryptionStatus)
        Q_EMIT encryptionStatusChanged(newEncryptionStatus);
}

void WalletModel::pollBalanceChanged()
{
    // Get required locks upfront. This avoids the GUI from getting stuck on
    // periodical polls if the core is holding the locks for a longer time -
    // for example, during a wallet rescan.
    TRY_LOCK(cs_main, lockMain);
    if(!lockMain)
        return;
    TRY_LOCK(wallet->cs_wallet, lockWallet);
    if(!lockWallet)
        return;

    if(fForceCheckBalanceChanged || chainActive.Height() != cachedNumBlocks || privateSendClient.nPrivateSendRounds != cachedPrivateSendRounds)
    {
        fForceCheckBalanceChanged = false;

        // Balance and number of transactions might have changed
        cachedNumBlocks = chainActive.Height();
        cachedPrivateSendRounds = privateSendClient.nPrivateSendRounds;

        checkBalanceChanged();
        if(transactionTableModel)
            transactionTableModel->updateConfirmations();
    }
}

void WalletModel::checkBalanceChanged()
{
    CAmount newBalance = getBalance();
    CAmount newUnconfirmedBalance = getUnconfirmedBalance();
    CAmount newImmatureBalance = getImmatureBalance();
    CAmount newAnonymizedBalance = getAnonymizedBalance();
    CAmount newWatchOnlyBalance = 0;
    CAmount newWatchUnconfBalance = 0;
    CAmount newWatchImmatureBalance = 0;
    if (haveWatchOnly())
    {
        newWatchOnlyBalance = getWatchBalance();
        newWatchUnconfBalance = getWatchUnconfirmedBalance();
        newWatchImmatureBalance = getWatchImmatureBalance();
    }

    if(cachedBalance != newBalance || cachedUnconfirmedBalance != newUnconfirmedBalance || cachedImmatureBalance != newImmatureBalance ||
        cachedAnonymizedBalance != newAnonymizedBalance ||
        cachedWatchOnlyBalance != newWatchOnlyBalance || cachedWatchUnconfBalance != newWatchUnconfBalance || cachedWatchImmatureBalance != newWatchImmatureBalance)
    {
        cachedBalance = newBalance;
        cachedUnconfirmedBalance = newUnconfirmedBalance;
        cachedImmatureBalance = newImmatureBalance;
        cachedAnonymizedBalance = newAnonymizedBalance;
        cachedWatchOnlyBalance = newWatchOnlyBalance;
        cachedWatchUnconfBalance = newWatchUnconfBalance;
        cachedWatchImmatureBalance = newWatchImmatureBalance;
        Q_EMIT balanceChanged(newBalance, newUnconfirmedBalance, newImmatureBalance, newAnonymizedBalance,
                            newWatchOnlyBalance, newWatchUnconfBalance, newWatchImmatureBalance);
    }
}

void WalletModel::updateTransaction()
{
    // Balance and number of transactions might have changed
    fForceCheckBalanceChanged = true;
}

void WalletModel::updateNumISLocks()
{
    cachedNumISLocks++;
}

void WalletModel::updateChainLockHeight(int chainLockHeight)
{
    if (transactionTableModel)
        transactionTableModel->updateChainLockHeight(chainLockHeight);
    // Number and status of confirmations might have changed (WalletModel::pollBalanceChanged handles this as well)
    fForceCheckBalanceChanged = true;
}

int WalletModel::getNumISLocks() const
{
    return cachedNumISLocks;
}

void WalletModel::updateAddressBook(const QString &address, const QString &label,
        bool isMine, const QString &purpose, int status)
{
    if(addressTableModel)
        addressTableModel->updateEntry(address, label, isMine, purpose, status);
}

void WalletModel::updateWatchOnlyFlag(bool fHaveWatchonly)
{
    fHaveWatchOnly = fHaveWatchonly;
    Q_EMIT notifyWatchonlyChanged(fHaveWatchonly);
}

bool WalletModel::validateAddress(const QString &address)
{
    CBitcoinAddress addressParsed(address.toStdString());
    return addressParsed.IsValid();
}

WalletModel::SendCoinsReturn WalletModel::prepareTransaction(WalletModelTransaction &transaction, const CCoinControl& coinControl)
{
    CAmount total = 0;
    bool fSubtractFeeFromAmount = false;
    QList<SendCoinsRecipient> recipients = transaction.getRecipients();
    std::vector<CRecipient> vecSend;

    if(recipients.empty())
    {
        return OK;
    }

    // This should never really happen, yet another safety check, just in case.
    if(wallet->IsLocked()) {
        return TransactionCreationFailed;
    }

    QSet<QString> setAddress; // Used to detect duplicates
    int nAddresses = 0;

    // Pre-check input data for validity
    for (const SendCoinsRecipient &rcp : recipients)
    {
        if (rcp.fSubtractFeeFromAmount)
            fSubtractFeeFromAmount = true;

        if (rcp.paymentRequest.IsInitialized())
        {   // PaymentRequest...
            CAmount subtotal = 0;
            const payments::PaymentDetails& details = rcp.paymentRequest.getDetails();
            for (int i = 0; i < details.outputs_size(); i++)
            {
                const payments::Output& out = details.outputs(i);
                if (out.amount() <= 0) continue;
                subtotal += out.amount();
                const unsigned char* scriptStr = (const unsigned char*)out.script().data();
                CScript scriptPubKey(scriptStr, scriptStr+out.script().size());
                CAmount nAmount = out.amount();
                CRecipient recipient = {scriptPubKey, nAmount, rcp.fSubtractFeeFromAmount};
                vecSend.push_back(recipient);
            }
            if (subtotal <= 0)
            {
                return InvalidAmount;
            }
            total += subtotal;
        }
        else
        {   // User-entered sparks address / amount:
            if(!validateAddress(rcp.address))
            {
                return InvalidAddress;
            }
            if(rcp.amount <= 0)
            {
                return InvalidAmount;
            }
            setAddress.insert(rcp.address);
            ++nAddresses;

            CScript scriptPubKey = GetScriptForDestination(CBitcoinAddress(rcp.address.toStdString()).Get());
            CRecipient recipient = {scriptPubKey, rcp.amount, rcp.fSubtractFeeFromAmount};
            vecSend.push_back(recipient);

            total += rcp.amount;
        }
    }
    if(setAddress.size() != nAddresses)
    {
        return DuplicateAddress;
    }

    CAmount nBalance = getBalance(&coinControl);

    if(total > nBalance)
    {
        return AmountExceedsBalance;
    }

<<<<<<< HEAD
    if(recipients[0].fUseInstantSend && IsOldInstantSendEnabled() && total > sporkManager.GetSporkValue(SPORK_5_INSTANTSEND_MAX_VALUE)*COIN) {
        Q_EMIT message(tr("Send Coins"), tr("InstantSend doesn't support sending values that high yet. Transactions are currently limited to %1 SPARKS.").arg(sporkManager.GetSporkValue(SPORK_5_INSTANTSEND_MAX_VALUE)),
                     CClientUIInterface::MSG_ERROR);
        return TransactionCreationFailed;
    }

=======
>>>>>>> 351fbf65
    CAmount nFeeRequired = 0;
    CAmount nValueOut = 0;
    size_t nVinSize = 0;
    bool fCreated;
    std::string strFailReason;
    {
        LOCK2(cs_main, wallet->cs_wallet);

        transaction.newPossibleKeyChange(wallet);

        int nChangePosRet = -1;

        CWalletTx* newTx = transaction.getTransaction();
        CReserveKey *keyChange = transaction.getPossibleKeyChange();

        fCreated = wallet->CreateTransaction(vecSend, *newTx, *keyChange, nFeeRequired, nChangePosRet, strFailReason, coinControl);
        transaction.setTransactionFee(nFeeRequired);
        if (fSubtractFeeFromAmount && fCreated)
            transaction.reassignAmounts();

        nValueOut = newTx->tx->GetValueOut();
        nVinSize = newTx->tx->vin.size();
    }

<<<<<<< HEAD
    if(recipients[0].fUseInstantSend && IsOldInstantSendEnabled()) {
        if(nValueOut > sporkManager.GetSporkValue(SPORK_5_INSTANTSEND_MAX_VALUE)*COIN) {
            Q_EMIT message(tr("Send Coins"), tr("InstantSend doesn't support sending values that high yet. Transactions are currently limited to %1 SPARKS.").arg(sporkManager.GetSporkValue(SPORK_5_INSTANTSEND_MAX_VALUE)),
                         CClientUIInterface::MSG_ERROR);
            return TransactionCreationFailed;
        }
        if(nVinSize > CTxLockRequest::WARN_MANY_INPUTS) {
            Q_EMIT message(tr("Send Coins"), tr("Used way too many inputs (>%1) for this InstantSend transaction, fees could be huge.").arg(CTxLockRequest::WARN_MANY_INPUTS),
                         CClientUIInterface::MSG_WARNING);
        }
    }

=======
>>>>>>> 351fbf65
    if(!fCreated)
    {
        if(!fSubtractFeeFromAmount && (total + nFeeRequired) > nBalance)
        {
            return SendCoinsReturn(AmountWithFeeExceedsBalance);
        }
        Q_EMIT message(tr("Send Coins"), QString::fromStdString(strFailReason),
                     CClientUIInterface::MSG_ERROR);
        return TransactionCreationFailed;
    }

    // reject absurdly high fee. (This can never happen because the
    // wallet caps the fee at maxTxFee. This merely serves as a
    // belt-and-suspenders check)
    if (nFeeRequired > maxTxFee)
        return AbsurdFee;

    return SendCoinsReturn(OK);
}

WalletModel::SendCoinsReturn WalletModel::sendCoins(WalletModelTransaction &transaction)
{
    QByteArray transaction_array; /* store serialized transaction */

    {
        LOCK2(cs_main, wallet->cs_wallet);
        CWalletTx *newTx = transaction.getTransaction();
        QList<SendCoinsRecipient> recipients = transaction.getRecipients();

        for (const SendCoinsRecipient &rcp : recipients)
        {
            if (rcp.paymentRequest.IsInitialized())
            {
                // Make sure any payment requests involved are still valid.
                if (PaymentServer::verifyExpired(rcp.paymentRequest.getDetails())) {
                    return PaymentRequestExpired;
                }

                // Store PaymentRequests in wtx.vOrderForm in wallet.
                std::string key("PaymentRequest");
                std::string value;
                rcp.paymentRequest.SerializeToString(&value);
                newTx->vOrderForm.push_back(make_pair(key, value));
            }
            else if (!rcp.message.isEmpty()) // Message from normal sparks:URI (sparks:XyZ...?message=example)
            {
                newTx->vOrderForm.push_back(make_pair("Message", rcp.message.toStdString()));
            }
        }

        CReserveKey *keyChange = transaction.getPossibleKeyChange();
        CValidationState state;
        if(!wallet->CommitTransaction(*newTx, *keyChange, g_connman.get(), state))
            return SendCoinsReturn(TransactionCommitFailed, QString::fromStdString(state.GetRejectReason()));

        CDataStream ssTx(SER_NETWORK, PROTOCOL_VERSION);
        ssTx << *newTx->tx;
        transaction_array.append(&(ssTx[0]), ssTx.size());
    }

    // Add addresses / update labels that we've sent to the address book,
    // and emit coinsSent signal for each recipient
    for (const SendCoinsRecipient &rcp : transaction.getRecipients())
    {
        // Don't touch the address book when we have a payment request
        if (!rcp.paymentRequest.IsInitialized())
        {
            std::string strAddress = rcp.address.toStdString();
            CTxDestination dest = CBitcoinAddress(strAddress).Get();
            std::string strLabel = rcp.label.toStdString();
            {
                LOCK(wallet->cs_wallet);

                std::map<CTxDestination, CAddressBookData>::iterator mi = wallet->mapAddressBook.find(dest);

                // Check if we have a new address or an updated label
                if (mi == wallet->mapAddressBook.end())
                {
                    wallet->SetAddressBook(dest, strLabel, "send");
                }
                else if (mi->second.name != strLabel)
                {
                    wallet->SetAddressBook(dest, strLabel, ""); // "" means don't change purpose
                }
            }
        }
        Q_EMIT coinsSent(wallet, rcp, transaction_array);
    }
    checkBalanceChanged(); // update balance immediately, otherwise there could be a short noticeable delay until pollBalanceChanged hits

    return SendCoinsReturn(OK);
}

OptionsModel *WalletModel::getOptionsModel()
{
    return optionsModel;
}

AddressTableModel *WalletModel::getAddressTableModel()
{
    return addressTableModel;
}

TransactionTableModel *WalletModel::getTransactionTableModel()
{
    return transactionTableModel;
}

RecentRequestsTableModel *WalletModel::getRecentRequestsTableModel()
{
    return recentRequestsTableModel;
}

WalletModel::EncryptionStatus WalletModel::getEncryptionStatus() const
{
    if(!wallet->IsCrypted())
    {
        return Unencrypted;
    }
    else if(wallet->IsLocked(true))
    {
        return Locked;
    }
    else if (wallet->IsLocked())
    {
        return UnlockedForMixingOnly;
    }
    else
    {
        return Unlocked;
    }
}

bool WalletModel::setWalletEncrypted(bool encrypted, const SecureString &passphrase)
{
    if(encrypted)
    {
        // Encrypt
        return wallet->EncryptWallet(passphrase);
    }
    else
    {
        // Decrypt -- TODO; not supported yet
        return false;
    }
}

bool WalletModel::setWalletLocked(bool locked, const SecureString &passPhrase, bool fMixing)
{
    if(locked)
    {
        // Lock
        return wallet->Lock(fMixing);
    }
    else
    {
        // Unlock
        return wallet->Unlock(passPhrase, fMixing);
    }
}

bool WalletModel::changePassphrase(const SecureString &oldPass, const SecureString &newPass)
{
    bool retval;
    {
        LOCK(wallet->cs_wallet);
        wallet->Lock(); // Make sure wallet is locked before attempting pass change
        retval = wallet->ChangeWalletPassphrase(oldPass, newPass);
    }
    return retval;
}

bool WalletModel::backupWallet(const QString &filename)
{
    return wallet->BackupWallet(filename.toLocal8Bit().data());
}

// Handlers for core signals
static void NotifyKeyStoreStatusChanged(WalletModel *walletmodel, CCryptoKeyStore *wallet)
{
    qDebug() << "NotifyKeyStoreStatusChanged";
    QMetaObject::invokeMethod(walletmodel, "updateStatus", Qt::QueuedConnection);
}

static void NotifyAddressBookChanged(WalletModel *walletmodel, CWallet *wallet,
        const CTxDestination &address, const std::string &label, bool isMine,
        const std::string &purpose, ChangeType status)
{
    QString strAddress = QString::fromStdString(CBitcoinAddress(address).ToString());
    QString strLabel = QString::fromStdString(label);
    QString strPurpose = QString::fromStdString(purpose);

    qDebug() << "NotifyAddressBookChanged: " + strAddress + " " + strLabel + " isMine=" + QString::number(isMine) + " purpose=" + strPurpose + " status=" + QString::number(status);
    QMetaObject::invokeMethod(walletmodel, "updateAddressBook", Qt::QueuedConnection,
                              Q_ARG(QString, strAddress),
                              Q_ARG(QString, strLabel),
                              Q_ARG(bool, isMine),
                              Q_ARG(QString, strPurpose),
                              Q_ARG(int, status));
}

static void NotifyTransactionChanged(WalletModel *walletmodel, CWallet *wallet, const uint256 &hash, ChangeType status)
{
    Q_UNUSED(wallet);
    Q_UNUSED(hash);
    Q_UNUSED(status);
    QMetaObject::invokeMethod(walletmodel, "updateTransaction", Qt::QueuedConnection);
}

static void NotifyISLockReceived(WalletModel *walletmodel)
{
    QMetaObject::invokeMethod(walletmodel, "updateNumISLocks", Qt::QueuedConnection);
}

static void NotifyChainLockReceived(WalletModel *walletmodel, int chainLockHeight)
{
    QMetaObject::invokeMethod(walletmodel, "updateChainLockHeight", Qt::QueuedConnection,
                              Q_ARG(int, chainLockHeight));
}

static void ShowProgress(WalletModel *walletmodel, const std::string &title, int nProgress)
{
    // emits signal "showProgress"
    QMetaObject::invokeMethod(walletmodel, "showProgress", Qt::QueuedConnection,
                              Q_ARG(QString, QString::fromStdString(title)),
                              Q_ARG(int, nProgress));
}

static void NotifyWatchonlyChanged(WalletModel *walletmodel, bool fHaveWatchonly)
{
    QMetaObject::invokeMethod(walletmodel, "updateWatchOnlyFlag", Qt::QueuedConnection,
                              Q_ARG(bool, fHaveWatchonly));
}

void WalletModel::subscribeToCoreSignals()
{
    // Connect signals to wallet
    wallet->NotifyStatusChanged.connect(boost::bind(&NotifyKeyStoreStatusChanged, this, _1));
    wallet->NotifyAddressBookChanged.connect(boost::bind(NotifyAddressBookChanged, this, _1, _2, _3, _4, _5, _6));
    wallet->NotifyTransactionChanged.connect(boost::bind(NotifyTransactionChanged, this, _1, _2, _3));
    wallet->NotifyISLockReceived.connect(boost::bind(NotifyISLockReceived, this));
    wallet->NotifyChainLockReceived.connect(boost::bind(NotifyChainLockReceived, this, _1));
    wallet->ShowProgress.connect(boost::bind(ShowProgress, this, _1, _2));
    wallet->NotifyWatchonlyChanged.connect(boost::bind(NotifyWatchonlyChanged, this, _1));
}

void WalletModel::unsubscribeFromCoreSignals()
{
    // Disconnect signals from wallet
    wallet->NotifyStatusChanged.disconnect(boost::bind(&NotifyKeyStoreStatusChanged, this, _1));
    wallet->NotifyAddressBookChanged.disconnect(boost::bind(NotifyAddressBookChanged, this, _1, _2, _3, _4, _5, _6));
    wallet->NotifyTransactionChanged.disconnect(boost::bind(NotifyTransactionChanged, this, _1, _2, _3));
    wallet->NotifyISLockReceived.disconnect(boost::bind(NotifyISLockReceived, this));
    wallet->NotifyChainLockReceived.disconnect(boost::bind(NotifyChainLockReceived, this, _1));
    wallet->ShowProgress.disconnect(boost::bind(ShowProgress, this, _1, _2));
    wallet->NotifyWatchonlyChanged.disconnect(boost::bind(NotifyWatchonlyChanged, this, _1));
}

// WalletModel::UnlockContext implementation
WalletModel::UnlockContext WalletModel::requestUnlock(bool fForMixingOnly)
{
    EncryptionStatus encStatusOld = getEncryptionStatus();

    // Wallet was completely locked
    bool was_locked = (encStatusOld == Locked);
    // Wallet was unlocked for mixing
    bool was_mixing = (encStatusOld == UnlockedForMixingOnly);
    // Wallet was unlocked for mixing and now user requested to fully unlock it
    bool fMixingToFullRequested = !fForMixingOnly && was_mixing;

    if(was_locked || fMixingToFullRequested) {
        // Request UI to unlock wallet
        Q_EMIT requireUnlock(fForMixingOnly);
    }

    EncryptionStatus encStatusNew = getEncryptionStatus();

    // Wallet was locked, user requested to unlock it for mixing and failed to do so
    bool fMixingUnlockFailed = fForMixingOnly && !(encStatusNew == UnlockedForMixingOnly);
    // Wallet was unlocked for mixing, user requested to fully unlock it and failed
    bool fMixingToFullFailed = fMixingToFullRequested && !(encStatusNew == Unlocked);
    // If wallet is still locked, unlock failed or was cancelled, mark context as invalid
    bool fInvalid = (encStatusNew == Locked) || fMixingUnlockFailed || fMixingToFullFailed;
    // Wallet was not locked in any way or user tried to unlock it for mixing only and succeeded, keep it unlocked
    bool fKeepUnlocked = !was_locked || (fForMixingOnly && !fMixingUnlockFailed);

    return UnlockContext(this, !fInvalid, !fKeepUnlocked, was_mixing);
}

WalletModel::UnlockContext::UnlockContext(WalletModel *_wallet, bool _valid, bool _was_locked, bool _was_mixing):
        wallet(_wallet),
        valid(_valid),
        was_locked(_was_locked),
        was_mixing(_was_mixing)
{
}

WalletModel::UnlockContext::~UnlockContext()
{
    if(valid && (was_locked || was_mixing))
    {
        wallet->setWalletLocked(true, "", was_mixing);
    }
}

void WalletModel::UnlockContext::CopyFrom(const UnlockContext& rhs)
{
    // Transfer context; old object no longer relocks wallet
    *this = rhs;
    rhs.was_locked = false;
    rhs.was_mixing = false;
}

bool WalletModel::getPubKey(const CKeyID &address, CPubKey& vchPubKeyOut) const
{
    return wallet->GetPubKey(address, vchPubKeyOut);
}

bool WalletModel::IsSpendable(const CTxDestination& dest) const
{
    return IsMine(*wallet, dest) & ISMINE_SPENDABLE;
}

bool WalletModel::IsSpendable(const CScript& script) const
{
    return IsMine(*wallet, script) & ISMINE_SPENDABLE;
}

bool WalletModel::getPrivKey(const CKeyID &address, CKey& vchPrivKeyOut) const
{
    return wallet->GetKey(address, vchPrivKeyOut);
}

// returns a list of COutputs from COutPoints
void WalletModel::getOutputs(const std::vector<COutPoint>& vOutpoints, std::vector<COutput>& vOutputs)
{
    LOCK2(cs_main, wallet->cs_wallet);
    for (const COutPoint& outpoint : vOutpoints)
    {
        if (!wallet->mapWallet.count(outpoint.hash)) continue;
        int nDepth = wallet->mapWallet[outpoint.hash].GetDepthInMainChain();
        if (nDepth < 0) continue;
        COutput out(&wallet->mapWallet[outpoint.hash], outpoint.n, nDepth, true /* spendable */, true /* solvable */, true /* safe */);
        vOutputs.push_back(out);
    }
}

bool WalletModel::isSpent(const COutPoint& outpoint) const
{
    LOCK2(cs_main, wallet->cs_wallet);
    return wallet->IsSpent(outpoint.hash, outpoint.n);
}

// AvailableCoins + LockedCoins grouped by wallet address (put change in one group with wallet address)
void WalletModel::listCoins(std::map<QString, std::vector<COutput> >& mapCoins) const
{
    for (auto& group : wallet->ListCoins()) {
        auto& resultGroup = mapCoins[QString::fromStdString(CBitcoinAddress(group.first).ToString())];
        for (auto& coin : group.second) {
            resultGroup.emplace_back(std::move(coin));
        }
    }
}

bool WalletModel::isLockedCoin(uint256 hash, unsigned int n) const
{
    LOCK2(cs_main, wallet->cs_wallet);
    return wallet->IsLockedCoin(hash, n);
}

void WalletModel::lockCoin(COutPoint& output)
{
    LOCK2(cs_main, wallet->cs_wallet);
    wallet->LockCoin(output);
}

void WalletModel::unlockCoin(COutPoint& output)
{
    LOCK2(cs_main, wallet->cs_wallet);
    wallet->UnlockCoin(output);
}

void WalletModel::listLockedCoins(std::vector<COutPoint>& vOutpts)
{
    LOCK2(cs_main, wallet->cs_wallet);
    wallet->ListLockedCoins(vOutpts);
}

void WalletModel::listProTxCoins(std::vector<COutPoint>& vOutpts)
{
    LOCK2(cs_main, wallet->cs_wallet);
    wallet->ListProTxCoins(vOutpts);
}

void WalletModel::loadReceiveRequests(std::vector<std::string>& vReceiveRequests)
{
    vReceiveRequests = wallet->GetDestValues("rr"); // receive request
}

bool WalletModel::saveReceiveRequest(const std::string &sAddress, const int64_t nId, const std::string &sRequest)
{
    CTxDestination dest = CBitcoinAddress(sAddress).Get();

    std::stringstream ss;
    ss << nId;
    std::string key = "rr" + ss.str(); // "rr" prefix = "receive request" in destdata

    LOCK(wallet->cs_wallet);
    if (sRequest.empty())
        return wallet->EraseDestData(dest, key);
    else
        return wallet->AddDestData(dest, key, sRequest);
}

bool WalletModel::transactionCanBeAbandoned(uint256 hash) const
{
    return wallet->TransactionCanBeAbandoned(hash);
}

bool WalletModel::abandonTransaction(uint256 hash) const
{
    LOCK2(cs_main, wallet->cs_wallet);
    return wallet->AbandonTransaction(hash);
}

bool WalletModel::isWalletEnabled()
{
   return !gArgs.GetBoolArg("-disablewallet", DEFAULT_DISABLE_WALLET);
}

bool WalletModel::hdEnabled() const
{
    return wallet->IsHDEnabled();
}

int WalletModel::getDefaultConfirmTarget() const
{
    return nTxConfirmTarget;
}<|MERGE_RESOLUTION|>--- conflicted
+++ resolved
@@ -306,15 +306,6 @@
         return AmountExceedsBalance;
     }
 
-<<<<<<< HEAD
-    if(recipients[0].fUseInstantSend && IsOldInstantSendEnabled() && total > sporkManager.GetSporkValue(SPORK_5_INSTANTSEND_MAX_VALUE)*COIN) {
-        Q_EMIT message(tr("Send Coins"), tr("InstantSend doesn't support sending values that high yet. Transactions are currently limited to %1 SPARKS.").arg(sporkManager.GetSporkValue(SPORK_5_INSTANTSEND_MAX_VALUE)),
-                     CClientUIInterface::MSG_ERROR);
-        return TransactionCreationFailed;
-    }
-
-=======
->>>>>>> 351fbf65
     CAmount nFeeRequired = 0;
     CAmount nValueOut = 0;
     size_t nVinSize = 0;
@@ -339,21 +330,6 @@
         nVinSize = newTx->tx->vin.size();
     }
 
-<<<<<<< HEAD
-    if(recipients[0].fUseInstantSend && IsOldInstantSendEnabled()) {
-        if(nValueOut > sporkManager.GetSporkValue(SPORK_5_INSTANTSEND_MAX_VALUE)*COIN) {
-            Q_EMIT message(tr("Send Coins"), tr("InstantSend doesn't support sending values that high yet. Transactions are currently limited to %1 SPARKS.").arg(sporkManager.GetSporkValue(SPORK_5_INSTANTSEND_MAX_VALUE)),
-                         CClientUIInterface::MSG_ERROR);
-            return TransactionCreationFailed;
-        }
-        if(nVinSize > CTxLockRequest::WARN_MANY_INPUTS) {
-            Q_EMIT message(tr("Send Coins"), tr("Used way too many inputs (>%1) for this InstantSend transaction, fees could be huge.").arg(CTxLockRequest::WARN_MANY_INPUTS),
-                         CClientUIInterface::MSG_WARNING);
-        }
-    }
-
-=======
->>>>>>> 351fbf65
     if(!fCreated)
     {
         if(!fSubtractFeeFromAmount && (total + nFeeRequired) > nBalance)
