// Copyright (c) 2011-2015 The Bitcoin Core developers
// Copyright (c) 2014-2021 The Dash Core developers
// Distributed under the MIT software license, see the accompanying
// file COPYING or http://www.opensource.org/licenses/mit-license.php.

#include <qt/walletmodel.h>

#include <qt/addresstablemodel.h>
#include <qt/guiconstants.h>
#include <qt/optionsmodel.h>
#include <qt/paymentserver.h>
#include <qt/recentrequeststablemodel.h>
#include <qt/transactiontablemodel.h>

#include <interfaces/handler.h>
#include <interfaces/node.h>
#include <key_io.h>
#include <ui_interface.h>
#include <util.h> // for GetBoolArg
#include <wallet/coincontrol.h>
#include <wallet/wallet.h>

#include <spork.h>

#include <stdint.h>

#include <QDebug>
#include <QSet>
#include <QTimer>


WalletModel::WalletModel(std::unique_ptr<interfaces::Wallet> wallet, interfaces::Node& node, OptionsModel *_optionsModel, QObject *parent) :
    QObject(parent), m_wallet(std::move(wallet)), m_node(node), optionsModel(_optionsModel), addressTableModel(0),
    transactionTableModel(0),
    recentRequestsTableModel(0),
    cachedEncryptionStatus(Unencrypted),
    cachedNumBlocks(-1),
    cachedNumISLocks(0),
    cachedCoinJoinRounds(0)
{
    fHaveWatchOnly = m_wallet->haveWatchOnly();
    fForceCheckBalanceChanged = false;

    addressTableModel = new AddressTableModel(this);
    transactionTableModel = new TransactionTableModel(this);
    recentRequestsTableModel = new RecentRequestsTableModel(this);

    // This timer will be fired repeatedly to update the balance
    pollTimer = new QTimer(this);
    connect(pollTimer, SIGNAL(timeout()), this, SLOT(pollBalanceChanged()));
    pollTimer->start(MODEL_UPDATE_DELAY);

    subscribeToCoreSignals();
}

WalletModel::~WalletModel()
{
    unsubscribeFromCoreSignals();
}

void WalletModel::updateStatus()
{
    EncryptionStatus newEncryptionStatus = getEncryptionStatus();

    if(cachedEncryptionStatus != newEncryptionStatus) {
        Q_EMIT encryptionStatusChanged();
    }
}

void WalletModel::pollBalanceChanged()
{
    // Try to get balances and return early if locks can't be acquired. This
    // avoids the GUI from getting stuck on periodical polls if the core is
    // holding the locks for a longer time - for example, during a wallet
    // rescan.
    interfaces::WalletBalances new_balances;
    int numBlocks = -1;
    if (!m_wallet->tryGetBalances(new_balances, numBlocks)) {
        return;
    }

    if(fForceCheckBalanceChanged || numBlocks != cachedNumBlocks || node().coinJoinOptions().getRounds() != cachedCoinJoinRounds)
    {
        fForceCheckBalanceChanged = false;

        // Balance and number of transactions might have changed
        cachedNumBlocks = numBlocks;
        cachedCoinJoinRounds = node().coinJoinOptions().getRounds();

        checkBalanceChanged(new_balances);
        if(transactionTableModel)
            transactionTableModel->updateConfirmations();
    }
}

void WalletModel::checkBalanceChanged(const interfaces::WalletBalances& new_balances)
{
    if(new_balances.balanceChanged(m_cached_balances)) {
        m_cached_balances = new_balances;
        Q_EMIT balanceChanged(new_balances);
    }
}

void WalletModel::updateTransaction()
{
    // Balance and number of transactions might have changed
    fForceCheckBalanceChanged = true;
}

void WalletModel::updateNumISLocks()
{
    cachedNumISLocks++;
}

void WalletModel::updateChainLockHeight(int chainLockHeight)
{
    if (transactionTableModel)
        transactionTableModel->updateChainLockHeight(chainLockHeight);
    // Number and status of confirmations might have changed (WalletModel::pollBalanceChanged handles this as well)
    fForceCheckBalanceChanged = true;
}

int WalletModel::getNumBlocks() const
{
    return cachedNumBlocks;
}

int WalletModel::getNumISLocks() const
{
    return cachedNumISLocks;
}

int WalletModel::getRealOutpointCoinJoinRounds(const COutPoint& outpoint) const
{
    return m_wallet->getRealOutpointCoinJoinRounds(outpoint);
}

bool WalletModel::isFullyMixed(const COutPoint& outpoint) const
{
    return m_wallet->isFullyMixed(outpoint);
}

void WalletModel::updateAddressBook(const QString &address, const QString &label,
        bool isMine, const QString &purpose, int status)
{
    if(addressTableModel)
        addressTableModel->updateEntry(address, label, isMine, purpose, status);
}

void WalletModel::updateWatchOnlyFlag(bool fHaveWatchonly)
{
    fHaveWatchOnly = fHaveWatchonly;
    Q_EMIT notifyWatchonlyChanged(fHaveWatchonly);
}

bool WalletModel::validateAddress(const QString &address)
{
    return IsValidDestinationString(address.toStdString());
}

WalletModel::SendCoinsReturn WalletModel::prepareTransaction(WalletModelTransaction &transaction, const CCoinControl& coinControl)
{
    CAmount total = 0;
    bool fSubtractFeeFromAmount = false;
    QList<SendCoinsRecipient> recipients = transaction.getRecipients();
    std::vector<CRecipient> vecSend;

    if(recipients.empty())
    {
        return OK;
    }

    // This should never really happen, yet another safety check, just in case.
    if (m_wallet->isLocked(false)) {
        return TransactionCreationFailed;
    }

    QSet<QString> setAddress; // Used to detect duplicates
    int nAddresses = 0;

    // Pre-check input data for validity
    for (const SendCoinsRecipient &rcp : recipients)
    {
        if (rcp.fSubtractFeeFromAmount)
            fSubtractFeeFromAmount = true;

        if (rcp.paymentRequest.IsInitialized())
        {   // PaymentRequest...
            CAmount subtotal = 0;
            const payments::PaymentDetails& details = rcp.paymentRequest.getDetails();
            for (int i = 0; i < details.outputs_size(); i++)
            {
                const payments::Output& out = details.outputs(i);
                if (out.amount() <= 0) continue;
                subtotal += out.amount();
                const unsigned char* scriptStr = (const unsigned char*)out.script().data();
                CScript scriptPubKey(scriptStr, scriptStr+out.script().size());
                CAmount nAmount = out.amount();
                CRecipient recipient = {scriptPubKey, nAmount, rcp.fSubtractFeeFromAmount};
                vecSend.push_back(recipient);
            }
            if (subtotal <= 0)
            {
                return InvalidAmount;
            }
            total += subtotal;
        }
        else
        {   // User-entered sparks address / amount:
            if(!validateAddress(rcp.address))
            {
                return InvalidAddress;
            }
            if(rcp.amount <= 0)
            {
                return InvalidAmount;
            }
            setAddress.insert(rcp.address);
            ++nAddresses;

            CScript scriptPubKey = GetScriptForDestination(DecodeDestination(rcp.address.toStdString()));
            CRecipient recipient = {scriptPubKey, rcp.amount, rcp.fSubtractFeeFromAmount};
            vecSend.push_back(recipient);

            total += rcp.amount;
        }
    }
    if(setAddress.size() != nAddresses)
    {
        return DuplicateAddress;
    }

    CAmount nBalance = m_wallet->getAvailableBalance(coinControl);

    if(total > nBalance)
    {
        return AmountExceedsBalance;
    }

    CAmount nFeeRequired = 0;
    std::string strFailReason;
    int nChangePosRet = -1;

    auto& newTx = transaction.getWtx();
    newTx = m_wallet->createTransaction(vecSend, coinControl, true /* sign */, nChangePosRet, nFeeRequired, strFailReason);
    transaction.setTransactionFee(nFeeRequired);
    if (fSubtractFeeFromAmount && newTx)
        transaction.reassignAmounts();

    if(!newTx)
    {
        if(!fSubtractFeeFromAmount && (total + nFeeRequired) > nBalance)
        {
            return SendCoinsReturn(AmountWithFeeExceedsBalance);
        }
        Q_EMIT message(tr("Send Coins"), QString::fromStdString(strFailReason),
                     CClientUIInterface::MSG_ERROR);
        return TransactionCreationFailed;
    }

    // reject absurdly high fee. (This can never happen because the
    // wallet caps the fee at maxTxFee. This merely serves as a
    // belt-and-suspenders check)
    if (nFeeRequired > m_node.getMaxTxFee())
        return AbsurdFee;

    return SendCoinsReturn(OK);
}

WalletModel::SendCoinsReturn WalletModel::sendCoins(WalletModelTransaction &transaction, bool fIsCoinJoin)
{
    QByteArray transaction_array; /* store serialized transaction */

    {
        std::vector<std::pair<std::string, std::string>> vOrderForm;
        for (const SendCoinsRecipient &rcp : transaction.getRecipients())
        {
            if (rcp.paymentRequest.IsInitialized())
            {
                // Make sure any payment requests involved are still valid.
                if (PaymentServer::verifyExpired(rcp.paymentRequest.getDetails())) {
                    return PaymentRequestExpired;
                }

                // Store PaymentRequests in wtx.vOrderForm in wallet.
                std::string value;
                rcp.paymentRequest.SerializeToString(&value);
                vOrderForm.emplace_back("PaymentRequest", std::move(value));
            }
<<<<<<< HEAD
            else if (!rcp.message.isEmpty()) // Message from normal sparks:URI (sparks:XyZ...?message=example)
            {
                newTx->vOrderForm.push_back(make_pair("Message", rcp.message.toStdString()));
            }
=======
            else if (!rcp.message.isEmpty()) // Message from normal dash:URI (dash:XyZ...?message=example)
                vOrderForm.emplace_back("Message", rcp.message.toStdString());
>>>>>>> eaca69b2
        }

        mapValue_t mapValue;
        if (fIsCoinJoin) {
            mapValue["DS"] = "1";
        }

        auto& newTx = transaction.getWtx();
        std::string rejectReason;
        if (!newTx->commit(std::move(mapValue), std::move(vOrderForm), {} /* fromAccount */, rejectReason))
            return SendCoinsReturn(TransactionCommitFailed, QString::fromStdString(rejectReason));

        CDataStream ssTx(SER_NETWORK, PROTOCOL_VERSION);
        ssTx << newTx->get();
        transaction_array.append(ssTx.data(), ssTx.size());
    }

    // Add addresses / update labels that we've sent to the address book,
    // and emit coinsSent signal for each recipient
    for (const SendCoinsRecipient &rcp : transaction.getRecipients())
    {
        // Don't touch the address book when we have a payment request
        if (!rcp.paymentRequest.IsInitialized())
        {
            std::string strAddress = rcp.address.toStdString();
            CTxDestination dest = DecodeDestination(strAddress);
            std::string strLabel = rcp.label.toStdString();
            {
                // Check if we have a new address or an updated label
                std::string name;
                if (!m_wallet->getAddress(dest, &name))
                {
                    m_wallet->setAddressBook(dest, strLabel, "send");
                }
                else if (name != strLabel)
                {
                    m_wallet->setAddressBook(dest, strLabel, ""); // "" means don't change purpose
                }
            }
        }
        Q_EMIT coinsSent(this, rcp, transaction_array);
    }

    checkBalanceChanged(m_wallet->getBalances()); // update balance immediately, otherwise there could be a short noticeable delay until pollBalanceChanged hits

    return SendCoinsReturn(OK);
}

OptionsModel *WalletModel::getOptionsModel()
{
    return optionsModel;
}

AddressTableModel *WalletModel::getAddressTableModel()
{
    return addressTableModel;
}

TransactionTableModel *WalletModel::getTransactionTableModel()
{
    return transactionTableModel;
}

RecentRequestsTableModel *WalletModel::getRecentRequestsTableModel()
{
    return recentRequestsTableModel;
}

WalletModel::EncryptionStatus WalletModel::getEncryptionStatus() const
{
    if(!m_wallet->isCrypted())
    {
        return Unencrypted;
    }
    else if(m_wallet->isLocked(true))
    {
        return Locked;
    }
    else if (m_wallet->isLocked())
    {
        return UnlockedForMixingOnly;
    }
    else
    {
        return Unlocked;
    }
}

bool WalletModel::setWalletEncrypted(bool encrypted, const SecureString &passphrase)
{
    if(encrypted)
    {
        // Encrypt
        return m_wallet->encryptWallet(passphrase);
    }
    else
    {
        // Decrypt -- TODO; not supported yet
        return false;
    }
}

bool WalletModel::setWalletLocked(bool locked, const SecureString &passPhrase, bool fMixing)
{
    if(locked)
    {
        // Lock
        return m_wallet->lock(fMixing);
    }
    else
    {
        // Unlock
        return m_wallet->unlock(passPhrase, fMixing);
    }
}

bool WalletModel::changePassphrase(const SecureString &oldPass, const SecureString &newPass)
{
    m_wallet->lock(); // Make sure wallet is locked before attempting pass change
    return m_wallet->changeWalletPassphrase(oldPass, newPass);
}

bool WalletModel::autoBackupWallet(QString& strBackupWarningRet, QString& strBackupErrorRet)
{
    std::string strBackupWarning;
    std::string strBackupError;
    bool result = m_wallet->autoBackupWallet("", strBackupWarning, strBackupError);
    strBackupWarningRet = QString::fromStdString(strBackupWarning);
    strBackupErrorRet = QString::fromStdString(strBackupError);
    return result;
}

int64_t WalletModel::getKeysLeftSinceAutoBackup() const
{
    return m_wallet->getKeysLeftSinceAutoBackup();
}

// Handlers for core signals
static void NotifyUnload(WalletModel* walletModel)
{
    qDebug() << "NotifyUnload";
    QMetaObject::invokeMethod(walletModel, "unload", Qt::QueuedConnection);
}

static void NotifyKeyStoreStatusChanged(WalletModel *walletmodel)
{
    qDebug() << "NotifyKeyStoreStatusChanged";
    QMetaObject::invokeMethod(walletmodel, "updateStatus", Qt::QueuedConnection);
}

static void NotifyAddressBookChanged(WalletModel *walletmodel,
        const CTxDestination &address, const std::string &label, bool isMine,
        const std::string &purpose, ChangeType status)
{
    QString strAddress = QString::fromStdString(EncodeDestination(address));
    QString strLabel = QString::fromStdString(label);
    QString strPurpose = QString::fromStdString(purpose);

    qDebug() << "NotifyAddressBookChanged: " + strAddress + " " + strLabel + " isMine=" + QString::number(isMine) + " purpose=" + strPurpose + " status=" + QString::number(status);
    QMetaObject::invokeMethod(walletmodel, "updateAddressBook", Qt::QueuedConnection,
                              Q_ARG(QString, strAddress),
                              Q_ARG(QString, strLabel),
                              Q_ARG(bool, isMine),
                              Q_ARG(QString, strPurpose),
                              Q_ARG(int, status));
}

static void NotifyTransactionChanged(WalletModel *walletmodel, const uint256 &hash, ChangeType status)
{
    Q_UNUSED(hash);
    Q_UNUSED(status);
    QMetaObject::invokeMethod(walletmodel, "updateTransaction", Qt::QueuedConnection);
}

static void NotifyISLockReceived(WalletModel *walletmodel)
{
    QMetaObject::invokeMethod(walletmodel, "updateNumISLocks", Qt::QueuedConnection);
}

static void NotifyChainLockReceived(WalletModel *walletmodel, int chainLockHeight)
{
    QMetaObject::invokeMethod(walletmodel, "updateChainLockHeight", Qt::QueuedConnection,
                              Q_ARG(int, chainLockHeight));
}

static void ShowProgress(WalletModel *walletmodel, const std::string &title, int nProgress)
{
    // emits signal "showProgress"
    QMetaObject::invokeMethod(walletmodel, "showProgress", Qt::QueuedConnection,
                              Q_ARG(QString, QString::fromStdString(title)),
                              Q_ARG(int, nProgress));
}

static void NotifyWatchonlyChanged(WalletModel *walletmodel, bool fHaveWatchonly)
{
    QMetaObject::invokeMethod(walletmodel, "updateWatchOnlyFlag", Qt::QueuedConnection,
                              Q_ARG(bool, fHaveWatchonly));
}

void WalletModel::subscribeToCoreSignals()
{
    // Connect signals to wallet
    m_handler_unload = m_wallet->handleUnload(boost::bind(&NotifyUnload, this));
    m_handler_status_changed = m_wallet->handleStatusChanged(boost::bind(&NotifyKeyStoreStatusChanged, this));
    m_handler_address_book_changed = m_wallet->handleAddressBookChanged(boost::bind(NotifyAddressBookChanged, this, _1, _2, _3, _4, _5));
    m_handler_transaction_changed = m_wallet->handleTransactionChanged(boost::bind(NotifyTransactionChanged, this, _1, _2));
    m_handler_islock_received = m_wallet->handleInstantLockReceived(boost::bind(NotifyISLockReceived, this));
    m_handler_chainlock_received = m_wallet->handleChainLockReceived(boost::bind(NotifyChainLockReceived, this, _1));
    m_handler_show_progress = m_wallet->handleShowProgress(boost::bind(ShowProgress, this, _1, _2));
    m_handler_watch_only_changed = m_wallet->handleWatchOnlyChanged(boost::bind(NotifyWatchonlyChanged, this, _1));
}

void WalletModel::unsubscribeFromCoreSignals()
{
    // Disconnect signals from wallet
    m_handler_unload->disconnect();
    m_handler_status_changed->disconnect();
    m_handler_address_book_changed->disconnect();
    m_handler_transaction_changed->disconnect();
    m_handler_islock_received->disconnect();
    m_handler_chainlock_received->disconnect();
    m_handler_show_progress->disconnect();
    m_handler_watch_only_changed->disconnect();
}

// WalletModel::UnlockContext implementation
WalletModel::UnlockContext WalletModel::requestUnlock(bool fForMixingOnly)
{
    EncryptionStatus encStatusOld = getEncryptionStatus();

    // Wallet was completely locked
    bool was_locked = (encStatusOld == Locked);
    // Wallet was unlocked for mixing
    bool was_mixing = (encStatusOld == UnlockedForMixingOnly);
    // Wallet was unlocked for mixing and now user requested to fully unlock it
    bool fMixingToFullRequested = !fForMixingOnly && was_mixing;

    if(was_locked || fMixingToFullRequested) {
        // Request UI to unlock wallet
        Q_EMIT requireUnlock(fForMixingOnly);
    }

    EncryptionStatus encStatusNew = getEncryptionStatus();

    // Wallet was locked, user requested to unlock it for mixing and failed to do so
    bool fMixingUnlockFailed = fForMixingOnly && !(encStatusNew == UnlockedForMixingOnly);
    // Wallet was unlocked for mixing, user requested to fully unlock it and failed
    bool fMixingToFullFailed = fMixingToFullRequested && !(encStatusNew == Unlocked);
    // If wallet is still locked, unlock failed or was cancelled, mark context as invalid
    bool fInvalid = (encStatusNew == Locked) || fMixingUnlockFailed || fMixingToFullFailed;
    // Wallet was not locked in any way or user tried to unlock it for mixing only and succeeded, keep it unlocked
    bool fKeepUnlocked = !was_locked || (fForMixingOnly && !fMixingUnlockFailed);

    return UnlockContext(this, !fInvalid, !fKeepUnlocked, was_mixing);
}

WalletModel::UnlockContext::UnlockContext(WalletModel *_wallet, bool _valid, bool _was_locked, bool _was_mixing):
        wallet(_wallet),
        valid(_valid),
        was_locked(_was_locked),
        was_mixing(_was_mixing)
{
}

WalletModel::UnlockContext::~UnlockContext()
{
    if(valid && (was_locked || was_mixing))
    {
        wallet->setWalletLocked(true, "", was_mixing);
    }
}

void WalletModel::UnlockContext::CopyFrom(const UnlockContext& rhs)
{
    // Transfer context; old object no longer relocks wallet
    *this = rhs;
    rhs.was_locked = false;
    rhs.was_mixing = false;
}

void WalletModel::loadReceiveRequests(std::vector<std::string>& vReceiveRequests)
{
    vReceiveRequests = m_wallet->getDestValues("rr"); // receive request
}

bool WalletModel::saveReceiveRequest(const std::string &sAddress, const int64_t nId, const std::string &sRequest)
{
    CTxDestination dest = DecodeDestination(sAddress);

    std::stringstream ss;
    ss << nId;
    std::string key = "rr" + ss.str(); // "rr" prefix = "receive request" in destdata

    if (sRequest.empty())
        return m_wallet->eraseDestData(dest, key);
    else
        return m_wallet->addDestData(dest, key, sRequest);
}

bool WalletModel::isWalletEnabled()
{
   return !gArgs.GetBoolArg("-disablewallet", DEFAULT_DISABLE_WALLET);
}

QString WalletModel::getWalletName() const
{
    return QString::fromStdString(m_wallet->getWalletName());
}

bool WalletModel::isMultiwallet()
{
    return m_node.getWallets().size() > 1;
}<|MERGE_RESOLUTION|>--- conflicted
+++ resolved
@@ -287,15 +287,8 @@
                 rcp.paymentRequest.SerializeToString(&value);
                 vOrderForm.emplace_back("PaymentRequest", std::move(value));
             }
-<<<<<<< HEAD
             else if (!rcp.message.isEmpty()) // Message from normal sparks:URI (sparks:XyZ...?message=example)
-            {
-                newTx->vOrderForm.push_back(make_pair("Message", rcp.message.toStdString()));
-            }
-=======
-            else if (!rcp.message.isEmpty()) // Message from normal dash:URI (dash:XyZ...?message=example)
                 vOrderForm.emplace_back("Message", rcp.message.toStdString());
->>>>>>> eaca69b2
         }
 
         mapValue_t mapValue;
