--- conflicted
+++ resolved
@@ -74,13 +74,8 @@
         ui->helpMessage->setVisible(false);
     } else if (helpMode == cmdline) {
         setWindowTitle(tr("Command-line options"));
-<<<<<<< HEAD
-        QString header = tr("Usage:") + "\n" +
-            "  sparks-qt [" + tr("command-line options") + "]                     " + "\n";
-=======
         QString header = "Usage:\n"
-            "  dash-qt [command-line options]                     \n";
->>>>>>> eaca69b2
+            "  sparks-qt [command-line options]                     \n";
         QTextCursor cursor(ui->helpMessage->document());
         cursor.insertText(version);
         cursor.insertBlock();
@@ -130,27 +125,15 @@
         ui->aboutMessage->setTextFormat(Qt::RichText);
         ui->scrollArea->setVerticalScrollBarPolicy(Qt::ScrollBarAsNeeded);
         ui->aboutMessage->setText(tr("\
-<<<<<<< HEAD
-<h3>PrivateSend Basics</h3> \
-PrivateSend gives you true financial privacy by obscuring the origins of your funds. \
-All the Sparks in your wallet is comprised of different \"inputs\" which you can think of as separate, discrete coins.<br> \
-PrivateSend uses an innovative process to mix your inputs with the inputs of two or more other people, without having your coins ever leave your wallet. \
-=======
 <h3>%1 Basics</h3> \
 %1 gives you true financial privacy by obscuring the origins of your funds. \
-All the Dash in your wallet is comprised of different \"inputs\" which you can think of as separate, discrete coins.<br> \
+All the Sparks in your wallet is comprised of different \"inputs\" which you can think of as separate, discrete coins.<br> \
 %1 uses an innovative process to mix your inputs with the inputs of two or more other people, without having your coins ever leave your wallet. \
->>>>>>> eaca69b2
 You retain control of your money at all times.<hr> \
 <b>The %1 process works like this:</b>\
 <ol type=\"1\"> \
-<<<<<<< HEAD
-<li>PrivateSend begins by breaking your transaction inputs down into standard denominations. \
-These denominations are 0.01 SPARKS, 0.1 SPARKS, 1 SPARKS and 10 SPARKS -- sort of like the paper money you use every day.</li> \
-=======
 <li>%1 begins by breaking your transaction inputs down into standard denominations. \
-These denominations are 0.001 DASH, 0.01 DASH, 0.1 DASH, 1 DASH and 10 DASH -- sort of like the paper money you use every day.</li> \
->>>>>>> eaca69b2
+These denominations are 0.001 SPARKS, 0.01 SPARKS, 0.1 SPARKS, 1 SPARKS and 10 SPARKS -- sort of like the paper money you use every day.</li> \
 <li>Your wallet then sends requests to specially configured software nodes on the network, called \"masternodes.\" \
 These masternodes are informed then that you are interested in mixing a certain denomination. \
 No identifiable information is sent to the masternodes, so they never know \"who\" you are.</li> \
@@ -165,19 +148,13 @@
 <b>IMPORTANT:</b> Your wallet only contains 1000 of these \"change addresses.\" Every time a mixing event happens, up to 9 of your addresses are used up. \
 This means those 1000 addresses last for about 100 mixing events. When 900 of them are used, your wallet must create more addresses. \
 It can only do this, however, if you have automatic backups enabled.<br> \
-<<<<<<< HEAD
-Consequently, users who have backups disabled will also have PrivateSend disabled. <hr>\
-For more information, see the <a style=\"%1\" href=\"https://docs.sparks.org/en/stable/wallets/sparkscore/privatesend-instantsend.html\">PrivateSend documentation</a>."
-        ).arg(GUIUtil::getThemedStyleQString(GUIUtil::ThemedStyle::TS_COMMAND)));
-=======
 Consequently, users who have backups disabled will also have %1 disabled. <hr>\
 For more information, see the <a style=\"%2\" href=\"%3\">%1 documentation</a>."
         )
         .arg("CoinJoin")
         .arg(GUIUtil::getThemedStyleQString(GUIUtil::ThemedStyle::TS_COMMAND))
-        .arg("https://docs.dash.org/en/stable/wallets/dashcore/coinjoin-instantsend.html")
+        .arg("https://docs.sparks.org/en/stable/wallets/sparkscore/coinjoin-instantsend.html")
         );
->>>>>>> eaca69b2
         ui->aboutMessage->setWordWrap(true);
         ui->helpMessage->setVisible(false);
     }
