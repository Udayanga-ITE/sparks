// Copyright (c) 2011-2015 The Bitcoin Core developers
// Copyright (c) 2014-2022 The Dash Core developers
// Distributed under the MIT software license, see the accompanying
// file COPYING or http://www.opensource.org/licenses/mit-license.php.

#if defined(HAVE_CONFIG_H)
<<<<<<< HEAD
#include <config/sparks-config.h>
=======
#include <config/bitcoin-config.h>
>>>>>>> 1f3f0e00
#endif

#include <qt/utilitydialog.h>

#include <qt/forms/ui_helpmessagedialog.h>

#include <qt/guiutil.h>

#include <clientversion.h>
#include <init.h>
#include <util/system.h>
#include <util/strencodings.h>

#include <stdio.h>

#include <QCloseEvent>
#include <QLabel>
#include <QMainWindow>
#include <QRegExp>
#include <QTextCursor>
#include <QTextTable>
#include <QVBoxLayout>

/** "Help message" or "About" dialog box */
HelpMessageDialog::HelpMessageDialog(interfaces::Node& node, QWidget *parent, HelpMode helpMode) :
    QDialog(parent),
    ui(new Ui::HelpMessageDialog)
{
    ui->setupUi(this);

    GUIUtil::updateFonts();

    QString version = QString{PACKAGE_NAME} + " " + tr("version") + " " + QString::fromStdString(FormatFullVersion());

    if (helpMode == about)
    {
        setWindowTitle(tr("About %1").arg(PACKAGE_NAME));

        std::string licenseInfo = LicenseInfo();
        /// HTML-format the license message from the core
        QString licenseInfoHTML = QString::fromStdString(licenseInfo);

        // Make URLs clickable
        QRegExp uri("<(.*)>", Qt::CaseSensitive, QRegExp::RegExp2);
        uri.setMinimal(true); // use non-greedy matching
        licenseInfoHTML.replace(uri, QString("<a style=\"%1\"href=\"\\1\">\\1</a>").arg(GUIUtil::getThemedStyleQString(GUIUtil::ThemedStyle::TS_COMMAND)));
        // Replace newlines with HTML breaks
        licenseInfoHTML.replace("\n", "<br>");

        ui->aboutMessage->setTextFormat(Qt::RichText);
        ui->scrollArea->setVerticalScrollBarPolicy(Qt::ScrollBarAsNeeded);
        text = version + "\n" + QString::fromStdString(FormatParagraph(licenseInfo));
        ui->aboutMessage->setText(version + "<br><br>" + licenseInfoHTML);
        ui->aboutMessage->setWordWrap(true);
        ui->helpMessage->setVisible(false);
    } else if (helpMode == cmdline) {
        setWindowTitle(tr("Command-line options"));
<<<<<<< HEAD
        QString header = "Usage:\n"
            "  sparks-qt [command-line options]                     \n";
=======
        QString header = "Usage:  dash-qt [command-line options]                     \n";
>>>>>>> 1f3f0e00
        QTextCursor cursor(ui->helpMessage->document());
        cursor.insertText(version);
        cursor.insertBlock();
        cursor.insertText(header);
        cursor.insertBlock();

        std::string strUsage = gArgs.GetHelpMessage();
        QString coreOptions = QString::fromStdString(strUsage);
        text = version + "\n\n" + header + "\n" + coreOptions;

        QTextTableFormat tf;
        tf.setBorderStyle(QTextFrameFormat::BorderStyle_None);
        tf.setCellPadding(2);
        QVector<QTextLength> widths;
        widths << QTextLength(QTextLength::PercentageLength, 35);
        widths << QTextLength(QTextLength::PercentageLength, 65);
        tf.setColumnWidthConstraints(widths);

        QTextCharFormat bold;
        bold.setFontWeight(QFont::Bold);

        for (const QString &line : coreOptions.split("\n")) {
            if (line.startsWith("  -"))
            {
                cursor.currentTable()->appendRows(1);
                cursor.movePosition(QTextCursor::PreviousCell);
                cursor.movePosition(QTextCursor::NextRow);
                cursor.insertText(line.trimmed());
                cursor.movePosition(QTextCursor::NextCell);
            } else if (line.startsWith("   ")) {
                cursor.insertText(line.trimmed()+' ');
            } else if (line.size() > 0) {
                //Title of a group
                if (cursor.currentTable())
                    cursor.currentTable()->appendRows(1);
                cursor.movePosition(QTextCursor::Down);
                cursor.insertText(line.trimmed(), bold);
                cursor.insertTable(1, 2, tf);
            }
        }

        ui->helpMessage->moveCursor(QTextCursor::Start);
        ui->scrollArea->setVisible(false);
    } else if (helpMode == pshelp) {
        QString strCoinJoinName = QString::fromStdString(gCoinJoinName);
        setWindowTitle(tr("%1 information").arg(strCoinJoinName));

        ui->aboutMessage->setTextFormat(Qt::RichText);
        ui->scrollArea->setVerticalScrollBarPolicy(Qt::ScrollBarAsNeeded);
        ui->aboutMessage->setText(tr("\
<h3>%1 Basics</h3> \
%1 gives you true financial privacy by obscuring the origins of your funds. \
All the Sparks in your wallet is comprised of different \"inputs\" which you can think of as separate, discrete coins.<br> \
%1 uses an innovative process to mix your inputs with the inputs of two or more other people, without having your coins ever leave your wallet. \
You retain control of your money at all times.<hr> \
<b>The %1 process works like this:</b>\
<ol type=\"1\"> \
<li>%1 begins by breaking your transaction inputs down into standard denominations. \
These denominations are 0.001 SPARKS, 0.01 SPARKS, 0.1 SPARKS, 1 SPARKS and 10 SPARKS -- sort of like the paper money you use every day.</li> \
<li>Your wallet then sends requests to specially configured software nodes on the network, called \"masternodes.\" \
These masternodes are informed then that you are interested in mixing a certain denomination. \
No identifiable information is sent to the masternodes, so they never know \"who\" you are.</li> \
<li>When two or more other people send similar messages, indicating that they wish to mix the same denomination, a mixing session begins. \
The masternode mixes up the inputs and instructs all three users' wallets to pay the now-transformed input back to themselves. \
Your wallet pays that denomination directly to itself, but in a different address (called a change address).</li> \
<li>In order to fully obscure your funds, your wallet must repeat this process a number of times with each denomination. \
Each time the process is completed, it's called a \"round.\" Each round of %1 makes it exponentially more difficult to determine where your funds originated.</li> \
<li>This mixing process happens in the background without any intervention on your part. When you wish to make a transaction, \
your funds will already be mixed. No additional waiting is required.</li> \
</ol> <hr>\
<b>IMPORTANT:</b> Your wallet only contains 1000 of these \"change addresses.\" Every time a mixing event happens, up to 9 of your addresses are used up. \
This means those 1000 addresses last for about 100 mixing events. When 900 of them are used, your wallet must create more addresses. \
It can only do this, however, if you have automatic backups enabled.<br> \
Consequently, users who have backups disabled will also have %1 disabled. <hr>\
For more information, see the <a style=\"%2\" href=\"%3\">%1 documentation</a>."
        )
        .arg(strCoinJoinName)
        .arg(GUIUtil::getThemedStyleQString(GUIUtil::ThemedStyle::TS_COMMAND))
        .arg("https://docs.sparks.org/en/stable/wallets/sparkscore/coinjoin-instantsend.html")
        );
        ui->aboutMessage->setWordWrap(true);
        ui->helpMessage->setVisible(false);
    }
}

HelpMessageDialog::~HelpMessageDialog()
{
    delete ui;
}

void HelpMessageDialog::printToConsole()
{
    // On other operating systems, the expected action is to print the message to the console.
    tfm::format(std::cout, "%s\n", qPrintable(text));
}

void HelpMessageDialog::showOrPrint()
{
#if defined(WIN32)
    // On Windows, show a message box, as there is no stderr/stdout in windowed applications
    exec();
#else
    // On other operating systems, print help text to console
    printToConsole();
#endif
}

void HelpMessageDialog::on_okButton_accepted()
{
    close();
}


/** "Shutdown" window */
ShutdownWindow::ShutdownWindow(interfaces::Node& node, QWidget *parent, Qt::WindowFlags f):
    QWidget(parent, f)
{
    setObjectName("ShutdownWindow");

    QVBoxLayout *layout = new QVBoxLayout();
    layout->addWidget(new QLabel(
        tr("%1 is shutting down...").arg(PACKAGE_NAME) + "<br /><br />" +
        tr("Do not shut down the computer until this window disappears.")));
    setLayout(layout);

    GUIUtil::updateFonts();
}

QWidget* ShutdownWindow::showShutdownWindow(interfaces::Node& node, QMainWindow* window)
{
    assert(window != nullptr);

    // Show a simple window indicating shutdown status
    QWidget *shutdownWindow = new ShutdownWindow(node);
    shutdownWindow->setWindowTitle(window->windowTitle());

    // Center shutdown window at where main window was
    const QPoint global = window->mapToGlobal(window->rect().center());
    shutdownWindow->move(global.x() - shutdownWindow->width() / 2, global.y() - shutdownWindow->height() / 2);
    shutdownWindow->show();
    return shutdownWindow;
}

void ShutdownWindow::closeEvent(QCloseEvent *event)
{
    event->ignore();
}<|MERGE_RESOLUTION|>--- conflicted
+++ resolved
@@ -4,11 +4,8 @@
 // file COPYING or http://www.opensource.org/licenses/mit-license.php.
 
 #if defined(HAVE_CONFIG_H)
-<<<<<<< HEAD
 #include <config/sparks-config.h>
-=======
 #include <config/bitcoin-config.h>
->>>>>>> 1f3f0e00
 #endif
 
 #include <qt/utilitydialog.h>
@@ -66,12 +63,8 @@
         ui->helpMessage->setVisible(false);
     } else if (helpMode == cmdline) {
         setWindowTitle(tr("Command-line options"));
-<<<<<<< HEAD
         QString header = "Usage:\n"
             "  sparks-qt [command-line options]                     \n";
-=======
-        QString header = "Usage:  dash-qt [command-line options]                     \n";
->>>>>>> 1f3f0e00
         QTextCursor cursor(ui->helpMessage->document());
         cursor.insertText(version);
         cursor.insertBlock();
