--- conflicted
+++ resolved
@@ -5,7 +5,7 @@
 
 ---------------------------------------------------------------------
 
-This file contains color changes for the dash theme "Dark".
+This file contains color changes for the sparks theme "Dark".
 
 NOTE: This file gets appended to the general.css while its
 getting loaded in GUIUtil::loadStyleSheet(). Thus changes made in
@@ -607,19 +607,6 @@
 QStatusBar
 ******************************************************/
 
-<<<<<<< HEAD
-/* About Sparks Dialog */
-QDialog#AboutDialog {
-background-color: #555;
-}
-
-QDialog#AboutDialog QLabel#label, QDialog#AboutDialog QLabel#copyrightLabel, QDialog#AboutDialog QLabel#label_2 { /* About Sparks Contents */
-margin-left:10px;
-}
-
-QDialog#AboutDialog QLabel#label_2 { /* Margin for About Sparks text */
-margin-right:10px;
-=======
 QStatusBar {
     background-color: #323233;
     color: #c7c7c7;
@@ -632,7 +619,6 @@
 .QTableView { /* Table - has to be selected as a class otherwise it throws off QCalendarWidget */
     background-color: #2d2d2e;
     border-color: #4a4a4b;
->>>>>>> 43d2973a
 }
 
 QTableView::item { /* Table Item */
