// Copyright (c) 2011-2015 The Bitcoin Core developers
// Copyright (c) 2014-2022 The Dash Core developers
// Distributed under the MIT software license, see the accompanying
// file COPYING or http://www.opensource.org/licenses/mit-license.php.

#ifdef HAVE_CONFIG_H
#include <config/bitcoin-config.h>
#endif

#include <qt/transactiondesc.h>

#include <qt/bitcoinunits.h>
#include <qt/guiutil.h>
#include <qt/paymentserver.h>
#include <qt/transactionrecord.h>

#include <consensus/consensus.h>
#include <key_io.h>
#include <interfaces/node.h>
#include <validation.h>
#include <script/script.h>
#include <util/system.h>
#include <wallet/ismine.h>

#include <stdint.h>
#include <string>

QString TransactionDesc::FormatTxStatus(const interfaces::WalletTx& wtx, const interfaces::WalletTxStatus& status, bool inMempool, int numBlocks)
{
    if (!status.is_final)
    {
        if (wtx.tx->nLockTime < LOCKTIME_THRESHOLD)
            return tr("Open for %n more block(s)", "", wtx.tx->nLockTime - numBlocks);
        else
            return tr("Open until %1").arg(GUIUtil::dateTimeStr(wtx.tx->nLockTime));
    }
    else
    {
        int nDepth = status.depth_in_main_chain;
        if (nDepth < 0) return tr("conflicted");

        QString strTxStatus;
        bool fChainLocked = status.is_chainlocked;

        if (nDepth == 0) {
            strTxStatus = tr("0/unconfirmed, %1").arg((inMempool ? tr("in memory pool") : tr("not in memory pool"))) + (status.is_abandoned ? ", "+tr("abandoned") : "");
        } else if (!fChainLocked && nDepth < 6) {
            strTxStatus = tr("%1/unconfirmed").arg(nDepth);
        } else {
            strTxStatus = tr("%1 confirmations").arg(nDepth);
            if (fChainLocked) {
                strTxStatus += ", " + tr("locked via ChainLocks");
                return strTxStatus;
            }
        }

        if (status.is_islocked) {
            strTxStatus += ", " + tr("verified via InstantSend");
        }

        return strTxStatus;
    }
}

QString TransactionDesc::toHTML(interfaces::Node& node, interfaces::Wallet& wallet, TransactionRecord *rec, int unit)
{
    int numBlocks;
    interfaces::WalletTxStatus status;
    interfaces::WalletOrderForm orderForm;
    bool inMempool;
    interfaces::WalletTx wtx = wallet.getWalletTxDetails(rec->hash, status, orderForm, inMempool, numBlocks);

    QString strHTML;

    strHTML.reserve(4000);
    strHTML += "<html>";

    int64_t nTime = wtx.time;
    CAmount nCredit = wtx.credit;
    CAmount nDebit = wtx.debit;
    CAmount nNet = nCredit - nDebit;

    strHTML += "<b>" + tr("Status") + ":</b> " + FormatTxStatus(wtx, status, inMempool, numBlocks);
    strHTML += "<br>";

    strHTML += "<b>" + tr("Date") + ":</b> " + (nTime ? GUIUtil::dateTimeStr(nTime) : "") + "<br>";

    //
    // From
    //
    if (wtx.is_coinbase)
    {
        strHTML += "<b>" + tr("Source") + ":</b> " + tr("Generated") + "<br>";
    }
    else if (wtx.value_map.count("from") && !wtx.value_map["from"].empty())
    {
        // Online transaction
        strHTML += "<b>" + tr("From") + ":</b> " + GUIUtil::HtmlEscape(wtx.value_map["from"]) + "<br>";
    }
    else
    {
        // Offline transaction
        if (nNet > 0)
        {
            // Credit
            CTxDestination address = DecodeDestination(rec->strAddress);
            if (IsValidDestination(address)) {
                std::string name;
                isminetype ismine;
                if (wallet.getAddress(address, &name, &ismine, /* purpose= */ nullptr))
                {
                    strHTML += "<b>" + tr("From") + ":</b> " + tr("unknown") + "<br>";
                    strHTML += "<b>" + tr("To") + ":</b> ";
                    strHTML += GUIUtil::HtmlEscape(rec->strAddress);
                    QString addressOwned = ismine == ISMINE_SPENDABLE ? tr("own address") : tr("watch-only");
                    if (!name.empty())
                        strHTML += " (" + addressOwned + ", " + tr("label") + ": " + GUIUtil::HtmlEscape(name) + ")";
                    else
                        strHTML += " (" + addressOwned + ")";
                    strHTML += "<br>";
                }
            }
        }
    }

    //
    // To
    //
    if (wtx.value_map.count("to") && !wtx.value_map["to"].empty())
    {
        // Online transaction
        std::string strAddress = wtx.value_map["to"];
        strHTML += "<b>" + tr("To") + ":</b> ";
        CTxDestination dest = DecodeDestination(strAddress);
        std::string name;
        if (wallet.getAddress(
                dest, &name, /* is_mine= */ nullptr, /* purpose= */ nullptr) && !name.empty())
            strHTML += GUIUtil::HtmlEscape(name) + " ";
        strHTML += GUIUtil::HtmlEscape(strAddress) + "<br>";
    }

    //
    // Amount
    //
    if (wtx.is_coinbase && nCredit == 0)
    {
        //
        // Coinbase
        //
        CAmount nUnmatured = 0;
        for (const CTxOut& txout : wtx.tx->vout)
            nUnmatured += wallet.getCredit(txout, ISMINE_ALL);
        strHTML += "<b>" + tr("Credit") + ":</b> ";
        if (status.is_in_main_chain)
            strHTML += BitcoinUnits::formatHtmlWithUnit(unit, nUnmatured)+ " (" + tr("matures in %n more block(s)", "", status.blocks_to_maturity) + ")";
        else
            strHTML += "(" + tr("not accepted") + ")";
        strHTML += "<br>";
    }
    else if (nNet > 0)
    {
        //
        // Credit
        //
        strHTML += "<b>" + tr("Credit") + ":</b> " + BitcoinUnits::formatHtmlWithUnit(unit, nNet) + "<br>";
    }
    else
    {
        isminetype fAllFromMe = ISMINE_SPENDABLE;
        for (const isminetype mine : wtx.txin_is_mine)
        {
            if(fAllFromMe > mine) fAllFromMe = mine;
        }

        isminetype fAllToMe = ISMINE_SPENDABLE;
        for (const isminetype mine : wtx.txout_is_mine)
        {
            if(fAllToMe > mine) fAllToMe = mine;
        }

        if (fAllFromMe)
        {
            if(fAllFromMe & ISMINE_WATCH_ONLY)
                strHTML += "<b>" + tr("From") + ":</b> " + tr("watch-only") + "<br>";

            //
            // Debit
            //
            auto mine = wtx.txout_is_mine.begin();
            for (const CTxOut& txout : wtx.tx->vout)
            {
                // Ignore change
                isminetype toSelf = *(mine++);
                if ((toSelf == ISMINE_SPENDABLE) && (fAllFromMe == ISMINE_SPENDABLE))
                    continue;

                if (!wtx.value_map.count("to") || wtx.value_map["to"].empty())
                {
                    // Offline transaction
                    CTxDestination address;
                    if (ExtractDestination(txout.scriptPubKey, address))
                    {
                        strHTML += "<b>" + tr("To") + ":</b> ";
                        std::string name;
                        if (wallet.getAddress(
                                address, &name, /* is_mine= */ nullptr, /* purpose= */ nullptr) && !name.empty())
                            strHTML += GUIUtil::HtmlEscape(name) + " ";
                        strHTML += GUIUtil::HtmlEscape(EncodeDestination(address));
                        if(toSelf == ISMINE_SPENDABLE)
                            strHTML += " (own address)";
                        else if(toSelf & ISMINE_WATCH_ONLY)
                            strHTML += " (watch-only)";
                        strHTML += "<br>";
                    }
                }

                strHTML += "<b>" + tr("Debit") + ":</b> " + BitcoinUnits::formatHtmlWithUnit(unit, -txout.nValue) + "<br>";
                if(toSelf)
                    strHTML += "<b>" + tr("Credit") + ":</b> " + BitcoinUnits::formatHtmlWithUnit(unit, txout.nValue) + "<br>";
            }

            if (fAllToMe)
            {
                // Payment to self
                CAmount nChange = wtx.change;
                CAmount nValue = nCredit - nChange;
                strHTML += "<b>" + tr("Total debit") + ":</b> " + BitcoinUnits::formatHtmlWithUnit(unit, -nValue) + "<br>";
                strHTML += "<b>" + tr("Total credit") + ":</b> " + BitcoinUnits::formatHtmlWithUnit(unit, nValue) + "<br>";
            }

            CAmount nTxFee = nDebit - wtx.tx->GetValueOut();
            if (nTxFee > 0)
                strHTML += "<b>" + tr("Transaction fee") + ":</b> " + BitcoinUnits::formatHtmlWithUnit(unit, -nTxFee) + "<br>";
        }
        else
        {
            //
            // Mixed debit transaction
            //
            auto mine = wtx.txin_is_mine.begin();
            for (const CTxIn& txin : wtx.tx->vin) {
                if (*(mine++)) {
                    strHTML += "<b>" + tr("Debit") + ":</b> " + BitcoinUnits::formatHtmlWithUnit(unit, -wallet.getDebit(txin, ISMINE_ALL)) + "<br>";
                }
            }
            mine = wtx.txout_is_mine.begin();
            for (const CTxOut& txout : wtx.tx->vout) {
                if (*(mine++)) {
                    strHTML += "<b>" + tr("Credit") + ":</b> " + BitcoinUnits::formatHtmlWithUnit(unit, wallet.getCredit(txout, ISMINE_ALL)) + "<br>";
                }
            }
        }
    }

    strHTML += "<b>" + tr("Net amount") + ":</b> " + BitcoinUnits::formatHtmlWithUnit(unit, nNet, true) + "<br>";

    //
    // Message
    //
    if (wtx.value_map.count("message") && !wtx.value_map["message"].empty())
        strHTML += "<br><b>" + tr("Message") + ":</b><br>" + GUIUtil::HtmlEscape(wtx.value_map["message"], true) + "<br>";
    if (wtx.value_map.count("comment") && !wtx.value_map["comment"].empty())
        strHTML += "<br><b>" + tr("Comment") + ":</b><br>" + GUIUtil::HtmlEscape(wtx.value_map["comment"], true) + "<br>";

    strHTML += "<b>" + tr("Transaction ID") + ":</b> " + rec->getTxHash() + "<br>";
    strHTML += "<b>" + tr("Output index") + ":</b> " + QString::number(rec->getOutputIndex()) + "<br>";
    strHTML += "<b>" + tr("Transaction total size") + ":</b> " + QString::number(wtx.tx->GetTotalSize()) + " bytes<br>";

<<<<<<< HEAD
    // Message from normal sparks:URI (sparks:XyZ...?message=example)
    for (const std::pair<std::string, std::string>& r : orderForm)
=======
    // Message from normal dash:URI (dash:XyZ...?message=example)
    for (const std::pair<std::string, std::string>& r : orderForm) {
>>>>>>> 1f3f0e00
        if (r.first == "Message")
            strHTML += "<br><b>" + tr("Message") + ":</b><br>" + GUIUtil::HtmlEscape(r.second, true) + "<br>";
    }

    if (wtx.is_coinbase)
    {
        quint32 numBlocksToMaturity = COINBASE_MATURITY +  1;
        strHTML += "<br>" + tr("Generated coins must mature %1 blocks before they can be spent. When you generated this block, it was broadcast to the network to be added to the block chain. If it fails to get into the chain, its state will change to \"not accepted\" and it won't be spendable. This may occasionally happen if another node generates a block within a few seconds of yours.").arg(QString::number(numBlocksToMaturity)) + "<br>";
    }

    //
    // Debug view
    //
    if (node.getLogCategories() != BCLog::NONE)
    {
        strHTML += "<hr><br>" + tr("Debug information") + "<br><br>";
        for (const CTxIn& txin : wtx.tx->vin)
            if(wallet.txinIsMine(txin))
                strHTML += "<b>" + tr("Debit") + ":</b> " + BitcoinUnits::formatHtmlWithUnit(unit, -wallet.getDebit(txin, ISMINE_ALL)) + "<br>";
        for (const CTxOut& txout : wtx.tx->vout)
            if(wallet.txoutIsMine(txout))
                strHTML += "<b>" + tr("Credit") + ":</b> " + BitcoinUnits::formatHtmlWithUnit(unit, wallet.getCredit(txout, ISMINE_ALL)) + "<br>";

        strHTML += "<br><b>" + tr("Transaction") + ":</b><br>";
        strHTML += GUIUtil::HtmlEscape(wtx.tx->ToString(), true);

        strHTML += "<br><b>" + tr("Inputs") + ":</b>";
        strHTML += "<ul>";

        for (const CTxIn& txin : wtx.tx->vin)
        {
            COutPoint prevout = txin.prevout;

            Coin prev;
            if(node.getUnspentOutput(prevout, prev))
            {
                {
                    strHTML += "<li>";
                    const CTxOut& txout = prev.out;
                    CTxDestination address;
                    if (ExtractDestination(txout.scriptPubKey, address))
                    {
                        std::string name;
                        if (wallet.getAddress(address, &name, /* is_mine= */ nullptr, /* purpose= */ nullptr) && !name.empty())
                            strHTML += GUIUtil::HtmlEscape(name) + " ";
                        strHTML += QString::fromStdString(EncodeDestination(address));
                    }
                    strHTML = strHTML + " " + tr("Amount") + "=" + BitcoinUnits::formatHtmlWithUnit(unit, txout.nValue);
                    strHTML = strHTML + " IsMine=" + (wallet.txoutIsMine(txout) & ISMINE_SPENDABLE ? tr("true") : tr("false"));
                    strHTML = strHTML + " IsWatchOnly=" + (wallet.txoutIsMine(txout) & ISMINE_WATCH_ONLY ? tr("true") : tr("false")) + "</li>";
                }
            }
        }

        strHTML += "</ul>";
    }

    strHTML += "</font></html>";
    return strHTML;
}<|MERGE_RESOLUTION|>--- conflicted
+++ resolved
@@ -266,13 +266,8 @@
     strHTML += "<b>" + tr("Output index") + ":</b> " + QString::number(rec->getOutputIndex()) + "<br>";
     strHTML += "<b>" + tr("Transaction total size") + ":</b> " + QString::number(wtx.tx->GetTotalSize()) + " bytes<br>";
 
-<<<<<<< HEAD
     // Message from normal sparks:URI (sparks:XyZ...?message=example)
-    for (const std::pair<std::string, std::string>& r : orderForm)
-=======
-    // Message from normal dash:URI (dash:XyZ...?message=example)
     for (const std::pair<std::string, std::string>& r : orderForm) {
->>>>>>> 1f3f0e00
         if (r.first == "Message")
             strHTML += "<br><b>" + tr("Message") + ":</b><br>" + GUIUtil::HtmlEscape(r.second, true) + "<br>";
     }
