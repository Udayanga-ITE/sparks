// Copyright (c) 2011-2015 The Bitcoin Core developers
// Distributed under the MIT software license, see the accompanying
// file COPYING or http://www.opensource.org/licenses/mit-license.php.

#ifndef BITCOIN_QT_GUIUTIL_H
#define BITCOIN_QT_GUIUTIL_H

#include <amount.h>
#include <fs.h>
#include <qt/guiconstants.h>

#include <QEvent>
#include <QHeaderView>
#include <QMessageBox>
#include <QObject>
#include <QProgressBar>
#include <QString>
#include <QTableView>
#include <QLabel>

class QValidatedLineEdit;
class OptionsModel;
class SendCoinsRecipient;

QT_BEGIN_NAMESPACE
class QAbstractButton;
class QAbstractItemView;
class QDateTime;
class QFont;
class QLineEdit;
class QUrl;
class QWidget;
QT_END_NAMESPACE

/** Utility functions used by the Sparks Qt UI.
 */
namespace GUIUtil
{
    /* Enumeration of possible "colors" */
    enum class ThemedColor {
        /* Transaction list -- TX status decoration - default color */
        DEFAULT,
        /* Transaction list -- unconfirmed transaction */
        UNCONFIRMED,
        /* Theme related blue color */
        BLUE,
        /* Eye-friendly orange color */
        ORANGE,
        /* Eye-friendly red color, e.g. Transaction list -- negative amount */
        RED,
        /* Eye-friendly green color */
        GREEN,
        /* Transaction list -- bare address (without label) */
        BAREADDRESS,
        /* Transaction list -- TX status decoration - open until date */
        TX_STATUS_OPENUNTILDATE,
        /* Background used for some widgets. Its slightly darker than the wallets frame background. */
        BACKGROUND_WIDGET,
        /* Border color used for some widgets. Its slightly brighter than BACKGROUND_WIDGET. */
        BORDER_WIDGET,
        /* Border color of network statistics overlay in debug window. */
        BORDER_NETSTATS,
        /* Background color of network statistics overlay in debug window. */
        BACKGROUND_NETSTATS,
        /* Pixel color of generated QR codes. */
        QR_PIXEL,
        /* Alternative color for black/white icons. White part will be filled with this color by default. */
        ICON_ALTERNATIVE_COLOR,
    };

    /* Enumeration of possible "styles" */
    enum class ThemedStyle {
        /* Invalid field background style */
        TS_INVALID,
        /* Failed operation text style */
        TS_ERROR,
        /* Failed operation text style */
        TS_SUCCESS,
        /* Comand text style */
        TS_COMMAND,
        /* General text styles */
        TS_PRIMARY,
        TS_SECONDARY,
    };

    /** Helper to get colors for various themes which can't be applied via css for some reason */
    QColor getThemedQColor(ThemedColor color);

    /** Helper to get css style strings which are injected into rich text through qt */
    QString getThemedStyleQString(ThemedStyle style);

    /** Helper to get an icon colorized with the given color (replaces black) and colorAlternative (replaces white)  */
    QIcon getIcon(const QString& strIcon, ThemedColor color, ThemedColor colorAlternative, const QString& strIconPath = ICONS_PATH);
    QIcon getIcon(const QString& strIcon, ThemedColor color = ThemedColor::BLUE, const QString& strIconPath = ICONS_PATH);

    /** Helper to set an icon for a button with the given color (replaces black) and colorAlternative (replaces white). */
    void setIcon(QAbstractButton* button, const QString& strIcon, ThemedColor color, ThemedColor colorAlternative, const QSize& size);
    void setIcon(QAbstractButton* button, const QString& strIcon, ThemedColor color = ThemedColor::BLUE, const QSize& size = QSize(BUTTON_ICONSIZE, BUTTON_ICONSIZE));

    // Create human-readable string from date
    QString dateTimeStr(const QDateTime &datetime);
    QString dateTimeStr(qint64 nTime);

    // Set up widgets for address and amounts
    void setupAddressWidget(QValidatedLineEdit *widget, QWidget *parent, bool fAllowURI = false);
    void setupAmountWidget(QLineEdit *widget, QWidget *parent);

<<<<<<< HEAD
    // Parse "sparks:" URI into recipient object, return true on successful parsing
=======
    // Setup appearance settings if not done yet
    void setupAppearance(QWidget* parent, OptionsModel* model);

    // Parse "dash:" URI into recipient object, return true on successful parsing
>>>>>>> 43d2973a
    bool parseBitcoinURI(const QUrl &uri, SendCoinsRecipient *out);
    bool parseBitcoinURI(QString uri, SendCoinsRecipient *out);
    bool validateBitcoinURI(const QString& uri);
    QString formatBitcoinURI(const SendCoinsRecipient &info);

    // Returns true if given address+amount meets "dust" definition
    bool isDust(const QString& address, const CAmount& amount);

    // HTML escaping for rich text controls
    QString HtmlEscape(const QString& str, bool fMultiLine=false);
    QString HtmlEscape(const std::string& str, bool fMultiLine=false);

    /** Copy a field of the currently selected entry of a view to the clipboard. Does nothing if nothing
        is selected.
       @param[in] column  Data column to extract from the model
       @param[in] role    Data role to extract from the model
       @see  TransactionView::copyLabel, TransactionView::copyAmount, TransactionView::copyAddress
     */
    void copyEntryData(QAbstractItemView *view, int column, int role=Qt::EditRole);

    /** Return a field of the currently selected entry as a QString. Does nothing if nothing
        is selected.
       @param[in] column  Data column to extract from the model
       @see  TransactionView::copyLabel, TransactionView::copyAmount, TransactionView::copyAddress
     */
    QList<QModelIndex> getEntryData(QAbstractItemView *view, int column);

    void setClipboard(const QString& str);

    /** Get save filename, mimics QFileDialog::getSaveFileName, except that it appends a default suffix
        when no suffix is provided by the user.

      @param[in] parent  Parent window (or 0)
      @param[in] caption Window caption (or empty, for default)
      @param[in] dir     Starting directory (or empty, to default to documents directory)
      @param[in] filter  Filter specification such as "Comma Separated Files (*.csv)"
      @param[out] selectedSuffixOut  Pointer to return the suffix (file type) that was selected (or 0).
                  Can be useful when choosing the save file format based on suffix.
     */
    QString getSaveFileName(QWidget *parent, const QString &caption, const QString &dir,
        const QString &filter,
        QString *selectedSuffixOut);

    /** Get open filename, convenience wrapper for QFileDialog::getOpenFileName.

      @param[in] parent  Parent window (or 0)
      @param[in] caption Window caption (or empty, for default)
      @param[in] dir     Starting directory (or empty, to default to documents directory)
      @param[in] filter  Filter specification such as "Comma Separated Files (*.csv)"
      @param[out] selectedSuffixOut  Pointer to return the suffix (file type) that was selected (or 0).
                  Can be useful when choosing the save file format based on suffix.
     */
    QString getOpenFileName(QWidget *parent, const QString &caption, const QString &dir,
        const QString &filter,
        QString *selectedSuffixOut);

    /** Get connection type to call object slot in GUI thread with invokeMethod. The call will be blocking.

       @returns If called from the GUI thread, return a Qt::DirectConnection.
                If called from another thread, return a Qt::BlockingQueuedConnection.
    */
    Qt::ConnectionType blockingGUIThreadConnection();

    // Determine whether a widget is hidden behind other windows
    bool isObscured(QWidget *w);

    // Activate, show and raise the widget
    void bringToFront(QWidget* w);

    // Open debug.log
    void openDebugLogfile();
	
    // Open sparks.conf
    void openConfigfile();	

    // Browse backup folder
    void showBackups();

    // Replace invalid default fonts with known good ones
    void SubstituteFonts(const QString& language);

    /** Qt event filter that intercepts ToolTipChange events, and replaces the tooltip with a rich text
      representation if needed. This assures that Qt can word-wrap long tooltip messages.
      Tooltips longer than the provided size threshold (in characters) are wrapped.
     */
    class ToolTipToRichTextFilter : public QObject
    {
        Q_OBJECT

    public:
        explicit ToolTipToRichTextFilter(int size_threshold, QObject *parent = 0);

    protected:
        bool eventFilter(QObject *obj, QEvent *evt);

    private:
        int size_threshold;
    };

    /**
     * Makes a QTableView last column feel as if it was being resized from its left border.
     * Also makes sure the column widths are never larger than the table's viewport.
     * In Qt, all columns are resizable from the right, but it's not intuitive resizing the last column from the right.
     * Usually our second to last columns behave as if stretched, and when on strech mode, columns aren't resizable
     * interactively or programmatically.
     *
     * This helper object takes care of this issue.
     *
     */
    class TableViewLastColumnResizingFixer: public QObject
    {
        Q_OBJECT

        public:
            TableViewLastColumnResizingFixer(QTableView* table, int lastColMinimumWidth, int allColsMinimumWidth, QObject *parent);
            void stretchColumnWidth(int column);

        private:
            QTableView* tableView;
            int lastColumnMinimumWidth;
            int allColumnsMinimumWidth;
            int lastColumnIndex;
            int columnCount;
            int secondToLastColumnIndex;

            void adjustTableColumnsWidth();
            int getAvailableWidthForColumn(int column);
            int getColumnsWidth();
            void connectViewHeadersSignals();
            void disconnectViewHeadersSignals();
            void setViewHeaderResizeMode(int logicalIndex, QHeaderView::ResizeMode resizeMode);
            void resizeColumn(int nColumnIndex, int width);

        private Q_SLOTS:
            void on_sectionResized(int logicalIndex, int oldSize, int newSize);
            void on_geometriesChanged();
    };

    bool GetStartOnSystemStartup();
    bool SetStartOnSystemStartup(bool fAutoStart);

    /** Modify Qt network specific settings on migration */
    void migrateQtSettings();

    /** Change the stylesheet directory. This is used by
        the parameter -custom-css-dir.*/
    void setStyleSheetDirectory(const QString& path);

    /** Check if a custom css directory has been set with -custom-css-dir */
    bool isStyleSheetDirectoryCustom();

    /** Return a list of all required css files */
    const std::vector<QString> listStyleSheets();

    /** Return a list of all theme css files */
    const std::vector<QString> listThemes();

    /** Return the name of the default theme `*/
    const QString getDefaultTheme();

    /** Check if the given theme name is valid or not */
    const bool isValidTheme(const QString& strTheme);

    /** Updates the widgets stylesheet and adds it to the list of ui debug elements.
    Beeing on that list means the stylesheet of the widget gets updated if the
    related css files has been changed if -debug-ui mode is active. */
    void loadStyleSheet(QWidget* widget = nullptr, bool fForceUpdate = false);

    enum class FontFamily {
        SystemDefault,
        Montserrat,
    };

    FontFamily fontFamilyFromString(const QString& strFamily);
    QString fontFamilyToString(FontFamily family);

    /** set/get font family: GUIUtil::fontFamily */
    FontFamily getFontFamilyDefault();
    FontFamily getFontFamily();
    void setFontFamily(FontFamily family);

    enum class FontWeight {
        Normal, // Font weight for normal text
        Bold,   // Font weight for bold text
    };

    /** Convert weight value from args (0-8) to QFont::Weight */
    bool weightFromArg(int nArg, QFont::Weight& weight);
    /** Convert QFont::Weight to an arg value (0-8) */
    int weightToArg(const QFont::Weight weight);
    /** Convert GUIUtil::FontWeight to QFont::Weight */
    QFont::Weight toQFontWeight(FontWeight weight);

    /** set/get normal font weight: GUIUtil::fontWeightNormal */
    QFont::Weight getFontWeightNormalDefault();
    QFont::Weight getFontWeightNormal();
    void setFontWeightNormal(QFont::Weight weight);

    /** set/get bold font weight: GUIUtil::fontWeightBold */
    QFont::Weight getFontWeightBoldDefault();
    QFont::Weight getFontWeightBold();
    void setFontWeightBold(QFont::Weight weight);

    /** set/get font scale: GUIUtil::fontScale */
    int getFontScaleDefault();
    int getFontScale();
    void setFontScale(int nScale);

    /** get font size with GUIUtil::fontScale applied */
    double getScaledFontSize(int nSize);

    /** Load dash specific appliciation fonts */
    bool loadFonts();

    /** Set an application wide default font, depends on the selected theme */
    void setApplicationFont();

    /** Workaround to set correct font styles in all themes since there is a bug in macOS which leads to
        issues loading variations of montserrat in css it also keeps track of the set fonts to update on
        theme changes. */
    void setFont(const std::vector<QWidget*>& vecWidgets, FontWeight weight, int nPointSize = -1, bool fItalic = false);

    /** Update the font of all widgets where a custom font has been set with
        GUIUtil::setFont */
    void updateFonts();

    /** Get a properly weighted QFont object with the selected font. */
    QFont getFont(FontFamily family, QFont::Weight qWeight, bool fItalic = false, int nPointSize = -1);
    QFont getFont(QFont::Weight qWeight, bool fItalic = false, int nPointSize = -1);
    QFont getFont(FontWeight weight, bool fItalic = false, int nPointSize = -1);

    /** Get the default normal QFont */
    QFont getFontNormal();

    /** Get the default bold QFont */
    QFont getFontBold();

    /** Return supported weights for the current font family */
    std::vector<QFont::Weight> getSupportedWeights();
    /** Convert an index to a weight in the supported weights vector */
    QFont::Weight supportedWeightFromIndex(int nIndex);
    /** Convert a weight to an index in the supported weights vector */
    int supportedWeightToIndex(QFont::Weight weight);

    /** Return the name of the currently active theme.*/
    QString getActiveTheme();

    /** Check if a dash specific theme is activated (light/dark).*/
    bool dashThemeActive();

    /** Load the theme and update all UI elements according to the appearance settings. */
    void loadTheme(QWidget* widget = nullptr, bool fForce = false);

    /** Disable the OS default focus rect for macOS because we have custom focus rects
     * set in the css files */
    void disableMacFocusRect(const QWidget* w);

    /** Enable/Disable the macOS focus rects depending on the current theme. */
    void updateMacFocusRects();

    /* Convert QString to OS specific boost path through UTF-8 */
    fs::path qstringToBoostPath(const QString &path);

    /* Convert OS specific boost path to QString through UTF-8 */
    QString boostPathToQString(const fs::path &path);

    /* Convert seconds into a QString with days, hours, mins, secs */
    QString formatDurationStr(int secs);

    /* Format CNodeStats.nServices bitmask into a user-readable string */
    QString formatServicesStr(quint64 mask);

    /* Format a CNodeCombinedStats.dPingTime into a user-readable string or display N/A, if 0*/
    QString formatPingTime(double dPingTime);

    /* Format a CNodeCombinedStats.nTimeOffset into a user-readable string. */
    QString formatTimeOffset(int64_t nTimeOffset);

    QString formatNiceTimeOffset(qint64 secs);

    QString formatBytes(uint64_t bytes);

    qreal calculateIdealFontSize(int width, const QString& text, QFont font, qreal minPointSize = 4, qreal startPointSize = 14);

    class ClickableLabel : public QLabel
    {
        Q_OBJECT

    Q_SIGNALS:
        /** Emitted when the label is clicked. The relative mouse coordinates of the click are
         * passed to the signal.
         */
        void clicked(const QPoint& point);
    protected:
        void mouseReleaseEvent(QMouseEvent *event);
    };

    class ClickableProgressBar : public QProgressBar
    {
        Q_OBJECT

    Q_SIGNALS:
        /** Emitted when the progressbar is clicked. The relative mouse coordinates of the click are
         * passed to the signal.
         */
        void clicked(const QPoint& point);
    protected:
        void mouseReleaseEvent(QMouseEvent *event);
    };

#if defined(Q_OS_MAC) && QT_VERSION >= 0x050000
    // workaround for Qt OSX Bug:
    // https://bugreports.qt-project.org/browse/QTBUG-15631
    // QProgressBar uses around 10% CPU even when app is in background
    class ProgressBar : public ClickableProgressBar
    {
        bool event(QEvent *e) {
            return (e->type() != QEvent::StyleAnimationUpdate) ? QProgressBar::event(e) : false;
        }
    };
#else
    typedef ClickableProgressBar ProgressBar;
#endif

} // namespace GUIUtil

#endif // BITCOIN_QT_GUIUTIL_H<|MERGE_RESOLUTION|>--- conflicted
+++ resolved
@@ -105,14 +105,10 @@
     void setupAddressWidget(QValidatedLineEdit *widget, QWidget *parent, bool fAllowURI = false);
     void setupAmountWidget(QLineEdit *widget, QWidget *parent);
 
-<<<<<<< HEAD
-    // Parse "sparks:" URI into recipient object, return true on successful parsing
-=======
     // Setup appearance settings if not done yet
     void setupAppearance(QWidget* parent, OptionsModel* model);
 
-    // Parse "dash:" URI into recipient object, return true on successful parsing
->>>>>>> 43d2973a
+    // Parse "sparks:" URI into recipient object, return true on successful parsing
     bool parseBitcoinURI(const QUrl &uri, SendCoinsRecipient *out);
     bool parseBitcoinURI(QString uri, SendCoinsRecipient *out);
     bool validateBitcoinURI(const QString& uri);
@@ -324,7 +320,7 @@
     /** get font size with GUIUtil::fontScale applied */
     double getScaledFontSize(int nSize);
 
-    /** Load dash specific appliciation fonts */
+    /** Load sparks specific appliciation fonts */
     bool loadFonts();
 
     /** Set an application wide default font, depends on the selected theme */
@@ -360,8 +356,8 @@
     /** Return the name of the currently active theme.*/
     QString getActiveTheme();
 
-    /** Check if a dash specific theme is activated (light/dark).*/
-    bool dashThemeActive();
+    /** Check if a sparks specific theme is activated (light/dark).*/
+    bool sparksThemeActive();
 
     /** Load the theme and update all UI elements according to the appearance settings. */
     void loadTheme(QWidget* widget = nullptr, bool fForce = false);
