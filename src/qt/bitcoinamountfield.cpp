// Copyright (c) 2011-2015 The Bitcoin Core developers
// Copyright (c) 2016-2022 The Sparks Core developers
// Distributed under the MIT software license, see the accompanying
// file COPYING or http://www.opensource.org/licenses/mit-license.php.

#include <qt/bitcoinamountfield.h>

#include <qt/bitcoinunits.h>
#include <qt/guiutil.h>

#include <QApplication>
#include <QAbstractSpinBox>
#include <QHBoxLayout>
#include <QKeyEvent>
#include <QLineEdit>

/**
 * Parse a string into a number of base monetary units and
 * return validity.
 * @note Must return 0 if !valid.
 */
static CAmount parse(const QString &text, int nUnit, bool *valid_out=0)
{
<<<<<<< HEAD
    Q_OBJECT

public:
    explicit AmountSpinBox(QWidget *parent):
        QAbstractSpinBox(parent),
        currentUnit(BitcoinUnits::SPK),
        singleStep(100000) // satoshis
=======
    CAmount val = 0;
    bool valid = BitcoinUnits::parse(nUnit, text, &val);
    if(valid)
>>>>>>> 43d2973a
    {
        if(val < 0 || val > BitcoinUnits::maxMoney())
            valid = false;
    }
    if(valid_out)
        *valid_out = valid;
    return valid ? val : 0;
}

/** Amount widget validator, checks for valid CAmount value.
 */
class AmountValidator : public QValidator
{
    Q_OBJECT
    int currentUnit;
public:
    explicit AmountValidator(QObject *parent) :
        QValidator(parent),
        currentUnit(BitcoinUnits::DASH) {}

    State validate(QString &input, int &pos) const
    {
        if(input.isEmpty())
            return QValidator::Intermediate;
        bool valid = false;
        parse(input, currentUnit, &valid);
        /* Make sure we return Intermediate so that fixup() is called on defocus */
        return valid ? QValidator::Intermediate : QValidator::Invalid;
    }

    void updateUnit(int nUnit)
    {
        currentUnit = nUnit;
    }
};

/** QLineEdit that uses fixed-point numbers internally and uses our own
 * formatting/parsing functions.
 */
class AmountLineEdit: public QLineEdit
{
    Q_OBJECT
    AmountValidator* amountValidator;
public:
    explicit AmountLineEdit(QWidget *parent):
        QLineEdit(parent),
        currentUnit(BitcoinUnits::DASH)
    {
        setAlignment(Qt::AlignLeft);
        amountValidator = new AmountValidator(this);
        setValidator(amountValidator);
        connect(this, SIGNAL(textEdited(QString)), this, SIGNAL(valueChanged()));
    }

    void fixup(const QString &input)
    {
        bool valid = false;
        CAmount val = parse(input, currentUnit, &valid);
        if(valid)
        {
            setText(BitcoinUnits::format(currentUnit, val, false, BitcoinUnits::separatorAlways));
        }
    }

    CAmount value(bool *valid_out=0) const
    {
        return parse(text(), currentUnit, valid_out);
    }

    void setValue(const CAmount& value)
    {
        setText(BitcoinUnits::format(currentUnit, value, false, BitcoinUnits::separatorAlways));
        Q_EMIT valueChanged();
    }

    void setDisplayUnit(int unit)
    {
        bool valid = false;
        CAmount val = value(&valid);

        currentUnit = unit;
        amountValidator->updateUnit(unit);

        if(valid)
            setValue(val);
        else
            clear();
    }

    QSize minimumSizeHint() const
    {
<<<<<<< HEAD
        if(cachedMinimumSizeHint.isEmpty())
        {
            ensurePolished();

            const QFontMetrics fm(fontMetrics());
            int h = lineEdit()->minimumSizeHint().height();
            int w = fm.width(BitcoinUnits::format(BitcoinUnits::SPK, BitcoinUnits::maxMoney(), false, BitcoinUnits::separatorAlways));
            w += 2; // cursor blinking space

            QStyleOptionSpinBox opt;
            initStyleOption(&opt);
            QSize hint(w, h);
            QSize extra(35, 6);
            opt.rect.setSize(hint + extra);
            extra += hint - style()->subControlRect(QStyle::CC_SpinBox, &opt,
                                                    QStyle::SC_SpinBoxEditField, this).size();
            // get closer to final result by repeating the calculation
            opt.rect.setSize(hint + extra);
            extra += hint - style()->subControlRect(QStyle::CC_SpinBox, &opt,
                                                    QStyle::SC_SpinBoxEditField, this).size();
            hint += extra;
            hint.setHeight(h);

            opt.rect = rect();

            cachedMinimumSizeHint = style()->sizeFromContents(QStyle::CT_SpinBox, &opt, hint, this)
                                    .expandedTo(QApplication::globalStrut());
        }
        return cachedMinimumSizeHint;
=======
        ensurePolished();
        const QFontMetrics fm(fontMetrics());
        int h = 0;
        int w = fm.width(BitcoinUnits::format(BitcoinUnits::DASH, BitcoinUnits::maxMoney(), false, BitcoinUnits::separatorAlways));
        w += 2; // cursor blinking space
        w += GUIUtil::dashThemeActive() ? 24 : 0; // counteract padding from css
        return QSize(w, h);
>>>>>>> 43d2973a
    }

private:
    int currentUnit;

protected:
    bool event(QEvent *event)
    {
        if (event->type() == QEvent::KeyPress || event->type() == QEvent::KeyRelease)
        {
            QKeyEvent *keyEvent = static_cast<QKeyEvent *>(event);
            if (keyEvent->key() == Qt::Key_Comma)
            {
                // Translate a comma into a period
                QKeyEvent periodKeyEvent(event->type(), Qt::Key_Period, keyEvent->modifiers(), ".", keyEvent->isAutoRepeat(), keyEvent->count());
                return QLineEdit::event(&periodKeyEvent);
            }
            if(keyEvent->key() == Qt::Key_Enter || keyEvent->key() == Qt::Key_Return)
            {
                clearFocus();
            }
        }
        if (event->type() == QEvent::FocusOut)
        {
            fixup(text());
        }
        return QLineEdit::event(event);
    }

Q_SIGNALS:
    void valueChanged();
};

#include <qt/bitcoinamountfield.moc>

BitcoinAmountField::BitcoinAmountField(QWidget *parent) :
    QWidget(parent),
    amount(0)
{
    amount = new AmountLineEdit(this);
    amount->setLocale(QLocale::c());
    amount->installEventFilter(this);
    amount->setMaximumWidth(300);

    units = new BitcoinUnits(this);

    QHBoxLayout *layout = new QHBoxLayout(this);
    layout->setSpacing(0);
    layout->setMargin(0);
    layout->addWidget(amount);

    setLayout(layout);

    setFocusPolicy(Qt::TabFocus);
    setFocusProxy(amount);

    // If one if the widgets changes, the combined content changes as well
    connect(amount, SIGNAL(valueChanged()), this, SIGNAL(valueChanged()));
}

void BitcoinAmountField::clear()
{
    amount->clear();
}

void BitcoinAmountField::setEnabled(bool fEnabled)
{
    amount->setEnabled(fEnabled);
}

bool BitcoinAmountField::validate()
{
    bool valid = false;
    value(&valid);
    setValid(valid);
    return valid;
}

void BitcoinAmountField::setValid(bool valid)
{
    if (valid)
        amount->setStyleSheet("");
    else
        amount->setStyleSheet(GUIUtil::getThemedStyleQString(GUIUtil::ThemedStyle::TS_INVALID));
}

bool BitcoinAmountField::eventFilter(QObject *object, QEvent *event)
{
    if (event->type() == QEvent::FocusIn)
    {
        // Clear invalid flag on focus
        setValid(true);
    }
    return QWidget::eventFilter(object, event);
}

QWidget *BitcoinAmountField::setupTabChain(QWidget *prev)
{
    QWidget::setTabOrder(prev, amount);
    return amount;
}

CAmount BitcoinAmountField::value(bool *valid_out) const
{
    return amount->value(valid_out);
}

void BitcoinAmountField::setValue(const CAmount& value)
{
    amount->setValue(value);
}

void BitcoinAmountField::setReadOnly(bool fReadOnly)
{
    amount->setReadOnly(fReadOnly);
}

void BitcoinAmountField::unitChanged(int idx)
{
    // Use description tooltip for current unit for the combobox
    amount->setToolTip(units->data(idx, Qt::ToolTipRole).toString());

    // Determine new unit ID
    int newUnit = units->data(idx, BitcoinUnits::UnitRole).toInt();

    amount->setPlaceholderText(tr("Amount in %1").arg(units->data(idx,Qt::DisplayRole).toString()));

    amount->setDisplayUnit(newUnit);
}

void BitcoinAmountField::setDisplayUnit(int newUnit)
{
    unitChanged(newUnit);
}<|MERGE_RESOLUTION|>--- conflicted
+++ resolved
@@ -21,19 +21,9 @@
  */
 static CAmount parse(const QString &text, int nUnit, bool *valid_out=0)
 {
-<<<<<<< HEAD
-    Q_OBJECT
-
-public:
-    explicit AmountSpinBox(QWidget *parent):
-        QAbstractSpinBox(parent),
-        currentUnit(BitcoinUnits::SPK),
-        singleStep(100000) // satoshis
-=======
     CAmount val = 0;
     bool valid = BitcoinUnits::parse(nUnit, text, &val);
     if(valid)
->>>>>>> 43d2973a
     {
         if(val < 0 || val > BitcoinUnits::maxMoney())
             valid = false;
@@ -52,7 +42,7 @@
 public:
     explicit AmountValidator(QObject *parent) :
         QValidator(parent),
-        currentUnit(BitcoinUnits::DASH) {}
+        currentUnit(BitcoinUnits::SPARKS) {}
 
     State validate(QString &input, int &pos) const
     {
@@ -80,7 +70,7 @@
 public:
     explicit AmountLineEdit(QWidget *parent):
         QLineEdit(parent),
-        currentUnit(BitcoinUnits::DASH)
+        currentUnit(BitcoinUnits::SPARKS)
     {
         setAlignment(Qt::AlignLeft);
         amountValidator = new AmountValidator(this);
@@ -125,45 +115,13 @@
 
     QSize minimumSizeHint() const
     {
-<<<<<<< HEAD
-        if(cachedMinimumSizeHint.isEmpty())
-        {
-            ensurePolished();
-
-            const QFontMetrics fm(fontMetrics());
-            int h = lineEdit()->minimumSizeHint().height();
-            int w = fm.width(BitcoinUnits::format(BitcoinUnits::SPK, BitcoinUnits::maxMoney(), false, BitcoinUnits::separatorAlways));
-            w += 2; // cursor blinking space
-
-            QStyleOptionSpinBox opt;
-            initStyleOption(&opt);
-            QSize hint(w, h);
-            QSize extra(35, 6);
-            opt.rect.setSize(hint + extra);
-            extra += hint - style()->subControlRect(QStyle::CC_SpinBox, &opt,
-                                                    QStyle::SC_SpinBoxEditField, this).size();
-            // get closer to final result by repeating the calculation
-            opt.rect.setSize(hint + extra);
-            extra += hint - style()->subControlRect(QStyle::CC_SpinBox, &opt,
-                                                    QStyle::SC_SpinBoxEditField, this).size();
-            hint += extra;
-            hint.setHeight(h);
-
-            opt.rect = rect();
-
-            cachedMinimumSizeHint = style()->sizeFromContents(QStyle::CT_SpinBox, &opt, hint, this)
-                                    .expandedTo(QApplication::globalStrut());
-        }
-        return cachedMinimumSizeHint;
-=======
         ensurePolished();
         const QFontMetrics fm(fontMetrics());
         int h = 0;
-        int w = fm.width(BitcoinUnits::format(BitcoinUnits::DASH, BitcoinUnits::maxMoney(), false, BitcoinUnits::separatorAlways));
+        int w = fm.width(BitcoinUnits::format(BitcoinUnits::SPARKS, BitcoinUnits::maxMoney(), false, BitcoinUnits::separatorAlways));
         w += 2; // cursor blinking space
-        w += GUIUtil::dashThemeActive() ? 24 : 0; // counteract padding from css
+        w += GUIUtil::sparksThemeActive() ? 24 : 0; // counteract padding from css
         return QSize(w, h);
->>>>>>> 43d2973a
     }
 
 private:
