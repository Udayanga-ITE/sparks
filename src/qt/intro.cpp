--- conflicted
+++ resolved
@@ -143,15 +143,6 @@
         ui->prune->setChecked(true);
         ui->prune->setEnabled(false);
     }
-<<<<<<< HEAD
-    requiredSpace += m_chain_state_size;
-    ui->sizeWarningLabel->setText(
-        tr("%1 will download and store a copy of the Sparks block chain.").arg(PACKAGE_NAME) + " " +
-        storageRequiresMsg.arg(requiredSpace) + " " +
-        tr("The wallet will also be stored in this directory.")
-    );
-    this->adjustSize();
-=======
     ui->prune->setText(tr("Discard blocks after verification, except most recent %1 GB (prune)").arg(m_prune_target_gb));
     UpdatePruneLabels(ui->prune->isChecked());
 
@@ -160,7 +151,6 @@
         UpdateFreeSpaceLabel();
     });
 
->>>>>>> 3b7deea3
     startThread();
 }
 
@@ -222,12 +212,8 @@
         GUIUtil::disableMacFocusRect(&intro);
         GUIUtil::loadStyleSheet(true);
         intro.setDataDirectory(dataDirDefaultCurrent);
-<<<<<<< HEAD
         intro.setWindowIcon(QIcon(":icons/sparks"));
-=======
-        intro.setWindowIcon(QIcon(":icons/dash"));
         did_show_intro = true;
->>>>>>> 3b7deea3
 
         while(true)
         {
