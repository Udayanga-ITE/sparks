--- conflicted
+++ resolved
@@ -4,11 +4,7 @@
 // file COPYING or http://www.opensource.org/licenses/mit-license.php.
 
 #if defined(HAVE_CONFIG_H)
-<<<<<<< HEAD
-#include "config/sparks-config.h"
-=======
-#include <config/dash-config.h>
->>>>>>> 43d2973a
+#include <config/sparks-config.h>
 #endif
 
 #include <qt/rpcconsole.h>
@@ -1250,7 +1246,7 @@
 {
     if (e->type() == QEvent::StyleChange) {
         clear();
-        ui->promptIcon->setHidden(GUIUtil::dashThemeActive());
+        ui->promptIcon->setHidden(GUIUtil::sparksThemeActive());
         // Adjust button icon colors on theme changes
         setButtonIcons();
     }
