// Copyright (c) 2011-2015 The Bitcoin Core developers
// Copyright (c) 2014-2021 The Dash Core developers
// Distributed under the MIT software license, see the accompanying
// file COPYING or http://www.opensource.org/licenses/mit-license.php.

#if defined(HAVE_CONFIG_H)
#include <config/sparks-config.h>
#endif

#include <qt/rpcconsole.h>
#include <qt/forms/ui_debugwindow.h>

#include <qt/bantablemodel.h>
#include <qt/clientmodel.h>
#include <qt/walletmodel.h>
#include <chainparams.h>
#include <interfaces/node.h>
#include <netbase.h>
#include <rpc/server.h>
#include <rpc/client.h>
#include <util.h>

#include <openssl/crypto.h>

#include <univalue.h>

#ifdef ENABLE_WALLET
#include <db_cxx.h>
#endif

#include <QButtonGroup>
#include <QDir>
#include <QDesktopWidget>
#include <QFontDatabase>
#include <QKeyEvent>
#include <QMenu>
#include <QMessageBox>
#include <QScrollBar>
#include <QSettings>
#include <QSignalMapper>
#include <QTime>
#include <QTimer>
#include <QStringList>
#include <QStyledItemDelegate>

// TODO: add a scrollback limit, as there is currently none
// TODO: make it possible to filter out categories (esp debug messages when implemented)
// TODO: receive errors and debug messages through ClientModel

const int CONSOLE_HISTORY = 50;
const QSize FONT_RANGE(4, 40);
const char fontSizeSettingsKey[] = "consoleFontSize";

const TrafficGraphData::GraphRange INITIAL_TRAFFIC_GRAPH_SETTING = TrafficGraphData::Range_30m;

// Repair parameters
const QString SALVAGEWALLET("-salvagewallet");
const QString RESCAN1("-rescan=1");
const QString RESCAN2("-rescan=2");
const QString ZAPTXES1("-zapwallettxes=1 -persistmempool=0");
const QString ZAPTXES2("-zapwallettxes=2 -persistmempool=0");
const QString UPGRADEWALLET("-upgradewallet");
const QString REINDEX("-reindex");

namespace {

// don't add private key handling cmd's to the history
const QStringList historyFilter = QStringList()
    << "importprivkey"
    << "importmulti"
    << "signmessagewithprivkey"
    << "signrawtransaction"
    << "signrawtransactionwithkey"
    << "walletpassphrase"
    << "walletpassphrasechange"
    << "encryptwallet";

}

/* Object for executing console RPC commands in a separate thread.
*/
class RPCExecutor : public QObject
{
    Q_OBJECT
public:
    RPCExecutor(interfaces::Node& node) : m_node(node) {}

public Q_SLOTS:
    void request(const QString &command, const QString &walletID);

Q_SIGNALS:
    void reply(int category, const QString &command);

private:
    interfaces::Node& m_node;
};

/** Class for handling RPC timers
 * (used for e.g. re-locking the wallet after a timeout)
 */
class QtRPCTimerBase: public QObject, public RPCTimerBase
{
    Q_OBJECT
public:
    QtRPCTimerBase(std::function<void(void)>& _func, int64_t millis):
        func(_func)
    {
        timer.setSingleShot(true);
        connect(&timer, SIGNAL(timeout()), this, SLOT(timeout()));
        timer.start(millis);
    }
    ~QtRPCTimerBase() {}
private Q_SLOTS:
    void timeout() { func(); }
private:
    QTimer timer;
    std::function<void(void)> func;
};

class QtRPCTimerInterface: public RPCTimerInterface
{
public:
    ~QtRPCTimerInterface() {}
    const char *Name() override { return "Qt"; }
    RPCTimerBase* NewTimer(std::function<void(void)>& func, int64_t millis) override
    {
        return new QtRPCTimerBase(func, millis);
    }
};


#include <qt/rpcconsole.moc>

/**
 * Split shell command line into a list of arguments and optionally execute the command(s).
 * Aims to emulate \c bash and friends.
 *
 * - Command nesting is possible with parenthesis; for example: validateaddress(getnewaddress())
 * - Arguments are delimited with whitespace or comma
 * - Extra whitespace at the beginning and end and between arguments will be ignored
 * - Text can be "double" or 'single' quoted
 * - The backslash \c \ is used as escape character
 *   - Outside quotes, any character can be escaped
 *   - Within double quotes, only escape \c " and backslashes before a \c " or another backslash
 *   - Within single quotes, no escaping is possible and no special interpretation takes place
 *
 * @param[in]    node    optional node to execute command on
 * @param[out]   result      stringified Result from the executed command(chain)
 * @param[in]    strCommand  Command line to split
 * @param[in]    fExecute    set true if you want the command to be executed
 * @param[out]   pstrFilteredOut  Command line, filtered to remove any sensitive data
 */

bool RPCConsole::RPCParseCommandLine(interfaces::Node* node, std::string &strResult, const std::string &strCommand, const bool fExecute, std::string * const pstrFilteredOut, const std::string *walletID)
{
    std::vector< std::vector<std::string> > stack;
    stack.push_back(std::vector<std::string>());

    enum CmdParseState
    {
        STATE_EATING_SPACES,
        STATE_EATING_SPACES_IN_ARG,
        STATE_EATING_SPACES_IN_BRACKETS,
        STATE_ARGUMENT,
        STATE_SINGLEQUOTED,
        STATE_DOUBLEQUOTED,
        STATE_ESCAPE_OUTER,
        STATE_ESCAPE_DOUBLEQUOTED,
        STATE_COMMAND_EXECUTED,
        STATE_COMMAND_EXECUTED_INNER
    } state = STATE_EATING_SPACES;
    std::string curarg;
    UniValue lastResult;
    unsigned nDepthInsideSensitive = 0;
    size_t filter_begin_pos = 0, chpos;
    std::vector<std::pair<size_t, size_t>> filter_ranges;

    auto add_to_current_stack = [&](const std::string& strArg) {
        if (stack.back().empty() && (!nDepthInsideSensitive) && historyFilter.contains(QString::fromStdString(strArg), Qt::CaseInsensitive)) {
            nDepthInsideSensitive = 1;
            filter_begin_pos = chpos;
        }
        // Make sure stack is not empty before adding something
        if (stack.empty()) {
            stack.push_back(std::vector<std::string>());
        }
        stack.back().push_back(strArg);
    };

    auto close_out_params = [&]() {
        if (nDepthInsideSensitive) {
            if (!--nDepthInsideSensitive) {
                assert(filter_begin_pos);
                filter_ranges.push_back(std::make_pair(filter_begin_pos, chpos));
                filter_begin_pos = 0;
            }
        }
        stack.pop_back();
    };

    std::string strCommandTerminated = strCommand;
    if (strCommandTerminated.back() != '\n')
        strCommandTerminated += "\n";
    for (chpos = 0; chpos < strCommandTerminated.size(); ++chpos)
    {
        char ch = strCommandTerminated[chpos];
        switch(state)
        {
            case STATE_COMMAND_EXECUTED_INNER:
            case STATE_COMMAND_EXECUTED:
            {
                bool breakParsing = true;
                switch(ch)
                {
                    case '[': curarg.clear(); state = STATE_COMMAND_EXECUTED_INNER; break;
                    default:
                        if (state == STATE_COMMAND_EXECUTED_INNER)
                        {
                            if (ch != ']')
                            {
                                // append char to the current argument (which is also used for the query command)
                                curarg += ch;
                                break;
                            }
                            if (curarg.size() && fExecute)
                            {
                                // if we have a value query, query arrays with index and objects with a string key
                                UniValue subelement;
                                if (lastResult.isArray())
                                {
                                    for(char argch: curarg)
                                        if (!std::isdigit(argch))
                                            throw std::runtime_error("Invalid result query");
                                    subelement = lastResult[atoi(curarg.c_str())];
                                }
                                else if (lastResult.isObject())
                                    subelement = find_value(lastResult, curarg);
                                else
                                    throw std::runtime_error("Invalid result query"); //no array or object: abort
                                lastResult = subelement;
                            }

                            state = STATE_COMMAND_EXECUTED;
                            break;
                        }
                        // don't break parsing when the char is required for the next argument
                        breakParsing = false;

                        // pop the stack and return the result to the current command arguments
                        close_out_params();

                        // don't stringify the json in case of a string to avoid doublequotes
                        if (lastResult.isStr())
                            curarg = lastResult.get_str();
                        else
                            curarg = lastResult.write(2);

                        // if we have a non empty result, use it as stack argument otherwise as general result
                        if (curarg.size())
                        {
                            if (stack.size())
                                add_to_current_stack(curarg);
                            else
                                strResult = curarg;
                        }
                        curarg.clear();
                        // assume eating space state
                        state = STATE_EATING_SPACES;
                }
                if (breakParsing)
                    break;
            }
            case STATE_ARGUMENT: // In or after argument
            case STATE_EATING_SPACES_IN_ARG:
            case STATE_EATING_SPACES_IN_BRACKETS:
            case STATE_EATING_SPACES: // Handle runs of whitespace
                switch(ch)
            {
                case '"': state = STATE_DOUBLEQUOTED; break;
                case '\'': state = STATE_SINGLEQUOTED; break;
                case '\\': state = STATE_ESCAPE_OUTER; break;
                case '(': case ')': case '\n':
                    if (state == STATE_EATING_SPACES_IN_ARG)
                        throw std::runtime_error("Invalid Syntax");
                    if (state == STATE_ARGUMENT)
                    {
                        if (ch == '(' && stack.size() && stack.back().size() > 0)
                        {
                            if (nDepthInsideSensitive) {
                                ++nDepthInsideSensitive;
                            }
                            stack.push_back(std::vector<std::string>());
                        }

                        // don't allow commands after executed commands on baselevel
                        if (!stack.size())
                            throw std::runtime_error("Invalid Syntax");

                        add_to_current_stack(curarg);
                        curarg.clear();
                        state = STATE_EATING_SPACES_IN_BRACKETS;
                    }
                    if ((ch == ')' || ch == '\n') && stack.size() > 0)
                    {
                        if (fExecute) {
                            // Convert argument list to JSON objects in method-dependent way,
                            // and pass it along with the method name to the dispatcher.
                            UniValue params = RPCConvertValues(stack.back()[0], std::vector<std::string>(stack.back().begin() + 1, stack.back().end()));
                            std::string method = stack.back()[0];
                            std::string uri;
#ifdef ENABLE_WALLET
                            if (walletID) {
                                QByteArray encodedName = QUrl::toPercentEncoding(QString::fromStdString(*walletID));
                                uri = "/wallet/"+std::string(encodedName.constData(), encodedName.length());
                            }
#endif
                            assert(node);
                            lastResult = node->executeRpc(method, params, uri);
                        }

                        state = STATE_COMMAND_EXECUTED;
                        curarg.clear();
                    }
                    break;
                case ' ': case ',': case '\t':
                    if(state == STATE_EATING_SPACES_IN_ARG && curarg.empty() && ch == ',')
                        throw std::runtime_error("Invalid Syntax");

                    else if(state == STATE_ARGUMENT) // Space ends argument
                    {
                        add_to_current_stack(curarg);
                        curarg.clear();
                    }
                    if ((state == STATE_EATING_SPACES_IN_BRACKETS || state == STATE_ARGUMENT) && ch == ',')
                    {
                        state = STATE_EATING_SPACES_IN_ARG;
                        break;
                    }
                    state = STATE_EATING_SPACES;
                    break;
                default: curarg += ch; state = STATE_ARGUMENT;
            }
                break;
            case STATE_SINGLEQUOTED: // Single-quoted string
                switch(ch)
            {
                case '\'': state = STATE_ARGUMENT; break;
                default: curarg += ch;
            }
                break;
            case STATE_DOUBLEQUOTED: // Double-quoted string
                switch(ch)
            {
                case '"': state = STATE_ARGUMENT; break;
                case '\\': state = STATE_ESCAPE_DOUBLEQUOTED; break;
                default: curarg += ch;
            }
                break;
            case STATE_ESCAPE_OUTER: // '\' outside quotes
                curarg += ch; state = STATE_ARGUMENT;
                break;
            case STATE_ESCAPE_DOUBLEQUOTED: // '\' in double-quoted text
                if(ch != '"' && ch != '\\') curarg += '\\'; // keep '\' for everything but the quote and '\' itself
                curarg += ch; state = STATE_DOUBLEQUOTED;
                break;
        }
    }
    if (pstrFilteredOut) {
        if (STATE_COMMAND_EXECUTED == state) {
            assert(!stack.empty());
            close_out_params();
        }
        *pstrFilteredOut = strCommand;
        for (auto i = filter_ranges.rbegin(); i != filter_ranges.rend(); ++i) {
            pstrFilteredOut->replace(i->first, i->second - i->first, "(…)");
        }
    }
    switch(state) // final state
    {
        case STATE_COMMAND_EXECUTED:
            if (lastResult.isStr())
                strResult = lastResult.get_str();
            else
                strResult = lastResult.write(2);
        case STATE_ARGUMENT:
        case STATE_EATING_SPACES:
            return true;
        default: // ERROR to end in one of the other states
            return false;
    }
}

void RPCExecutor::request(const QString &command, const QString &walletID)
{
    try
    {
        std::string result;
        std::string executableCommand = command.toStdString() + "\n";

        // Catch the console-only-help command before RPC call is executed and reply with help text as-if a RPC reply.
        if(executableCommand == "help-console\n")
        {
            Q_EMIT reply(RPCConsole::CMD_REPLY, QString(("\n"
                "This console accepts RPC commands using the standard syntax.\n"
                "   example:    getblockhash 0\n\n"

                "This console can also accept RPC commands using parenthesized syntax.\n"
                "   example:    getblockhash(0)\n\n"

                "Commands may be nested when specified with the parenthesized syntax.\n"
                "   example:    getblock(getblockhash(0) 1)\n\n"

                "A space or a comma can be used to delimit arguments for either syntax.\n"
                "   example:    getblockhash 0\n"
                "               getblockhash,0\n\n"

                "Named results can be queried with a non-quoted key string in brackets.\n"
                "   example:    getblock(getblockhash(0) true)[tx]\n\n"

                "Results without keys can be queried using an integer in brackets.\n"
                "   example:    getblock(getblockhash(0),true)[tx][0]\n\n")));
            return;
        }
        std::string wallet_id = walletID.toStdString();
        if (!RPCConsole::RPCExecuteCommandLine(m_node, result, executableCommand, nullptr, walletID.isNull() ? nullptr : &wallet_id))
        {
            Q_EMIT reply(RPCConsole::CMD_ERROR, QString("Parse error: unbalanced ' or \""));
            return;
        }

        Q_EMIT reply(RPCConsole::CMD_REPLY, QString::fromStdString(result));
    }
    catch (UniValue& objError)
    {
        try // Nice formatting for standard-format error
        {
            int code = find_value(objError, "code").get_int();
            std::string message = find_value(objError, "message").get_str();
            Q_EMIT reply(RPCConsole::CMD_ERROR, QString::fromStdString(message) + " (code " + QString::number(code) + ")");
        }
        catch (const std::runtime_error&) // raised when converting to invalid type, i.e. missing code or message
        {   // Show raw JSON object
            Q_EMIT reply(RPCConsole::CMD_ERROR, QString::fromStdString(objError.write()));
        }
    }
    catch (const std::exception& e)
    {
        Q_EMIT reply(RPCConsole::CMD_ERROR, QString("Error: ") + QString::fromStdString(e.what()));
    }
}

RPCConsole::RPCConsole(interfaces::Node& node, QWidget* parent, Qt::WindowFlags flags) :
    QWidget(parent, flags),
    m_node(node),
    ui(new Ui::RPCConsole),
    clientModel(0),
    historyPtr(0),
    peersTableContextMenu(0),
    banTableContextMenu(0),
    consoleFontSize(0),
    pageButtons(0)
{
    ui->setupUi(this);

    GUIUtil::setFont({ui->label_9,
                      ui->labelNetwork,
                      ui->label_10,
                      ui->labelMempoolTitle,
                      ui->peerHeading,
                      ui->label_repair_header,
                      ui->banHeading
                     }, GUIUtil::FontWeight::Bold, 16);

    GUIUtil::updateFonts();

    GUIUtil::disableMacFocusRect(this);

    QSettings settings;
    if (!restoreGeometry(settings.value("RPCConsoleWindowGeometry").toByteArray())) {
        // Restore failed (perhaps missing setting), center the window
        move(QApplication::desktop()->availableGeometry().center() - frameGeometry().center());
    }

    ui->openDebugLogfileButton->setToolTip(ui->openDebugLogfileButton->toolTip().arg(tr(PACKAGE_NAME)));

    setButtonIcons();

    // Install event filter for up and down arrow
    ui->lineEdit->installEventFilter(this);
    ui->messagesWidget->installEventFilter(this);

    connect(ui->clearButton, SIGNAL(clicked()), this, SLOT(clear()));
    connect(ui->fontBiggerButton, SIGNAL(clicked()), this, SLOT(fontBigger()));
    connect(ui->fontSmallerButton, SIGNAL(clicked()), this, SLOT(fontSmaller()));
    connect(ui->btnClearTrafficGraph, SIGNAL(clicked()), ui->trafficGraph, SLOT(clear()));

    // disable the wallet selector by default
    ui->WalletSelector->setVisible(false);
    ui->WalletSelectorLabel->setVisible(false);

    // Wallet Repair Buttons
    // connect(ui->btn_salvagewallet, SIGNAL(clicked()), this, SLOT(walletSalvage()));
    // Disable salvage option in GUI, it's way too powerful and can lead to funds loss
    ui->btn_salvagewallet->setEnabled(false);
    connect(ui->btn_rescan1, SIGNAL(clicked()), this, SLOT(walletRescan1()));
    connect(ui->btn_rescan2, SIGNAL(clicked()), this, SLOT(walletRescan2()));
    connect(ui->btn_zapwallettxes1, SIGNAL(clicked()), this, SLOT(walletZaptxes1()));
    connect(ui->btn_zapwallettxes2, SIGNAL(clicked()), this, SLOT(walletZaptxes2()));
    connect(ui->btn_upgradewallet, SIGNAL(clicked()), this, SLOT(walletUpgrade()));
    connect(ui->btn_reindex, SIGNAL(clicked()), this, SLOT(walletReindex()));

    // set library version labels
#ifdef ENABLE_WALLET
    ui->berkeleyDBVersion->setText(DbEnv::version(0, 0, 0));
    std::string walletPath = GetDataDir().string();
    walletPath += QDir::separator().toLatin1() + gArgs.GetArg("-wallet", "wallet.dat");
    ui->wallet_path->setText(QString::fromStdString(walletPath));
#else
    ui->label_berkeleyDBVersion->hide();
    ui->berkeleyDBVersion->hide();
#endif
    // Register RPC timer interface
    rpcTimerInterface = new QtRPCTimerInterface();
    // avoid accidentally overwriting an existing, non QTThread
    // based timer interface
    m_node.rpcSetTimerInterfaceIfUnset(rpcTimerInterface);

    setTrafficGraphRange(INITIAL_TRAFFIC_GRAPH_SETTING);

    ui->peerHeading->setText(tr("Select a peer to view detailed information."));

    setFontSize(settings.value(fontSizeSettingsKey, QFontInfo(QFontDatabase::systemFont(QFontDatabase::FixedFont)).pointSize()).toInt());

    pageButtons = new QButtonGroup(this);
    pageButtons->addButton(ui->btnInfo, pageButtons->buttons().size());
    pageButtons->addButton(ui->btnConsole, pageButtons->buttons().size());
    pageButtons->addButton(ui->btnNetTraffic, pageButtons->buttons().size());
    pageButtons->addButton(ui->btnPeers, pageButtons->buttons().size());
    pageButtons->addButton(ui->btnRepair, pageButtons->buttons().size());
    connect(pageButtons, SIGNAL(buttonClicked(int)), this, SLOT(showPage(int)));

    showPage(TAB_INFO);

    reloadThemedWidgets();
}

RPCConsole::~RPCConsole()
{
    QSettings settings;
    settings.setValue("RPCConsoleWindowGeometry", saveGeometry());
    m_node.rpcUnsetTimerInterface(rpcTimerInterface);
    delete rpcTimerInterface;
    delete pageButtons;
    delete ui;
}

bool RPCConsole::eventFilter(QObject* obj, QEvent *event)
{
    if(event->type() == QEvent::KeyPress) // Special key handling
    {
        QKeyEvent *keyevt = static_cast<QKeyEvent*>(event);
        int key = keyevt->key();
        Qt::KeyboardModifiers mod = keyevt->modifiers();
        switch(key)
        {
        case Qt::Key_Up: if(obj == ui->lineEdit) { browseHistory(-1); return true; } break;
        case Qt::Key_Down: if(obj == ui->lineEdit) { browseHistory(1); return true; } break;
        case Qt::Key_PageUp: /* pass paging keys to messages widget */
        case Qt::Key_PageDown:
            if(obj == ui->lineEdit)
            {
                QApplication::postEvent(ui->messagesWidget, new QKeyEvent(*keyevt));
                return true;
            }
            break;
        case Qt::Key_Return:
        case Qt::Key_Enter:
            // forward these events to lineEdit
            if(obj == autoCompleter->popup()) {
                autoCompleter->popup()->hide();
                QApplication::postEvent(ui->lineEdit, new QKeyEvent(*keyevt));
                return true;
            }
            break;
        default:
            // Typing in messages widget brings focus to line edit, and redirects key there
            // Exclude most combinations and keys that emit no text, except paste shortcuts
            if(obj == ui->messagesWidget && (
                  (!mod && !keyevt->text().isEmpty() && key != Qt::Key_Tab) ||
                  ((mod & Qt::ControlModifier) && key == Qt::Key_V) ||
                  ((mod & Qt::ShiftModifier) && key == Qt::Key_Insert)))
            {
                ui->lineEdit->setFocus();
                QApplication::postEvent(ui->lineEdit, new QKeyEvent(*keyevt));
                return true;
            }
        }
    }
    return QWidget::eventFilter(obj, event);
}

void RPCConsole::setClientModel(ClientModel *model)
{
    clientModel = model;
    ui->trafficGraph->setClientModel(model);
    if (model && clientModel->getPeerTableModel() && clientModel->getBanTableModel()) {
        // Keep up to date with client
        setNumConnections(model->getNumConnections());
        connect(model, SIGNAL(numConnectionsChanged(int)), this, SLOT(setNumConnections(int)));

        interfaces::Node& node = clientModel->node();
        setNumBlocks(node.getNumBlocks(), QDateTime::fromTime_t(node.getLastBlockTime()), QString::fromStdString(node.getLastBlockHash()), node.getVerificationProgress(), false);
        connect(model, SIGNAL(numBlocksChanged(int,QDateTime,QString,double,bool)), this, SLOT(setNumBlocks(int,QDateTime,QString,double,bool)));

        updateNetworkState();
        connect(model, SIGNAL(networkActiveChanged(bool)), this, SLOT(setNetworkActive(bool)));

        connect(model, SIGNAL(masternodeListChanged()), this, SLOT(updateMasternodeCount()));
        clientModel->refreshMasternodeList();

        connect(model, SIGNAL(mempoolSizeChanged(long,size_t)), this, SLOT(setMempoolSize(long,size_t)));
        connect(model, SIGNAL(islockCountChanged(size_t)), this, SLOT(setInstantSendLockCount(size_t)));

        // set up peer table
        ui->peerWidget->setModel(model->getPeerTableModel());
        ui->peerWidget->verticalHeader()->hide();
        ui->peerWidget->setEditTriggers(QAbstractItemView::NoEditTriggers);
        ui->peerWidget->setSelectionBehavior(QAbstractItemView::SelectRows);
        ui->peerWidget->setSelectionMode(QAbstractItemView::ExtendedSelection);
        ui->peerWidget->setContextMenuPolicy(Qt::CustomContextMenu);
        ui->peerWidget->setColumnWidth(PeerTableModel::Address, ADDRESS_COLUMN_WIDTH);
        ui->peerWidget->setColumnWidth(PeerTableModel::Subversion, SUBVERSION_COLUMN_WIDTH);
        ui->peerWidget->setColumnWidth(PeerTableModel::Ping, PING_COLUMN_WIDTH);
        ui->peerWidget->horizontalHeader()->setStretchLastSection(true);

        // create peer table context menu actions
        QAction* disconnectAction = new QAction(tr("&Disconnect"), this);
        QAction* banAction1h      = new QAction(tr("Ban for") + " " + tr("1 &hour"), this);
        QAction* banAction24h     = new QAction(tr("Ban for") + " " + tr("1 &day"), this);
        QAction* banAction7d      = new QAction(tr("Ban for") + " " + tr("1 &week"), this);
        QAction* banAction365d    = new QAction(tr("Ban for") + " " + tr("1 &year"), this);

        // create peer table context menu
        peersTableContextMenu = new QMenu(this);
        peersTableContextMenu->addAction(disconnectAction);
        peersTableContextMenu->addAction(banAction1h);
        peersTableContextMenu->addAction(banAction24h);
        peersTableContextMenu->addAction(banAction7d);
        peersTableContextMenu->addAction(banAction365d);

        // Add a signal mapping to allow dynamic context menu arguments.
        // We need to use int (instead of int64_t), because signal mapper only supports
        // int or objects, which is okay because max bantime (1 year) is < int_max.
        QSignalMapper* signalMapper = new QSignalMapper(this);
        signalMapper->setMapping(banAction1h, 60*60);
        signalMapper->setMapping(banAction24h, 60*60*24);
        signalMapper->setMapping(banAction7d, 60*60*24*7);
        signalMapper->setMapping(banAction365d, 60*60*24*365);
        connect(banAction1h, SIGNAL(triggered()), signalMapper, SLOT(map()));
        connect(banAction24h, SIGNAL(triggered()), signalMapper, SLOT(map()));
        connect(banAction7d, SIGNAL(triggered()), signalMapper, SLOT(map()));
        connect(banAction365d, SIGNAL(triggered()), signalMapper, SLOT(map()));
        connect(signalMapper, SIGNAL(mapped(int)), this, SLOT(banSelectedNode(int)));

        // peer table context menu signals
        connect(ui->peerWidget, SIGNAL(customContextMenuRequested(const QPoint&)), this, SLOT(showPeersTableContextMenu(const QPoint&)));
        connect(disconnectAction, SIGNAL(triggered()), this, SLOT(disconnectSelectedNode()));

        // peer table signal handling - update peer details when selecting new node
        connect(ui->peerWidget->selectionModel(), SIGNAL(selectionChanged(const QItemSelection &, const QItemSelection &)),
            this, SLOT(peerSelected(const QItemSelection &, const QItemSelection &)));
        // peer table signal handling - update peer details when new nodes are added to the model
        connect(model->getPeerTableModel(), SIGNAL(layoutChanged()), this, SLOT(peerLayoutChanged()));
        // peer table signal handling - cache selected node ids
        connect(model->getPeerTableModel(), SIGNAL(layoutAboutToBeChanged()), this, SLOT(peerLayoutAboutToChange()));

        // set up ban table
        ui->banlistWidget->setModel(model->getBanTableModel());
        ui->banlistWidget->verticalHeader()->hide();
        ui->banlistWidget->setEditTriggers(QAbstractItemView::NoEditTriggers);
        ui->banlistWidget->setSelectionBehavior(QAbstractItemView::SelectRows);
        ui->banlistWidget->setSelectionMode(QAbstractItemView::SingleSelection);
        ui->banlistWidget->setContextMenuPolicy(Qt::CustomContextMenu);
        ui->banlistWidget->setColumnWidth(BanTableModel::Address, BANSUBNET_COLUMN_WIDTH);
        ui->banlistWidget->setColumnWidth(BanTableModel::Bantime, BANTIME_COLUMN_WIDTH);
        ui->banlistWidget->horizontalHeader()->setStretchLastSection(true);

        // create ban table context menu action
        QAction* unbanAction = new QAction(tr("&Unban"), this);

        // create ban table context menu
        banTableContextMenu = new QMenu(this);
        banTableContextMenu->addAction(unbanAction);

        // ban table context menu signals
        connect(ui->banlistWidget, SIGNAL(customContextMenuRequested(const QPoint&)), this, SLOT(showBanTableContextMenu(const QPoint&)));
        connect(unbanAction, SIGNAL(triggered()), this, SLOT(unbanSelectedNode()));

        // ban table signal handling - clear peer details when clicking a peer in the ban table
        connect(ui->banlistWidget, SIGNAL(clicked(const QModelIndex&)), this, SLOT(clearSelectedNode()));
        // ban table signal handling - ensure ban table is shown or hidden (if empty)
        connect(model->getBanTableModel(), SIGNAL(layoutChanged()), this, SLOT(showOrHideBanTableIfRequired()));
        showOrHideBanTableIfRequired();

        // Provide initial values
        ui->clientVersion->setText(model->formatFullVersion());
        ui->clientUserAgent->setText(model->formatSubVersion());
        ui->dataDir->setText(model->dataDir());
        ui->startupTime->setText(model->formatClientStartupTime());
        ui->networkName->setText(QString::fromStdString(Params().NetworkIDString()));

        //Setup autocomplete and attach it
        QStringList wordList;
        std::vector<std::string> commandList = m_node.listRpcCommands();
        for (size_t i = 0; i < commandList.size(); ++i)
        {
            wordList << commandList[i].c_str();
            wordList << ("help " + commandList[i]).c_str();
        }

        wordList << "help-console";
        wordList.sort();
        autoCompleter = new QCompleter(wordList, this);
        autoCompleter->popup()->setItemDelegate(new QStyledItemDelegate(this));
        autoCompleter->popup()->setObjectName("rpcAutoCompleter");
        autoCompleter->setModelSorting(QCompleter::CaseSensitivelySortedModel);
        ui->lineEdit->setCompleter(autoCompleter);
        autoCompleter->popup()->installEventFilter(this);
        // Start thread to execute RPC commands.
        startExecutor();
    }
    if (!model) {
        // Client model is being set to 0, this means shutdown() is about to be called.
        // Make sure we clean up the executor thread
        Q_EMIT stopExecutor();
        thread.wait();
    }
}

#ifdef ENABLE_WALLET
void RPCConsole::addWallet(WalletModel * const walletModel)
{
    const QString name = walletModel->getWalletName();
    // use name for text and internal data object (to allow to move to a wallet id later)
    QString display_name = name.isEmpty() ? "["+tr("default wallet")+"]" : name;
    ui->WalletSelector->addItem(display_name, name);
    if (ui->WalletSelector->count() == 2 && !isVisible()) {
        // First wallet added, set to default so long as the window isn't presently visible (and potentially in use)
        ui->WalletSelector->setCurrentIndex(1);
    }
    if (ui->WalletSelector->count() > 2) {
        ui->WalletSelector->setVisible(true);
        ui->WalletSelectorLabel->setVisible(true);
    }
}

void RPCConsole::removeWallet(WalletModel * const walletModel)
{
    const QString name = walletModel->getWalletName();
    ui->WalletSelector->removeItem(ui->WalletSelector->findData(name));
    if (ui->WalletSelector->count() == 2) {
        ui->WalletSelector->setVisible(false);
        ui->WalletSelectorLabel->setVisible(false);
    }
}
#endif

static QString categoryClass(int category)
{
    switch(category)
    {
    case RPCConsole::CMD_REQUEST:  return "cmd-request"; break;
    case RPCConsole::CMD_REPLY:    return "cmd-reply"; break;
    case RPCConsole::CMD_ERROR:    return "cmd-error"; break;
    default:                       return "misc";
    }
}

void RPCConsole::fontBigger()
{
    setFontSize(consoleFontSize+1);
}

void RPCConsole::fontSmaller()
{
    setFontSize(consoleFontSize-1);
}

void RPCConsole::setFontSize(int newSize)
{
    QSettings settings;

    newSize = std::min(std::max(newSize, FONT_RANGE.width()), FONT_RANGE.height());

    // temp. store the console content
    QString str = ui->messagesWidget->toHtml();

    // replace font tags size in current content
    str.replace(QString("font-size:%1pt").arg(consoleFontSize), QString("font-size:%1pt").arg(newSize));

    // store the new font size
    consoleFontSize = newSize;
    settings.setValue(fontSizeSettingsKey, consoleFontSize);

    // clear console (reset icon sizes, default stylesheet) and re-add the content
    float oldPosFactor = 1.0 / ui->messagesWidget->verticalScrollBar()->maximum() * ui->messagesWidget->verticalScrollBar()->value();
    clear(false);
    ui->messagesWidget->setHtml(str);
    ui->messagesWidget->verticalScrollBar()->setValue(oldPosFactor * ui->messagesWidget->verticalScrollBar()->maximum());
}

/** Restart wallet with "-salvagewallet" */
void RPCConsole::walletSalvage()
{
    buildParameterlist(SALVAGEWALLET);
}

/** Restart wallet with "-rescan=1" */
void RPCConsole::walletRescan1()
{
    buildParameterlist(RESCAN1);
}

/** Restart wallet with "-rescan=2" */
void RPCConsole::walletRescan2()
{
    buildParameterlist(RESCAN2);
}

/** Restart wallet with "-zapwallettxes=1" */
void RPCConsole::walletZaptxes1()
{
    buildParameterlist(ZAPTXES1);
}

/** Restart wallet with "-zapwallettxes=2" */
void RPCConsole::walletZaptxes2()
{
    buildParameterlist(ZAPTXES2);
}

/** Restart wallet with "-upgradewallet" */
void RPCConsole::walletUpgrade()
{
    buildParameterlist(UPGRADEWALLET);
}

/** Restart wallet with "-reindex" */
void RPCConsole::walletReindex()
{
    buildParameterlist(REINDEX);
}

/** Build command-line parameter list for restart */
void RPCConsole::buildParameterlist(QString arg)
{
    // Get command-line arguments and remove the application name
    QStringList args = QApplication::arguments();
    args.removeFirst();

    // Remove existing repair-options
    args.removeAll(SALVAGEWALLET);
    args.removeAll(RESCAN1);
    args.removeAll(RESCAN2);
    args.removeAll(ZAPTXES1);
    args.removeAll(ZAPTXES2);
    args.removeAll(UPGRADEWALLET);
    args.removeAll(REINDEX);

    // Append repair parameter to command line.
    args.append(arg);

    // Send command-line arguments to BitcoinGUI::handleRestart()
    Q_EMIT handleRestart(args);
}

void RPCConsole::clear(bool clearHistory)
{
    ui->messagesWidget->clear();
    if(clearHistory)
    {
        history.clear();
        historyPtr = 0;
    }
    ui->lineEdit->clear();
    ui->lineEdit->setFocus();

    // Set default style sheet
    ui->messagesWidget->setFont(QFontDatabase::systemFont(QFontDatabase::FixedFont));
    ui->messagesWidget->document()->setDefaultStyleSheet(
        QString(
                "table { }"
                "td.time { " + GUIUtil::getThemedStyleQString(GUIUtil::ThemedStyle::TS_SECONDARY) + " font-size: %1pt; } "
                "td.message { " + GUIUtil::getThemedStyleQString(GUIUtil::ThemedStyle::TS_PRIMARY) + " font-size: %1pt; white-space:pre-wrap; } "
                "td.cmd-request, b { " + GUIUtil::getThemedStyleQString(GUIUtil::ThemedStyle::TS_COMMAND) + " } "
                "td.cmd-error, .secwarning { " + GUIUtil::getThemedStyleQString(GUIUtil::ThemedStyle::TS_ERROR) + " }"
            ).arg(consoleFontSize)
        );

#ifdef Q_OS_MAC
    QString clsKey = "(⌘)-L";
#else
    QString clsKey = "Ctrl-L";
#endif

    message(CMD_REPLY, (tr("Welcome to the %1 RPC console.").arg(tr(PACKAGE_NAME)) + "<br>" +
                        tr("Use up and down arrows to navigate history, and %1 to clear screen.").arg("<b>"+clsKey+"</b>") + "<br>" +
                        tr("Type %1 for an overview of available commands.").arg("<b>help</b>") + "<br>" +
                        tr("For more information on using this console type %1.").arg("<b>help-console</b>") +
                        "<br><span class=\"secwarning\"><br>" +
                        tr("WARNING: Scammers have been active, telling users to type commands here, stealing their wallet contents. Do not use this console without fully understanding the ramifications of a command.") +
                        "</span>"),
                        true);
}

void RPCConsole::keyPressEvent(QKeyEvent *event)
{
    if(windowType() != Qt::Widget && event->key() == Qt::Key_Escape)
    {
        close();
    }
}

void RPCConsole::message(int category, const QString &message, bool html)
{
    QTime time = QTime::currentTime();
    QString timeString = time.toString();
    QString out;
    out += "<table><tr><td class=\"time\" width=\"65\">" + timeString + "</td>";
    out += "<td class=\"message " + categoryClass(category) + "\" valign=\"middle\">";
    if(html)
        out += message;
    else
        out += GUIUtil::HtmlEscape(message, false);
    out += "</td></tr></table>";
    ui->messagesWidget->append(out);
}

void RPCConsole::updateNetworkState()
{
    QString connections = QString::number(clientModel->getNumConnections()) + " (";
    connections += tr("In:") + " " + QString::number(clientModel->getNumConnections(CONNECTIONS_IN)) + " / ";
    connections += tr("Out:") + " " + QString::number(clientModel->getNumConnections(CONNECTIONS_OUT)) + ")";

    if(!clientModel->node().getNetworkActive()) {
        connections += " (" + tr("Network activity disabled") + ")";
    }

    ui->numberOfConnections->setText(connections);
}

void RPCConsole::setNumConnections(int count)
{
    if (!clientModel)
        return;

    updateNetworkState();
}

void RPCConsole::setNetworkActive(bool networkActive)
{
    updateNetworkState();
}

void RPCConsole::setNumBlocks(int count, const QDateTime& blockDate, const QString& blockHash, double nVerificationProgress, bool headers)
{
    if (!headers) {
        ui->numberOfBlocks->setText(QString::number(count));
        ui->lastBlockTime->setText(blockDate.toString());
        ui->lastBlockHash->setText(blockHash);
    }
}

void RPCConsole::updateMasternodeCount()
{
    if (!clientModel) {
        return;
    }
    auto mnList = clientModel->getMasternodeList();
    QString strMasternodeCount = tr("Total: %1 (Enabled: %2)")
        .arg(QString::number(mnList.GetAllMNsCount()))
        .arg(QString::number(mnList.GetValidMNsCount()));
    ui->masternodeCount->setText(strMasternodeCount);
}

void RPCConsole::setMempoolSize(long numberOfTxs, size_t dynUsage)
{
    ui->mempoolNumberTxs->setText(QString::number(numberOfTxs));

    if (dynUsage < 1000000)
        ui->mempoolSize->setText(QString::number(dynUsage/1000.0, 'f', 2) + " KB");
    else
        ui->mempoolSize->setText(QString::number(dynUsage/1000000.0, 'f', 2) + " MB");
}

void RPCConsole::setInstantSendLockCount(size_t count)
{
    ui->instantSendLockCount->setText(QString::number(count));
}

void RPCConsole::showPage(int index)
{
    std::vector<QWidget*> vecNormal;
    QAbstractButton* btnActive = pageButtons->button(index);
    for (QAbstractButton* button : pageButtons->buttons()) {
        if (button != btnActive) {
            vecNormal.push_back(button);
        }
    }

    GUIUtil::setFont({btnActive}, GUIUtil::FontWeight::Bold, 16);
    GUIUtil::setFont(vecNormal, GUIUtil::FontWeight::Normal, 16);
    GUIUtil::updateFonts();

    ui->stackedWidgetRPC->setCurrentIndex(index);
    btnActive->setChecked(true);
}

void RPCConsole::on_lineEdit_returnPressed()
{
    QString cmd = ui->lineEdit->text();

    if(!cmd.isEmpty())
    {
        std::string strFilteredCmd;
        try {
            std::string dummy;
            if (!RPCParseCommandLine(nullptr, dummy, cmd.toStdString(), false, &strFilteredCmd)) {
                // Failed to parse command, so we cannot even filter it for the history
                throw std::runtime_error("Invalid command line");
            }
        } catch (const std::exception& e) {
            QMessageBox::critical(this, "Error", QString("Error: ") + QString::fromStdString(e.what()));
            return;
        }

        ui->lineEdit->clear();

        cmdBeforeBrowsing = QString();

        QString walletID;
#ifdef ENABLE_WALLET
        const int wallet_index = ui->WalletSelector->currentIndex();
        if (wallet_index > 0) {
            walletID = (QString)ui->WalletSelector->itemData(wallet_index).value<QString>();
        }

        if (m_last_wallet_id != walletID) {
            if (walletID.isNull()) {
                message(CMD_REQUEST, tr("Executing command without any wallet"));
            } else {
                message(CMD_REQUEST, tr("Executing command using \"%1\" wallet").arg(walletID));
            }
            m_last_wallet_id = walletID;
        }
#endif

        message(CMD_REQUEST, QString::fromStdString(strFilteredCmd));
        Q_EMIT cmdRequest(cmd, walletID);

        cmd = QString::fromStdString(strFilteredCmd);

        // Remove command, if already in history
        history.removeOne(cmd);
        // Append command to history
        history.append(cmd);
        // Enforce maximum history size
        while(history.size() > CONSOLE_HISTORY)
            history.removeFirst();
        // Set pointer to end of history
        historyPtr = history.size();

        // Scroll console view to end
        scrollToEnd();
    }
}

void RPCConsole::browseHistory(int offset)
{
    // store current text when start browsing through the history
    if (historyPtr == history.size()) {
        cmdBeforeBrowsing = ui->lineEdit->text();
    }

    historyPtr += offset;
    if(historyPtr < 0)
        historyPtr = 0;
    if(historyPtr > history.size())
        historyPtr = history.size();
    QString cmd;
    if(historyPtr < history.size())
        cmd = history.at(historyPtr);
    else if (!cmdBeforeBrowsing.isNull()) {
        cmd = cmdBeforeBrowsing;
    }
    ui->lineEdit->setText(cmd);
}

void RPCConsole::startExecutor()
{
    RPCExecutor *executor = new RPCExecutor(m_node);
    executor->moveToThread(&thread);

    // Replies from executor object must go to this object
    connect(executor, SIGNAL(reply(int,QString)), this, SLOT(message(int,QString)));
    // Requests from this object must go to executor
    connect(this, SIGNAL(cmdRequest(QString, QString)), executor, SLOT(request(QString, QString)));

    // On stopExecutor signal
    // - quit the Qt event loop in the execution thread
    connect(this, SIGNAL(stopExecutor()), &thread, SLOT(quit()));
    // - queue executor for deletion (in execution thread)
    connect(&thread, SIGNAL(finished()), executor, SLOT(deleteLater()), Qt::DirectConnection);

    // Default implementation of QThread::run() simply spins up an event loop in the thread,
    // which is what we want.
    thread.start();
}

void RPCConsole::on_stackedWidgetRPC_currentChanged(int index)
{
    if (ui->stackedWidgetRPC->widget(index) == ui->pageConsole)
        ui->lineEdit->setFocus();
    else if (ui->stackedWidgetRPC->widget(index) != ui->pagePeers)
        clearSelectedNode();
}

void RPCConsole::on_openDebugLogfileButton_clicked()
{
    GUIUtil::openDebugLogfile();
}

void RPCConsole::scrollToEnd()
{
    QScrollBar *scrollbar = ui->messagesWidget->verticalScrollBar();
    scrollbar->setValue(scrollbar->maximum());
}

void RPCConsole::on_sldGraphRange_valueChanged(int value)
{
    setTrafficGraphRange(static_cast<TrafficGraphData::GraphRange>(value));
}

void RPCConsole::setTrafficGraphRange(TrafficGraphData::GraphRange range)
{
    ui->trafficGraph->setGraphRangeMins(range);
    ui->lblGraphRange->setText(GUIUtil::formatDurationStr(TrafficGraphData::RangeMinutes[range] * 60));
}

void RPCConsole::peerSelected(const QItemSelection &selected, const QItemSelection &deselected)
{
    Q_UNUSED(deselected);

    if (!clientModel || !clientModel->getPeerTableModel() || selected.indexes().isEmpty())
        return;

    const CNodeCombinedStats *stats = clientModel->getPeerTableModel()->getNodeStats(selected.indexes().first().row());
    if (stats)
        updateNodeDetail(stats);
}

void RPCConsole::peerLayoutAboutToChange()
{
    QModelIndexList selected = ui->peerWidget->selectionModel()->selectedIndexes();
    cachedNodeids.clear();
    for(int i = 0; i < selected.size(); i++)
    {
        const CNodeCombinedStats *stats = clientModel->getPeerTableModel()->getNodeStats(selected.at(i).row());
        cachedNodeids.append(stats->nodeStats.nodeid);
    }
}

void RPCConsole::peerLayoutChanged()
{
    if (!clientModel || !clientModel->getPeerTableModel())
        return;

    const CNodeCombinedStats *stats = nullptr;
    bool fUnselect = false;
    bool fReselect = false;

    if (cachedNodeids.empty()) // no node selected yet
        return;

    // find the currently selected row
    int selectedRow = -1;
    QModelIndexList selectedModelIndex = ui->peerWidget->selectionModel()->selectedIndexes();
    if (!selectedModelIndex.isEmpty()) {
        selectedRow = selectedModelIndex.first().row();
    }

    // check if our detail node has a row in the table (it may not necessarily
    // be at selectedRow since its position can change after a layout change)
    int detailNodeRow = clientModel->getPeerTableModel()->getRowByNodeId(cachedNodeids.first());

    if (detailNodeRow < 0)
    {
        // detail node disappeared from table (node disconnected)
        fUnselect = true;
    }
    else
    {
        if (detailNodeRow != selectedRow)
        {
            // detail node moved position
            fUnselect = true;
            fReselect = true;
        }

        // get fresh stats on the detail node.
        stats = clientModel->getPeerTableModel()->getNodeStats(detailNodeRow);
    }

    if (fUnselect && selectedRow >= 0) {
        clearSelectedNode();
    }

    if (fReselect)
    {
        for(int i = 0; i < cachedNodeids.size(); i++)
        {
            ui->peerWidget->selectRow(clientModel->getPeerTableModel()->getRowByNodeId(cachedNodeids.at(i)));
        }
    }

    if (stats)
        updateNodeDetail(stats);
}

void RPCConsole::updateNodeDetail(const CNodeCombinedStats *stats)
{
    // update the detail ui with latest node information
    QString peerAddrDetails(QString::fromStdString(stats->nodeStats.addrName) + " ");
    peerAddrDetails += tr("(node id: %1)").arg(QString::number(stats->nodeStats.nodeid));
    if (!stats->nodeStats.addrLocal.empty())
        peerAddrDetails += "<br />" + tr("via %1").arg(QString::fromStdString(stats->nodeStats.addrLocal));
    ui->peerHeading->setText(peerAddrDetails);
    ui->peerServices->setText(GUIUtil::formatServicesStr(stats->nodeStats.nServices));
    ui->peerLastSend->setText(stats->nodeStats.nLastSend ? GUIUtil::formatDurationStr(GetSystemTimeInSeconds() - stats->nodeStats.nLastSend) : tr("never"));
    ui->peerLastRecv->setText(stats->nodeStats.nLastRecv ? GUIUtil::formatDurationStr(GetSystemTimeInSeconds() - stats->nodeStats.nLastRecv) : tr("never"));
    ui->peerBytesSent->setText(GUIUtil::formatBytes(stats->nodeStats.nSendBytes));
    ui->peerBytesRecv->setText(GUIUtil::formatBytes(stats->nodeStats.nRecvBytes));
    ui->peerConnTime->setText(GUIUtil::formatDurationStr(GetSystemTimeInSeconds() - stats->nodeStats.nTimeConnected));
    ui->peerPingTime->setText(GUIUtil::formatPingTime(stats->nodeStats.dPingTime));
    ui->peerPingWait->setText(GUIUtil::formatPingTime(stats->nodeStats.dPingWait));
    ui->peerMinPing->setText(GUIUtil::formatPingTime(stats->nodeStats.dMinPing));
    ui->timeoffset->setText(GUIUtil::formatTimeOffset(stats->nodeStats.nTimeOffset));
    ui->peerVersion->setText(QString("%1").arg(QString::number(stats->nodeStats.nVersion)));
    ui->peerSubversion->setText(QString::fromStdString(stats->nodeStats.cleanSubVer));
    ui->peerDirection->setText(stats->nodeStats.fInbound ? tr("Inbound") : tr("Outbound"));
    ui->peerHeight->setText(QString("%1").arg(QString::number(stats->nodeStats.nStartingHeight)));
    ui->peerWhitelisted->setText(stats->nodeStats.fWhitelisted ? tr("Yes") : tr("No"));
    auto dmn = clientModel->getMasternodeList().GetMNByService(stats->nodeStats.addr);
    if (dmn == nullptr) {
        ui->peerNodeType->setText(tr("Regular"));
        ui->peerPoSeScore->setText(tr("N/A"));
    } else {
        if (stats->nodeStats.verifiedProRegTxHash.IsNull()) {
            ui->peerNodeType->setText(tr("Masternode"));
        } else {
            ui->peerNodeType->setText(tr("Verified Masternode"));
        }
        ui->peerPoSeScore->setText(QString::number(dmn->pdmnState->nPoSePenalty));
    }

    // This check fails for example if the lock was busy and
    // nodeStateStats couldn't be fetched.
    if (stats->fNodeStateStatsAvailable) {
        // Ban score is init to 0
        ui->peerBanScore->setText(QString("%1").arg(stats->nodeStateStats.nMisbehavior));

        // Sync height is init to -1
        if (stats->nodeStateStats.nSyncHeight > -1)
            ui->peerSyncHeight->setText(QString("%1").arg(stats->nodeStateStats.nSyncHeight));
        else
            ui->peerSyncHeight->setText(tr("Unknown"));

        // Common height is init to -1
        if (stats->nodeStateStats.nCommonHeight > -1)
            ui->peerCommonHeight->setText(QString("%1").arg(stats->nodeStateStats.nCommonHeight));
        else
            ui->peerCommonHeight->setText(tr("Unknown"));
    }

    ui->detailWidget->show();
}

void RPCConsole::setButtonIcons()
{
    const QSize consoleButtonsSize(BUTTON_ICONSIZE * 0.8, BUTTON_ICONSIZE * 0.8);
    GUIUtil::setIcon(ui->clearButton, "remove", GUIUtil::ThemedColor::RED, consoleButtonsSize);
    GUIUtil::setIcon(ui->fontBiggerButton, "fontbigger", GUIUtil::ThemedColor::BLUE, consoleButtonsSize);
    GUIUtil::setIcon(ui->fontSmallerButton, "fontsmaller", GUIUtil::ThemedColor::BLUE, consoleButtonsSize);
}

void RPCConsole::reloadThemedWidgets()
{
    clear();
    ui->promptLabel->setHidden(GUIUtil::dashThemeActive());
    // Adjust button icon colors on theme changes
    setButtonIcons();
}

void RPCConsole::resizeEvent(QResizeEvent *event)
{
    QWidget::resizeEvent(event);
}

void RPCConsole::showEvent(QShowEvent *event)
{
    QWidget::showEvent(event);

    GUIUtil::updateButtonGroupShortcuts(pageButtons);

    if (!clientModel || !clientModel->getPeerTableModel())
        return;

    // start PeerTableModel auto refresh
    clientModel->getPeerTableModel()->startAutoRefresh();
}

void RPCConsole::hideEvent(QHideEvent *event)
{
    QWidget::hideEvent(event);

    if (!clientModel || !clientModel->getPeerTableModel())
        return;

    // stop PeerTableModel auto refresh
    clientModel->getPeerTableModel()->stopAutoRefresh();
}

void RPCConsole::changeEvent(QEvent* e)
{
    if (e->type() == QEvent::StyleChange) {
<<<<<<< HEAD
        clear();
        ui->promptIcon->setHidden(GUIUtil::sparksThemeActive());
        // Adjust button icon colors on theme changes
        setButtonIcons();
=======
        reloadThemedWidgets();
>>>>>>> eaca69b2
    }

    QWidget::changeEvent(e);
}

void RPCConsole::showPeersTableContextMenu(const QPoint& point)
{
    QModelIndex index = ui->peerWidget->indexAt(point);
    if (index.isValid())
        peersTableContextMenu->exec(QCursor::pos());
}

void RPCConsole::showBanTableContextMenu(const QPoint& point)
{
    QModelIndex index = ui->banlistWidget->indexAt(point);
    if (index.isValid())
        banTableContextMenu->exec(QCursor::pos());
}

void RPCConsole::disconnectSelectedNode()
{
    // Get selected peer addresses
    QList<QModelIndex> nodes = GUIUtil::getEntryData(ui->peerWidget, PeerTableModel::NetNodeId);
    for(int i = 0; i < nodes.count(); i++)
    {
        // Get currently selected peer address
        NodeId id = nodes.at(i).data().toLongLong();
        // Find the node, disconnect it and clear the selected node
        if(m_node.disconnect(id))
            clearSelectedNode();
    }
}

void RPCConsole::banSelectedNode(int bantime)
{
    if (!clientModel)
        return;

    // Get selected peer addresses
    QList<QModelIndex> nodes = GUIUtil::getEntryData(ui->peerWidget, PeerTableModel::NetNodeId);
    for(int i = 0; i < nodes.count(); i++)
    {
        // Get currently selected peer address
        NodeId id = nodes.at(i).data().toLongLong();

	// Get currently selected peer address
	int detailNodeRow = clientModel->getPeerTableModel()->getRowByNodeId(id);
	if(detailNodeRow < 0)
	    return;

	// Find possible nodes, ban it and clear the selected node
	const CNodeCombinedStats *stats = clientModel->getPeerTableModel()->getNodeStats(detailNodeRow);
	if(stats) {
            m_node.ban(stats->nodeStats.addr, BanReasonManuallyAdded, bantime);
	}
    }
    clearSelectedNode();
    clientModel->getBanTableModel()->refresh();
}

void RPCConsole::unbanSelectedNode()
{
    if (!clientModel)
        return;

    // Get selected ban addresses
    QList<QModelIndex> nodes = GUIUtil::getEntryData(ui->banlistWidget, BanTableModel::Address);
    for(int i = 0; i < nodes.count(); i++)
    {
        // Get currently selected ban address
        QString strNode = nodes.at(i).data().toString();
        CSubNet possibleSubnet;

        LookupSubNet(strNode.toStdString().c_str(), possibleSubnet);
        if (possibleSubnet.IsValid() && m_node.unban(possibleSubnet))
        {
            clientModel->getBanTableModel()->refresh();
        }
    }
}

void RPCConsole::clearSelectedNode()
{
    ui->peerWidget->selectionModel()->clearSelection();
    cachedNodeids.clear();
    ui->detailWidget->hide();
    ui->peerHeading->setText(tr("Select a peer to view detailed information."));
}

void RPCConsole::showOrHideBanTableIfRequired()
{
    if (!clientModel)
        return;

    bool visible = clientModel->getBanTableModel()->shouldShow();
    ui->banlistWidget->setVisible(visible);
    ui->banHeading->setVisible(visible);
}

void RPCConsole::setTabFocus(enum TabTypes tabType)
{
    showPage(tabType);
}<|MERGE_RESOLUTION|>--- conflicted
+++ resolved
@@ -1296,7 +1296,7 @@
 void RPCConsole::reloadThemedWidgets()
 {
     clear();
-    ui->promptLabel->setHidden(GUIUtil::dashThemeActive());
+    ui->promptLabel->setHidden(GUIUtil::sparksThemeActive());
     // Adjust button icon colors on theme changes
     setButtonIcons();
 }
@@ -1333,14 +1333,7 @@
 void RPCConsole::changeEvent(QEvent* e)
 {
     if (e->type() == QEvent::StyleChange) {
-<<<<<<< HEAD
-        clear();
-        ui->promptIcon->setHidden(GUIUtil::sparksThemeActive());
-        // Adjust button icon colors on theme changes
-        setButtonIcons();
-=======
         reloadThemedWidgets();
->>>>>>> eaca69b2
     }
 
     QWidget::changeEvent(e);
