--- conflicted
+++ resolved
@@ -1,9 +1,6 @@
 // Copyright (c) 2011-2015 The Bitcoin Core developers
 // Copyright (c) 2014-2022 The Dash Core developers
-<<<<<<< HEAD
 // Copyright (c) 2016-2022 The Sparks Core developers
-=======
->>>>>>> 1f3f0e00
 // Distributed under the MIT software license, see the accompanying
 // file COPYING or http://www.opensource.org/licenses/mit-license.php.
 
@@ -43,7 +40,6 @@
 #include <QUrlQuery>
 
 const int BITCOIN_IPC_CONNECT_TIMEOUT = 1000; // milliseconds
-<<<<<<< HEAD
 const QString BITCOIN_IPC_PREFIX("sparks:");
 // BIP70 payment protocol messages
 const char* BIP70_MESSAGE_PAYMENTACK = "PaymentACK";
@@ -67,9 +63,7 @@
 {
     std::unique_ptr<X509_STORE, X509StoreDeleter> certStore;
 }
-=======
-const QString BITCOIN_IPC_PREFIX("dash:");
->>>>>>> 1f3f0e00
+const QString BITCOIN_IPC_PREFIX("sparks:");
 
 //
 // Create a name that is unique for:
@@ -202,13 +196,8 @@
 
         if (!uriServer->listen(name)) {
             // constructor is called early in init, so don't use "Q_EMIT message()" here
-<<<<<<< HEAD
-            QMessageBox::critical(0, tr("Payment request error"),
+            QMessageBox::critical(nullptr, tr("Payment request error"),
                 tr("Cannot start sparks: click-to-pay handler"));
-=======
-            QMessageBox::critical(nullptr, tr("Payment request error"),
-                tr("Cannot start dash: click-to-pay handler"));
->>>>>>> 1f3f0e00
         }
         else {
             connect(uriServer, &QLocalServer::newConnection, this, &PaymentServer::handleURIConnection);
@@ -221,13 +210,10 @@
 }
 
 //
-<<<<<<< HEAD
 // OSX-specific way of handling sparks: URIs and PaymentRequest mime types.
 // Also used by paymentservertests.cpp and when opening a payment request file
 // via "Open URI..." menu entry.
-=======
-// OSX-specific way of handling dash: URIs
->>>>>>> 1f3f0e00
+// OSX-specific way of handling sparks: URIs
 //
 bool PaymentServer::eventFilter(QObject *object, QEvent *event)
 {
@@ -244,7 +230,6 @@
     return QObject::eventFilter(object, event);
 }
 
-<<<<<<< HEAD
 void PaymentServer::initNetManager()
 {
     if (!optionsModel)
@@ -271,8 +256,6 @@
             this, SLOT(reportSslErrors(QNetworkReply*, const QList<QSslError> &)));
 }
 
-=======
->>>>>>> 1f3f0e00
 void PaymentServer::uiReady()
 {
     saveURIs = false;
@@ -356,7 +339,6 @@
     handleURIOrFile(msg);
 }
 
-<<<<<<< HEAD
 //
 // Warning: readPaymentRequestFromFile() is used in ipcSendCommandLine()
 // so don't use "Q_EMIT message()", but "QMessageBox::"!
@@ -605,8 +587,6 @@
     Q_EMIT message(tr("Network request error"), errString, CClientUIInterface::MSG_ERROR);
 }
 
-=======
->>>>>>> 1f3f0e00
 void PaymentServer::setOptionsModel(OptionsModel *_optionsModel)
 {
     this->optionsModel = _optionsModel;
