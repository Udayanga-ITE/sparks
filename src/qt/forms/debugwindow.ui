<?xml version="1.0" encoding="UTF-8"?>
<ui version="4.0">
 <class>RPCConsole</class>
 <widget class="QWidget" name="RPCConsole">
  <property name="geometry">
   <rect>
    <x>0</x>
    <y>0</y>
    <width>769</width>
    <height>485</height>
   </rect>
  </property>
  <property name="windowTitle">
   <string>Tools window</string>
  </property>
  <layout class="QVBoxLayout" name="verticalLayout_2">
   <item>
    <layout class="QHBoxLayout" name="horizontalLayout_Buttons_2">
     <property name="spacing">
      <number>0</number>
     </property>
     <property name="topMargin">
      <number>0</number>
     </property>
     <item>
      <widget class="QPushButton" name="btnInfo">
       <property name="text">
        <string>&amp;Information</string>
       </property>
       <property name="checkable">
        <bool>true</bool>
       </property>
      </widget>
     </item>
     <item>
      <widget class="QPushButton" name="btnConsole">
       <property name="text">
        <string>&amp;Console</string>
       </property>
       <property name="checkable">
        <bool>true</bool>
       </property>
      </widget>
     </item>
     <item>
      <widget class="QPushButton" name="btnNetTraffic">
       <property name="text">
        <string>&amp;Network Traffic</string>
       </property>
       <property name="checkable">
        <bool>true</bool>
       </property>
      </widget>
     </item>
     <item>
      <widget class="QPushButton" name="btnPeers">
       <property name="text">
        <string>&amp;Peers</string>
       </property>
       <property name="checkable">
        <bool>true</bool>
       </property>
      </widget>
     </item>
     <item>
      <widget class="QPushButton" name="btnRepair">
       <property name="text">
        <string>&amp;Wallet Repair</string>
       </property>
       <property name="checkable">
        <bool>true</bool>
       </property>
      </widget>
     </item>
    </layout>
   </item>
   <item>
    <widget class="QStackedWidget" name="stackedWidgetRPC">
     <property name="minimumSize">
      <size>
       <width>0</width>
       <height>0</height>
      </size>
     </property>
     <property name="currentIndex">
      <number>0</number>
     </property>
     <widget class="QWidget" name="pageInfo">
      <layout class="QGridLayout" name="gridLayout" columnstretch="0,1,0">
       <property name="horizontalSpacing">
        <number>12</number>
       </property>
       <item row="0" column="0">
        <widget class="QLabel" name="label_9">
         <property name="text">
          <string>General</string>
         </property>
        </widget>
       </item>
       <item row="1" column="0">
        <widget class="QLabel" name="label_6">
         <property name="text">
          <string>Client version</string>
         </property>
        </widget>
       </item>
       <item row="1" column="1" colspan="2">
        <widget class="QLabel" name="clientVersion">
         <property name="cursor">
          <cursorShape>IBeamCursor</cursorShape>
         </property>
         <property name="text">
          <string>N/A</string>
         </property>
         <property name="textFormat">
          <enum>Qt::PlainText</enum>
         </property>
         <property name="textInteractionFlags">
          <set>Qt::LinksAccessibleByMouse|Qt::TextSelectableByKeyboard|Qt::TextSelectableByMouse</set>
         </property>
        </widget>
       </item>
       <item row="2" column="0">
        <widget class="QLabel" name="labelClientUserAgent">
         <property name="text">
          <string>User Agent</string>
         </property>
         <property name="indent">
          <number>10</number>
         </property>
        </widget>
       </item>
       <item row="2" column="1" colspan="2">
        <widget class="QLabel" name="clientUserAgent">
         <property name="cursor">
          <cursorShape>IBeamCursor</cursorShape>
         </property>
         <property name="text">
          <string>N/A</string>
         </property>
         <property name="textFormat">
          <enum>Qt::PlainText</enum>
         </property>
         <property name="textInteractionFlags">
          <set>Qt::LinksAccessibleByMouse|Qt::TextSelectableByKeyboard|Qt::TextSelectableByMouse</set>
         </property>
        </widget>
       </item>
       <item row="3" column="0">
        <widget class="QLabel" name="label_berkeleyDBVersion">
         <property name="text">
          <string>Using BerkeleyDB version</string>
         </property>
         <property name="indent">
          <number>10</number>
         </property>
        </widget>
       </item>
       <item row="3" column="1" colspan="2">
        <widget class="QLabel" name="berkeleyDBVersion">
         <property name="cursor">
          <cursorShape>IBeamCursor</cursorShape>
         </property>
         <property name="text">
          <string>N/A</string>
         </property>
         <property name="textFormat">
          <enum>Qt::PlainText</enum>
         </property>
         <property name="textInteractionFlags">
          <set>Qt::LinksAccessibleByMouse|Qt::TextSelectableByKeyboard|Qt::TextSelectableByMouse</set>
         </property>
        </widget>
       </item>
       <item row="4" column="0">
        <widget class="QLabel" name="label_12">
         <property name="text">
          <string>Datadir</string>
         </property>
        </widget>
       </item>
       <item row="4" column="1" colspan="2">
        <widget class="QLabel" name="dataDir">
         <property name="cursor">
          <cursorShape>IBeamCursor</cursorShape>
         </property>
         <property name="text">
          <string>N/A</string>
         </property>
         <property name="textFormat">
          <enum>Qt::PlainText</enum>
         </property>
         <property name="wordWrap">
          <bool>true</bool>
         </property>
         <property name="textInteractionFlags">
          <set>Qt::LinksAccessibleByMouse|Qt::TextSelectableByKeyboard|Qt::TextSelectableByMouse</set>
         </property>
        </widget>
       </item>
       <item row="5" column="0">
        <widget class="QLabel" name="label_13">
         <property name="text">
          <string>Startup time</string>
         </property>
        </widget>
       </item>
       <item row="5" column="1" colspan="2">
        <widget class="QLabel" name="startupTime">
         <property name="cursor">
          <cursorShape>IBeamCursor</cursorShape>
         </property>
         <property name="text">
          <string>N/A</string>
         </property>
         <property name="textFormat">
          <enum>Qt::PlainText</enum>
         </property>
         <property name="textInteractionFlags">
          <set>Qt::LinksAccessibleByMouse|Qt::TextSelectableByKeyboard|Qt::TextSelectableByMouse</set>
         </property>
        </widget>
       </item>
       <item row="6" column="0">
        <widget class="QLabel" name="labelNetwork">
         <property name="text">
          <string>Network</string>
         </property>
        </widget>
       </item>
       <item row="7" column="0">
        <widget class="QLabel" name="label_8">
         <property name="text">
          <string>Name</string>
         </property>
        </widget>
       </item>
       <item row="7" column="1" colspan="2">
        <widget class="QLabel" name="networkName">
         <property name="cursor">
          <cursorShape>IBeamCursor</cursorShape>
         </property>
         <property name="text">
          <string>N/A</string>
         </property>
         <property name="textFormat">
          <enum>Qt::PlainText</enum>
         </property>
         <property name="textInteractionFlags">
          <set>Qt::LinksAccessibleByMouse|Qt::TextSelectableByKeyboard|Qt::TextSelectableByMouse</set>
         </property>
        </widget>
       </item>
       <item row="8" column="0">
        <widget class="QLabel" name="label_7">
         <property name="text">
          <string>Number of connections</string>
         </property>
        </widget>
       </item>
       <item row="8" column="1" colspan="2">
        <widget class="QLabel" name="numberOfConnections">
         <property name="cursor">
          <cursorShape>IBeamCursor</cursorShape>
         </property>
         <property name="text">
          <string>N/A</string>
         </property>
         <property name="textFormat">
          <enum>Qt::PlainText</enum>
         </property>
         <property name="textInteractionFlags">
          <set>Qt::LinksAccessibleByMouse|Qt::TextSelectableByKeyboard|Qt::TextSelectableByMouse</set>
         </property>
        </widget>
       </item>
       <item row="9" column="0">
        <widget class="QLabel" name="masternodeCountLabel">
         <property name="text">
          <string>Number of Masternodes</string>
         </property>
        </widget>
       </item>
       <item row="9" column="1">
        <widget class="QLabel" name="masternodeCount">
         <property name="cursor">
          <cursorShape>IBeamCursor</cursorShape>
         </property>
         <property name="text">
          <string>N/A</string>
         </property>
         <property name="textFormat">
          <enum>Qt::PlainText</enum>
         </property>
         <property name="textInteractionFlags">
          <set>Qt::LinksAccessibleByMouse|Qt::TextSelectableByKeyboard|Qt::TextSelectableByMouse</set>
         </property>
        </widget>
       </item>
       <item row="10" column="0">
        <widget class="QLabel" name="label_10">
         <property name="text">
          <string>Block chain</string>
         </property>
        </widget>
       </item>
       <item row="11" column="0">
        <widget class="QLabel" name="label_3">
         <property name="text">
          <string>Current number of blocks</string>
         </property>
        </widget>
       </item>
       <item row="11" column="1" colspan="2">
        <widget class="QLabel" name="numberOfBlocks">
         <property name="cursor">
          <cursorShape>IBeamCursor</cursorShape>
         </property>
         <property name="text">
          <string>N/A</string>
         </property>
         <property name="textFormat">
          <enum>Qt::PlainText</enum>
         </property>
         <property name="textInteractionFlags">
          <set>Qt::LinksAccessibleByMouse|Qt::TextSelectableByKeyboard|Qt::TextSelectableByMouse</set>
         </property>
        </widget>
       </item>
       <item row="12" column="0">
        <widget class="QLabel" name="labelLastBlockTime">
         <property name="text">
          <string>Last block time</string>
         </property>
        </widget>
       </item>
       <item row="12" column="1" colspan="2">
        <widget class="QLabel" name="lastBlockTime">
         <property name="cursor">
          <cursorShape>IBeamCursor</cursorShape>
         </property>
         <property name="text">
          <string>N/A</string>
         </property>
         <property name="textFormat">
          <enum>Qt::PlainText</enum>
         </property>
         <property name="textInteractionFlags">
          <set>Qt::LinksAccessibleByMouse|Qt::TextSelectableByKeyboard|Qt::TextSelectableByMouse</set>
         </property>
        </widget>
       </item>
       <item row="13" column="0">
        <widget class="QLabel" name="lastBlockHashLabel">
         <property name="text">
          <string>Last block hash</string>
         </property>
        </widget>
       </item>
       <item row="13" column="1">
        <widget class="QLabel" name="lastBlockHash">
         <property name="cursor">
          <cursorShape>IBeamCursor</cursorShape>
         </property>
         <property name="text">
          <string>N/A</string>
         </property>
         <property name="textFormat">
          <enum>Qt::PlainText</enum>
         </property>
         <property name="textInteractionFlags">
          <set>Qt::LinksAccessibleByMouse|Qt::TextSelectableByKeyboard|Qt::TextSelectableByMouse</set>
         </property>
        </widget>
       </item>
       <item row="14" column="0">
        <widget class="QLabel" name="labelMempoolTitle">
         <property name="text">
          <string>Memory Pool</string>
         </property>
        </widget>
       </item>
       <item row="15" column="0">
        <widget class="QLabel" name="labelNumberOfTransactions">
         <property name="text">
          <string>Current number of transactions</string>
         </property>
        </widget>
       </item>
       <item row="15" column="1">
        <widget class="QLabel" name="mempoolNumberTxs">
         <property name="cursor">
          <cursorShape>IBeamCursor</cursorShape>
         </property>
         <property name="text">
          <string>N/A</string>
         </property>
         <property name="textFormat">
          <enum>Qt::PlainText</enum>
         </property>
         <property name="textInteractionFlags">
          <set>Qt::LinksAccessibleByMouse|Qt::TextSelectableByKeyboard|Qt::TextSelectableByMouse</set>
         </property>
        </widget>
       </item>
       <item row="16" column="0">
        <widget class="QLabel" name="labelMemoryUsage">
         <property name="text">
          <string>Memory usage</string>
         </property>
        </widget>
       </item>
       <item row="16" column="1">
        <widget class="QLabel" name="mempoolSize">
         <property name="cursor">
          <cursorShape>IBeamCursor</cursorShape>
         </property>
         <property name="text">
          <string>N/A</string>
         </property>
         <property name="textFormat">
          <enum>Qt::PlainText</enum>
         </property>
         <property name="textInteractionFlags">
          <set>Qt::LinksAccessibleByMouse|Qt::TextSelectableByKeyboard|Qt::TextSelectableByMouse</set>
         </property>
        </widget>
       </item>
       <item row="13" column="2" rowspan="3">
        <layout class="QVBoxLayout" name="verticalLayoutDebugButton">
         <property name="spacing">
          <number>3</number>
         </property>
         <item>
          <spacer name="verticalSpacer_2">
           <property name="orientation">
            <enum>Qt::Vertical</enum>
           </property>
           <property name="sizeHint" stdset="0">
            <size>
             <width>10</width>
             <height>5</height>
            </size>
           </property>
          </spacer>
         </item>
         <item>
          <widget class="QLabel" name="labelDebugLogfile">
           <property name="text">
            <string>Debug log file</string>
           </property>
          </widget>
         </item>
         <item>
          <widget class="QPushButton" name="openDebugLogfileButton">
           <property name="toolTip">
            <string>Open the %1 debug log file from the current data directory. This can take a few seconds for large log files.</string>
           </property>
           <property name="text">
            <string>&amp;Open</string>
           </property>
           <property name="autoDefault">
            <bool>false</bool>
           </property>
          </widget>
         </item>
        </layout>
       </item>
       <item row="18" column="0">
        <spacer name="verticalSpacer">
         <property name="orientation">
          <enum>Qt::Vertical</enum>
         </property>
         <property name="sizeHint" stdset="0">
          <size>
           <width>20</width>
           <height>40</height>
          </size>
         </property>
        </spacer>
       </item>
       <item row="17" column="0">
        <widget class="QLabel" name="labelInstantSendLockCount">
         <property name="text">
          <string>InstantSend locks</string>
         </property>
        </widget>
       </item>
       <item row="17" column="1">
        <widget class="QLabel" name="instantSendLockCount">
         <property name="cursor">
          <cursorShape>IBeamCursor</cursorShape>
         </property>
         <property name="text">
          <string>N/A</string>
         </property>
         <property name="textFormat">
          <enum>Qt::PlainText</enum>
         </property>
         <property name="textInteractionFlags">
          <set>Qt::LinksAccessibleByMouse|Qt::TextSelectableByKeyboard|Qt::TextSelectableByMouse</set>
         </property>
        </widget>
       </item>
      </layout>
     </widget>
     <widget class="QWidget" name="pageConsole">
      <layout class="QVBoxLayout" name="verticalLayout_3">
       <property name="spacing">
        <number>3</number>
       </property>
       <property name="bottomMargin">
        <number>5</number>
       </property>
       <item>
        <layout class="QHBoxLayout" name="horizontalLayout">
         <property name="spacing">
          <number>4</number>
         </property>
         <item>
          <spacer name="horizontalSpacer">
           <property name="orientation">
            <enum>Qt::Horizontal</enum>
           </property>
           <property name="sizeHint" stdset="0">
            <size>
             <width>40</width>
             <height>20</height>
            </size>
           </property>
          </spacer>
         </item>
         <item>
          <widget class="QToolButton" name="fontSmallerButton">
           <property name="toolTip">
            <string>Decrease font size</string>
           </property>
          </widget>
         </item>
         <item>
          <widget class="QToolButton" name="fontBiggerButton">
           <property name="toolTip">
            <string>Increase font size</string>
           </property>
          </widget>
         </item>
         <item>
          <widget class="QToolButton" name="clearButton">
           <property name="toolTip">
            <string>Clear console</string>
           </property>
           <property name="shortcut">
            <string notr="true">Ctrl+L</string>
           </property>
          </widget>
         </item>
        </layout>
       </item>
       <item>
        <widget class="QTextEdit" name="messagesWidget">
         <property name="minimumSize">
          <size>
           <width>0</width>
           <height>100</height>
          </size>
         </property>
         <property name="readOnly">
          <bool>true</bool>
         </property>
         <property name="tabKeyNavigation" stdset="0">
          <bool>false</bool>
         </property>
         <property name="columnCount" stdset="0">
          <number>2</number>
         </property>
        </widget>
       </item>
       <item>
        <layout class="QHBoxLayout" name="horizontalLayoutPrompt">
         <property name="spacing">
          <number>3</number>
         </property>
         <item>
          <widget class="QPushButton" name="promptIcon">
           <property name="enabled">
            <bool>false</bool>
           </property>
           <property name="maximumSize">
            <size>
             <width>16</width>
             <height>24</height>
            </size>
           </property>
           <property name="text">
            <string/>
           </property>
           <property name="icon">
<<<<<<< HEAD
            <iconset resource="../sparks.qrc">
=======
            <iconset>
>>>>>>> 43d2973a
             <normaloff>:/icons/prompticon</normaloff>
             <disabledoff>:/icons/prompticon</disabledoff>:/icons/prompticon</iconset>
           </property>
           <property name="iconSize">
            <size>
             <width>14</width>
             <height>14</height>
            </size>
           </property>
           <property name="autoDefault">
            <bool>false</bool>
           </property>
           <property name="flat">
            <bool>true</bool>
           </property>
          </widget>
         </item>
         <item>
          <widget class="QLineEdit" name="lineEdit">
           <property name="placeholderText">
            <string/>
           </property>
          </widget>
         </item>
        </layout>
       </item>
      </layout>
     </widget>
     <widget class="QWidget" name="pageNetTraffic">
      <layout class="QHBoxLayout" name="horizontalLayout_3">
       <item>
        <layout class="QVBoxLayout" name="verticalLayout_4">
         <item>
          <widget class="TrafficGraphWidget" name="trafficGraph" native="true">
           <property name="sizePolicy">
            <sizepolicy hsizetype="Expanding" vsizetype="Expanding">
             <horstretch>0</horstretch>
             <verstretch>0</verstretch>
            </sizepolicy>
           </property>
          </widget>
         </item>
         <item>
          <layout class="QHBoxLayout" name="horizontalLayout_2">
           <item>
            <widget class="QSlider" name="sldGraphRange">
             <property name="minimum">
              <number>0</number>
             </property>
             <property name="maximum">
              <number>9</number>
             </property>
             <property name="pageStep">
              <number>1</number>
             </property>
             <property name="value">
              <number>3</number>
             </property>
             <property name="orientation">
              <enum>Qt::Horizontal</enum>
             </property>
            </widget>
           </item>
           <item>
            <widget class="QLabel" name="lblGraphRange">
             <property name="minimumSize">
              <size>
               <width>100</width>
               <height>0</height>
              </size>
             </property>
             <property name="alignment">
              <set>Qt::AlignCenter</set>
             </property>
            </widget>
           </item>
           <item>
            <widget class="QPushButton" name="btnClearTrafficGraph">
             <property name="text">
              <string>&amp;Reset</string>
             </property>
             <property name="autoDefault">
              <bool>false</bool>
             </property>
            </widget>
           </item>
          </layout>
         </item>
        </layout>
       </item>
      </layout>
     </widget>
     <widget class="QWidget" name="pagePeers">
      <layout class="QGridLayout" name="gridLayout_2">
       <item row="0" column="0" rowspan="2">
        <layout class="QVBoxLayout" name="verticalLayout_101">
         <property name="spacing">
          <number>0</number>
         </property>
         <item>
          <widget class="QTableView" name="peerWidget">
           <property name="horizontalScrollBarPolicy">
            <enum>Qt::ScrollBarAsNeeded</enum>
           </property>
           <property name="tabKeyNavigation">
            <bool>false</bool>
           </property>
           <property name="sortingEnabled">
            <bool>true</bool>
           </property>
           <attribute name="horizontalHeaderHighlightSections">
            <bool>false</bool>
           </attribute>
          </widget>
         </item>
         <item>
          <widget class="QLabel" name="banHeading">
           <property name="sizePolicy">
            <sizepolicy hsizetype="Preferred" vsizetype="Minimum">
             <horstretch>0</horstretch>
             <verstretch>0</verstretch>
            </sizepolicy>
           </property>
           <property name="minimumSize">
            <size>
             <width>300</width>
             <height>32</height>
            </size>
           </property>
           <property name="maximumSize">
            <size>
             <width>16777215</width>
             <height>32</height>
            </size>
           </property>
           <property name="cursor">
            <cursorShape>IBeamCursor</cursorShape>
           </property>
           <property name="text">
            <string>Banned peers</string>
           </property>
           <property name="alignment">
            <set>Qt::AlignBottom|Qt::AlignLeading|Qt::AlignLeft</set>
           </property>
           <property name="wordWrap">
            <bool>true</bool>
           </property>
           <property name="textInteractionFlags">
            <set>Qt::NoTextInteraction</set>
           </property>
          </widget>
         </item>
         <item>
          <widget class="QTableView" name="banlistWidget">
           <property name="sizePolicy">
            <sizepolicy hsizetype="Expanding" vsizetype="Expanding">
             <horstretch>0</horstretch>
             <verstretch>0</verstretch>
            </sizepolicy>
           </property>
           <property name="horizontalScrollBarPolicy">
            <enum>Qt::ScrollBarAsNeeded</enum>
           </property>
           <property name="tabKeyNavigation">
            <bool>false</bool>
           </property>
           <property name="sortingEnabled">
            <bool>true</bool>
           </property>
           <attribute name="horizontalHeaderHighlightSections">
            <bool>false</bool>
           </attribute>
          </widget>
         </item>
        </layout>
       </item>
       <item row="0" column="1">
        <widget class="QLabel" name="peerHeading">
         <property name="sizePolicy">
          <sizepolicy hsizetype="Preferred" vsizetype="Minimum">
           <horstretch>0</horstretch>
           <verstretch>0</verstretch>
          </sizepolicy>
         </property>
         <property name="minimumSize">
          <size>
           <width>300</width>
           <height>32</height>
          </size>
         </property>
         <property name="cursor">
          <cursorShape>IBeamCursor</cursorShape>
         </property>
         <property name="text">
          <string>Select a peer to view detailed information.</string>
         </property>
         <property name="alignment">
          <set>Qt::AlignCenter</set>
         </property>
         <property name="wordWrap">
          <bool>true</bool>
         </property>
         <property name="textInteractionFlags">
          <set>Qt::LinksAccessibleByMouse|Qt::TextSelectableByKeyboard|Qt::TextSelectableByMouse</set>
         </property>
        </widget>
       </item>
       <item row="1" column="1">
        <widget class="QWidget" name="detailWidget" native="true">
         <property name="minimumSize">
          <size>
           <width>300</width>
           <height>0</height>
          </size>
         </property>
         <layout class="QGridLayout" name="gridLayout_3">
          <item row="0" column="0">
           <widget class="QLabel" name="label_30">
            <property name="text">
             <string>Whitelisted</string>
            </property>
           </widget>
          </item>
          <item row="0" column="2">
           <widget class="QLabel" name="peerWhitelisted">
            <property name="cursor">
             <cursorShape>IBeamCursor</cursorShape>
            </property>
            <property name="text">
             <string>N/A</string>
            </property>
            <property name="textFormat">
             <enum>Qt::PlainText</enum>
            </property>
            <property name="textInteractionFlags">
             <set>Qt::LinksAccessibleByMouse|Qt::TextSelectableByKeyboard|Qt::TextSelectableByMouse</set>
            </property>
           </widget>
          </item>
          <item row="1" column="0">
           <widget class="QLabel" name="label_23">
            <property name="text">
             <string>Direction</string>
            </property>
           </widget>
          </item>
          <item row="1" column="2">
           <widget class="QLabel" name="peerDirection">
            <property name="cursor">
             <cursorShape>IBeamCursor</cursorShape>
            </property>
            <property name="text">
             <string>N/A</string>
            </property>
            <property name="textFormat">
             <enum>Qt::PlainText</enum>
            </property>
            <property name="textInteractionFlags">
             <set>Qt::LinksAccessibleByMouse|Qt::TextSelectableByKeyboard|Qt::TextSelectableByMouse</set>
            </property>
           </widget>
          </item>
          <item row="2" column="0">
           <widget class="QLabel" name="label_21">
            <property name="text">
             <string>Version</string>
            </property>
           </widget>
          </item>
          <item row="2" column="2">
           <widget class="QLabel" name="peerVersion">
            <property name="cursor">
             <cursorShape>IBeamCursor</cursorShape>
            </property>
            <property name="text">
             <string>N/A</string>
            </property>
            <property name="textFormat">
             <enum>Qt::PlainText</enum>
            </property>
            <property name="textInteractionFlags">
             <set>Qt::LinksAccessibleByMouse|Qt::TextSelectableByKeyboard|Qt::TextSelectableByMouse</set>
            </property>
           </widget>
          </item>
          <item row="3" column="0">
           <widget class="QLabel" name="label_28">
            <property name="text">
             <string>User Agent</string>
            </property>
           </widget>
          </item>
          <item row="3" column="2">
           <widget class="QLabel" name="peerSubversion">
            <property name="cursor">
             <cursorShape>IBeamCursor</cursorShape>
            </property>
            <property name="text">
             <string>N/A</string>
            </property>
            <property name="textFormat">
             <enum>Qt::PlainText</enum>
            </property>
            <property name="textInteractionFlags">
             <set>Qt::LinksAccessibleByMouse|Qt::TextSelectableByKeyboard|Qt::TextSelectableByMouse</set>
            </property>
           </widget>
          </item>
          <item row="4" column="0">
           <widget class="QLabel" name="label_4">
            <property name="text">
             <string>Services</string>
            </property>
           </widget>
          </item>
          <item row="4" column="2">
           <widget class="QLabel" name="peerServices">
            <property name="cursor">
             <cursorShape>IBeamCursor</cursorShape>
            </property>
            <property name="text">
             <string>N/A</string>
            </property>
            <property name="textFormat">
             <enum>Qt::PlainText</enum>
            </property>
            <property name="textInteractionFlags">
             <set>Qt::LinksAccessibleByMouse|Qt::TextSelectableByKeyboard|Qt::TextSelectableByMouse</set>
            </property>
           </widget>
          </item>
          <item row="5" column="0">
           <widget class="QLabel" name="label_29">
            <property name="text">
             <string>Starting Block</string>
            </property>
           </widget>
          </item>
          <item row="5" column="2">
           <widget class="QLabel" name="peerHeight">
            <property name="cursor">
             <cursorShape>IBeamCursor</cursorShape>
            </property>
            <property name="text">
             <string>N/A</string>
            </property>
            <property name="textFormat">
             <enum>Qt::PlainText</enum>
            </property>
            <property name="textInteractionFlags">
             <set>Qt::LinksAccessibleByMouse|Qt::TextSelectableByKeyboard|Qt::TextSelectableByMouse</set>
            </property>
           </widget>
          </item>
          <item row="6" column="0">
           <widget class="QLabel" name="label_27">
            <property name="text">
             <string>Synced Headers</string>
            </property>
           </widget>
          </item>
          <item row="6" column="2">
           <widget class="QLabel" name="peerSyncHeight">
            <property name="cursor">
             <cursorShape>IBeamCursor</cursorShape>
            </property>
            <property name="text">
             <string>N/A</string>
            </property>
            <property name="textFormat">
             <enum>Qt::PlainText</enum>
            </property>
            <property name="textInteractionFlags">
             <set>Qt::LinksAccessibleByMouse|Qt::TextSelectableByKeyboard|Qt::TextSelectableByMouse</set>
            </property>
           </widget>
          </item>
          <item row="7" column="0">
           <widget class="QLabel" name="label_25">
            <property name="text">
             <string>Synced Blocks</string>
            </property>
           </widget>
          </item>
          <item row="7" column="2">
           <widget class="QLabel" name="peerCommonHeight">
            <property name="cursor">
             <cursorShape>IBeamCursor</cursorShape>
            </property>
            <property name="text">
             <string>N/A</string>
            </property>
            <property name="textFormat">
             <enum>Qt::PlainText</enum>
            </property>
            <property name="textInteractionFlags">
             <set>Qt::LinksAccessibleByMouse|Qt::TextSelectableByKeyboard|Qt::TextSelectableByMouse</set>
            </property>
           </widget>
          </item>
          <item row="8" column="0">
           <widget class="QLabel" name="label_24">
            <property name="text">
             <string>Ban Score</string>
            </property>
           </widget>
          </item>
          <item row="8" column="2">
           <widget class="QLabel" name="peerBanScore">
            <property name="cursor">
             <cursorShape>IBeamCursor</cursorShape>
            </property>
            <property name="text">
             <string>N/A</string>
            </property>
            <property name="textFormat">
             <enum>Qt::PlainText</enum>
            </property>
            <property name="textInteractionFlags">
             <set>Qt::LinksAccessibleByMouse|Qt::TextSelectableByKeyboard|Qt::TextSelectableByMouse</set>
            </property>
           </widget>
          </item>
          <item row="9" column="0">
           <widget class="QLabel" name="label_22">
            <property name="text">
             <string>Connection Time</string>
            </property>
           </widget>
          </item>
          <item row="9" column="2">
           <widget class="QLabel" name="peerConnTime">
            <property name="cursor">
             <cursorShape>IBeamCursor</cursorShape>
            </property>
            <property name="text">
             <string>N/A</string>
            </property>
            <property name="textFormat">
             <enum>Qt::PlainText</enum>
            </property>
            <property name="textInteractionFlags">
             <set>Qt::LinksAccessibleByMouse|Qt::TextSelectableByKeyboard|Qt::TextSelectableByMouse</set>
            </property>
           </widget>
          </item>
          <item row="10" column="0">
           <widget class="QLabel" name="label_15">
            <property name="text">
             <string>Last Send</string>
            </property>
           </widget>
          </item>
          <item row="10" column="2">
           <widget class="QLabel" name="peerLastSend">
            <property name="cursor">
             <cursorShape>IBeamCursor</cursorShape>
            </property>
            <property name="text">
             <string>N/A</string>
            </property>
            <property name="textFormat">
             <enum>Qt::PlainText</enum>
            </property>
            <property name="textInteractionFlags">
             <set>Qt::LinksAccessibleByMouse|Qt::TextSelectableByKeyboard|Qt::TextSelectableByMouse</set>
            </property>
           </widget>
          </item>
          <item row="11" column="0">
           <widget class="QLabel" name="label_19">
            <property name="text">
             <string>Last Receive</string>
            </property>
           </widget>
          </item>
          <item row="11" column="2">
           <widget class="QLabel" name="peerLastRecv">
            <property name="cursor">
             <cursorShape>IBeamCursor</cursorShape>
            </property>
            <property name="text">
             <string>N/A</string>
            </property>
            <property name="textFormat">
             <enum>Qt::PlainText</enum>
            </property>
            <property name="textInteractionFlags">
             <set>Qt::LinksAccessibleByMouse|Qt::TextSelectableByKeyboard|Qt::TextSelectableByMouse</set>
            </property>
           </widget>
          </item>
          <item row="12" column="0">
           <widget class="QLabel" name="label_18">
            <property name="text">
             <string>Sent</string>
            </property>
           </widget>
          </item>
          <item row="12" column="2">
           <widget class="QLabel" name="peerBytesSent">
            <property name="cursor">
             <cursorShape>IBeamCursor</cursorShape>
            </property>
            <property name="text">
             <string>N/A</string>
            </property>
            <property name="textFormat">
             <enum>Qt::PlainText</enum>
            </property>
            <property name="textInteractionFlags">
             <set>Qt::LinksAccessibleByMouse|Qt::TextSelectableByKeyboard|Qt::TextSelectableByMouse</set>
            </property>
           </widget>
          </item>
          <item row="13" column="0">
           <widget class="QLabel" name="label_20">
            <property name="text">
             <string>Received</string>
            </property>
           </widget>
          </item>
          <item row="13" column="2">
           <widget class="QLabel" name="peerBytesRecv">
            <property name="cursor">
             <cursorShape>IBeamCursor</cursorShape>
            </property>
            <property name="text">
             <string>N/A</string>
            </property>
            <property name="textFormat">
             <enum>Qt::PlainText</enum>
            </property>
            <property name="textInteractionFlags">
             <set>Qt::LinksAccessibleByMouse|Qt::TextSelectableByKeyboard|Qt::TextSelectableByMouse</set>
            </property>
           </widget>
          </item>
          <item row="14" column="0">
           <widget class="QLabel" name="label_26">
            <property name="text">
             <string>Ping Time</string>
            </property>
           </widget>
          </item>
          <item row="14" column="2">
           <widget class="QLabel" name="peerPingTime">
            <property name="cursor">
             <cursorShape>IBeamCursor</cursorShape>
            </property>
            <property name="text">
             <string>N/A</string>
            </property>
            <property name="textFormat">
             <enum>Qt::PlainText</enum>
            </property>
            <property name="textInteractionFlags">
             <set>Qt::LinksAccessibleByMouse|Qt::TextSelectableByKeyboard|Qt::TextSelectableByMouse</set>
            </property>
           </widget>
          </item>
          <item row="15" column="0">
           <widget class="QLabel" name="peerPingWaitLabel">
            <property name="toolTip">
             <string>The duration of a currently outstanding ping.</string>
            </property>
            <property name="text">
             <string>Ping Wait</string>
            </property>
           </widget>
          </item>
          <item row="15" column="2">
           <widget class="QLabel" name="peerPingWait">
            <property name="cursor">
             <cursorShape>IBeamCursor</cursorShape>
            </property>
            <property name="text">
             <string>N/A</string>
            </property>
            <property name="textFormat">
             <enum>Qt::PlainText</enum>
            </property>
            <property name="textInteractionFlags">
             <set>Qt::LinksAccessibleByMouse|Qt::TextSelectableByKeyboard|Qt::TextSelectableByMouse</set>
            </property>
           </widget>
          </item>
          <item row="16" column="0">
           <widget class="QLabel" name="peerMinPingLabel">
            <property name="text">
             <string>Min Ping</string>
            </property>
           </widget>
          </item>
          <item row="16" column="2">
           <widget class="QLabel" name="peerMinPing">
            <property name="cursor">
             <cursorShape>IBeamCursor</cursorShape>
            </property>
            <property name="text">
             <string>N/A</string>
            </property>
            <property name="textFormat">
             <enum>Qt::PlainText</enum>
            </property>
            <property name="textInteractionFlags">
             <set>Qt::LinksAccessibleByMouse|Qt::TextSelectableByKeyboard|Qt::TextSelectableByMouse</set>
            </property>
           </widget>
          </item>
          <item row="17" column="0">
           <widget class="QLabel" name="label_timeoffset">
            <property name="text">
             <string>Time Offset</string>
            </property>
           </widget>
          </item>
          <item row="17" column="2">
           <widget class="QLabel" name="timeoffset">
            <property name="cursor">
             <cursorShape>IBeamCursor</cursorShape>
            </property>
            <property name="text">
             <string>N/A</string>
            </property>
            <property name="textFormat">
             <enum>Qt::PlainText</enum>
            </property>
            <property name="textInteractionFlags">
             <set>Qt::LinksAccessibleByMouse|Qt::TextSelectableByKeyboard|Qt::TextSelectableByMouse</set>
            </property>
           </widget>
          </item>
          <item row="18" column="1">
           <spacer name="verticalSpacer_3">
            <property name="orientation">
             <enum>Qt::Vertical</enum>
            </property>
            <property name="sizeHint" stdset="0">
             <size>
              <width>20</width>
              <height>40</height>
             </size>
            </property>
           </spacer>
          </item>
         </layout>
        </widget>
       </item>
      </layout>
     </widget>
     <widget class="QWidget" name="pageRepair">
      <widget class="QPushButton" name="btn_salvagewallet">
       <property name="geometry">
        <rect>
         <x>10</x>
         <y>100</y>
         <width>301</width>
         <height>23</height>
        </rect>
       </property>
       <property name="minimumSize">
        <size>
         <width>180</width>
         <height>23</height>
        </size>
       </property>
       <property name="text">
        <string>Salvage wallet</string>
       </property>
      </widget>
      <widget class="QPushButton" name="btn_rescan">
       <property name="geometry">
        <rect>
         <x>10</x>
         <y>150</y>
         <width>301</width>
         <height>23</height>
        </rect>
       </property>
       <property name="minimumSize">
        <size>
         <width>180</width>
         <height>23</height>
        </size>
       </property>
       <property name="text">
        <string>Rescan blockchain files</string>
       </property>
      </widget>
      <widget class="QPushButton" name="btn_zapwallettxes1">
       <property name="geometry">
        <rect>
         <x>10</x>
         <y>200</y>
         <width>301</width>
         <height>23</height>
        </rect>
       </property>
       <property name="minimumSize">
        <size>
         <width>180</width>
         <height>23</height>
        </size>
       </property>
       <property name="text">
        <string>Recover transactions 1</string>
       </property>
      </widget>
      <widget class="QPushButton" name="btn_zapwallettxes2">
       <property name="geometry">
        <rect>
         <x>10</x>
         <y>250</y>
         <width>301</width>
         <height>23</height>
        </rect>
       </property>
       <property name="minimumSize">
        <size>
         <width>180</width>
         <height>23</height>
        </size>
       </property>
       <property name="text">
        <string>Recover transactions 2</string>
       </property>
      </widget>
      <widget class="QPushButton" name="btn_upgradewallet">
       <property name="geometry">
        <rect>
         <x>10</x>
         <y>300</y>
         <width>301</width>
         <height>23</height>
        </rect>
       </property>
       <property name="minimumSize">
        <size>
         <width>180</width>
         <height>23</height>
        </size>
       </property>
       <property name="text">
        <string>Upgrade wallet format</string>
       </property>
      </widget>
      <widget class="QLabel" name="label_repair_helptext">
       <property name="geometry">
        <rect>
         <x>10</x>
         <y>30</y>
         <width>711</width>
         <height>41</height>
        </rect>
       </property>
       <property name="text">
        <string>The buttons below will restart the wallet with command-line options to repair the wallet, fix issues with corrupt blockhain files or missing/obsolete transactions.</string>
       </property>
       <property name="wordWrap">
        <bool>true</bool>
       </property>
      </widget>
      <widget class="QLabel" name="label_repair_salvage">
       <property name="geometry">
        <rect>
         <x>330</x>
         <y>90</y>
         <width>411</width>
         <height>41</height>
        </rect>
       </property>
       <property name="text">
        <string>-salvagewallet: Attempt to recover private keys from a corrupt wallet.dat.</string>
       </property>
       <property name="wordWrap">
        <bool>true</bool>
       </property>
      </widget>
      <widget class="QLabel" name="label_repair_rescan">
       <property name="geometry">
        <rect>
         <x>330</x>
         <y>140</y>
         <width>411</width>
         <height>41</height>
        </rect>
       </property>
       <property name="text">
        <string>-rescan: Rescan the block chain for missing wallet transactions.</string>
       </property>
       <property name="wordWrap">
        <bool>true</bool>
       </property>
      </widget>
      <widget class="QLabel" name="label_repair_zap1">
       <property name="geometry">
        <rect>
         <x>330</x>
         <y>190</y>
         <width>411</width>
         <height>41</height>
        </rect>
       </property>
       <property name="text">
        <string>-zapwallettxes=1: Recover transactions from blockchain (keep meta-data, e.g. account owner).</string>
       </property>
       <property name="wordWrap">
        <bool>true</bool>
       </property>
      </widget>
      <widget class="QLabel" name="label_repair_zap2">
       <property name="geometry">
        <rect>
         <x>330</x>
         <y>240</y>
         <width>411</width>
         <height>41</height>
        </rect>
       </property>
       <property name="text">
        <string>-zapwallettxes=2: Recover transactions from blockchain (drop meta-data).</string>
       </property>
       <property name="wordWrap">
        <bool>true</bool>
       </property>
      </widget>
      <widget class="QLabel" name="label_repair_upgrade">
       <property name="geometry">
        <rect>
         <x>330</x>
         <y>290</y>
         <width>411</width>
         <height>41</height>
        </rect>
       </property>
       <property name="text">
        <string>-upgradewallet: Upgrade wallet to latest format on startup. (Note: this is NOT an update of the wallet itself!)</string>
       </property>
       <property name="wordWrap">
        <bool>true</bool>
       </property>
      </widget>
      <widget class="QLabel" name="label_repair_header">
       <property name="geometry">
        <rect>
         <x>10</x>
         <y>10</y>
         <width>711</width>
         <height>16</height>
        </rect>
       </property>
       <property name="text">
        <string>Wallet repair options.</string>
       </property>
       <property name="wordWrap">
        <bool>true</bool>
       </property>
      </widget>
      <widget class="QPushButton" name="btn_reindex">
       <property name="geometry">
        <rect>
         <x>10</x>
         <y>350</y>
         <width>301</width>
         <height>23</height>
        </rect>
       </property>
       <property name="text">
        <string>Rebuild index</string>
       </property>
      </widget>
      <widget class="QLabel" name="label_repair_reindex">
       <property name="geometry">
        <rect>
         <x>330</x>
         <y>340</y>
         <width>411</width>
         <height>41</height>
        </rect>
       </property>
       <property name="text">
        <string>-reindex: Rebuild block chain index from current blk000??.dat files.</string>
       </property>
       <property name="wordWrap">
        <bool>true</bool>
       </property>
      </widget>
      <widget class="QLabel" name="wallet_path">
       <property name="geometry">
        <rect>
         <x>10</x>
         <y>70</y>
         <width>731</width>
         <height>21</height>
        </rect>
       </property>
       <property name="text">
        <string>Wallet Path</string>
       </property>
      </widget>
     </widget>
    </widget>
   </item>
  </layout>
 </widget>
 <customwidgets>
  <customwidget>
   <class>TrafficGraphWidget</class>
   <extends>QWidget</extends>
   <header>qt/trafficgraphwidget.h</header>
   <container>1</container>
   <slots>
    <slot>clear()</slot>
   </slots>
  </customwidget>
 </customwidgets>
<<<<<<< HEAD
 <resources>
  <include location="../sparks.qrc"/>
 </resources>
=======
 <resources/>
>>>>>>> 43d2973a
 <connections/>
</ui><|MERGE_RESOLUTION|>--- conflicted
+++ resolved
@@ -595,11 +595,7 @@
             <string/>
            </property>
            <property name="icon">
-<<<<<<< HEAD
-            <iconset resource="../sparks.qrc">
-=======
             <iconset>
->>>>>>> 43d2973a
              <normaloff>:/icons/prompticon</normaloff>
              <disabledoff>:/icons/prompticon</disabledoff>:/icons/prompticon</iconset>
            </property>
@@ -1517,12 +1513,6 @@
    </slots>
   </customwidget>
  </customwidgets>
-<<<<<<< HEAD
- <resources>
-  <include location="../sparks.qrc"/>
- </resources>
-=======
  <resources/>
->>>>>>> 43d2973a
  <connections/>
 </ui>