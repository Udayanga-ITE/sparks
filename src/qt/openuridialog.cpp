// Copyright (c) 2011-2019 The Bitcoin Core developers
// Copyright (c) 2014-2022 The Dash Core developers
// Distributed under the MIT software license, see the accompanying
// file COPYING or http://www.opensource.org/licenses/mit-license.php.

#include <qt/openuridialog.h>
#include <qt/forms/ui_openuridialog.h>

#include <qt/guiutil.h>
#include <qt/sendcoinsrecipient.h>

#include <QUrl>

OpenURIDialog::OpenURIDialog(QWidget *parent) :
    QDialog(parent, GUIUtil::dialog_flags),
    ui(new Ui::OpenURIDialog)
{
    ui->setupUi(this);
    GUIUtil::updateFonts();
    GUIUtil::disableMacFocusRect(this);
<<<<<<< HEAD
    ui->uriEdit->setPlaceholderText("sparks:");
=======

    GUIUtil::handleCloseWindowShortcut(this);
>>>>>>> 19512988
}

OpenURIDialog::~OpenURIDialog()
{
    delete ui;
}

QString OpenURIDialog::getURI()
{
    return ui->uriEdit->text();
}

void OpenURIDialog::accept()
{
    SendCoinsRecipient rcp;
    if(GUIUtil::parseBitcoinURI(getURI(), &rcp))
    {
        /* Only accept value URIs */
        QDialog::accept();
    } else {
        ui->uriEdit->setValid(false);
    }
}<|MERGE_RESOLUTION|>--- conflicted
+++ resolved
@@ -18,12 +18,8 @@
     ui->setupUi(this);
     GUIUtil::updateFonts();
     GUIUtil::disableMacFocusRect(this);
-<<<<<<< HEAD
-    ui->uriEdit->setPlaceholderText("sparks:");
-=======
 
     GUIUtil::handleCloseWindowShortcut(this);
->>>>>>> 19512988
 }
 
 OpenURIDialog::~OpenURIDialog()
