// Copyright (c) 2011-2015 The Bitcoin Core developers
// Copyright (c) 2014-2021 The Dash Core developers
// Distributed under the MIT software license, see the accompanying
// file COPYING or http://www.opensource.org/licenses/mit-license.php.

#include <qt/sendcoinsdialog.h>
#include <qt/forms/ui_sendcoinsdialog.h>

#include <qt/addresstablemodel.h>
#include <qt/bitcoinunits.h>
#include <qt/clientmodel.h>
#include <qt/coincontroldialog.h>
#include <qt/guiutil.h>
#include <qt/optionsmodel.h>
#include <qt/sendcoinsentry.h>

#include <interfaces/node.h>
#include <key_io.h>
#include <wallet/coincontrol.h>
#include <ui_interface.h>
#include <txmempool.h>
#include <policy/fees.h>
#include <wallet/fees.h>
#include <wallet/wallet.h>

#include <QFontMetrics>
#include <QScrollBar>
#include <QSettings>
#include <QTextDocument>

#define SEND_CONFIRM_DELAY   3

static const std::array<int, 9> confTargets = { {2, 4, 6, 12, 24, 48, 144, 504, 1008} };
int getConfTargetForIndex(int index) {
    if (index+1 > static_cast<int>(confTargets.size())) {
        return confTargets.back();
    }
    if (index < 0) {
        return confTargets[0];
    }
    return confTargets[index];
}
int getIndexForConfTarget(int target) {
    for (unsigned int i = 0; i < confTargets.size(); i++) {
        if (confTargets[i] >= target) {
            return i;
        }
    }
    return confTargets.size() - 1;
}

SendCoinsDialog::SendCoinsDialog(bool _fCoinJoin, QWidget* parent) :
    QDialog(parent),
    ui(new Ui::SendCoinsDialog),
    clientModel(nullptr),
    model(nullptr),
    m_coin_control(new CCoinControl),
    fNewRecipientAllowed(true),
    fFeeMinimized(true)
{
    ui->setupUi(this);

    GUIUtil::setFont({ui->labelCoinControlFeatures,
                      ui->labelCoinControlInsuffFunds,
                      ui->labelCoinControlQuantityText,
                      ui->labelCoinControlBytesText,
                      ui->labelCoinControlAmountText,
                      ui->labelCoinControlLowOutputText,
                      ui->labelCoinControlFeeText,
                      ui->labelCoinControlAfterFeeText,
                      ui->labelCoinControlChangeText,
                      ui->labelFeeHeadline,
                      ui->fallbackFeeWarningLabel
                     }, GUIUtil::FontWeight::Bold);

    GUIUtil::setFont({ui->labelBalance,
                      ui->labelBalanceText
                     }, GUIUtil::FontWeight::Bold, 14);

    GUIUtil::setFont({ui->labelCoinControlFeatures
                     }, GUIUtil::FontWeight::Bold, 16);

    GUIUtil::setupAddressWidget(ui->lineEditCoinControlChange, this);

    addEntry();

    GUIUtil::updateFonts();

    connect(ui->addButton, SIGNAL(clicked()), this, SLOT(addEntry()));
    connect(ui->clearButton, SIGNAL(clicked()), this, SLOT(clear()));

    // Coin Control
    connect(ui->pushButtonCoinControl, SIGNAL(clicked()), this, SLOT(coinControlButtonClicked()));
    connect(ui->checkBoxCoinControlChange, SIGNAL(stateChanged(int)), this, SLOT(coinControlChangeChecked(int)));
    connect(ui->lineEditCoinControlChange, SIGNAL(textEdited(const QString &)), this, SLOT(coinControlChangeEdited(const QString &)));

<<<<<<< HEAD
    // Sparks specific
    QSettings settings;
    //TODO remove Darksend sometime after 0.14.1
    if (settings.contains("bUseDarkSend")) {
        settings.setValue("bUsePrivateSend", settings.value("bUseDarkSend").toBool());
        settings.remove("bUseDarkSend");
    }
    if (!settings.contains("bUsePrivateSend"))
        settings.setValue("bUsePrivateSend", false);

    //TODO remove InstantX sometime after 0.14.1
    if (settings.contains("bUseInstantX")) {
        settings.remove("bUseInstantX");
    }
    if (settings.contains("bUseInstantSend")) {
        settings.remove("bUseInstantSend");
    }

=======
>>>>>>> eaca69b2
    // Coin Control: clipboard actions
    QAction *clipboardQuantityAction = new QAction(tr("Copy quantity"), this);
    QAction *clipboardAmountAction = new QAction(tr("Copy amount"), this);
    QAction *clipboardFeeAction = new QAction(tr("Copy fee"), this);
    QAction *clipboardAfterFeeAction = new QAction(tr("Copy after fee"), this);
    QAction *clipboardBytesAction = new QAction(tr("Copy bytes"), this);
    QAction *clipboardLowOutputAction = new QAction(tr("Copy dust"), this);
    QAction *clipboardChangeAction = new QAction(tr("Copy change"), this);
    connect(clipboardQuantityAction, SIGNAL(triggered()), this, SLOT(coinControlClipboardQuantity()));
    connect(clipboardAmountAction, SIGNAL(triggered()), this, SLOT(coinControlClipboardAmount()));
    connect(clipboardFeeAction, SIGNAL(triggered()), this, SLOT(coinControlClipboardFee()));
    connect(clipboardAfterFeeAction, SIGNAL(triggered()), this, SLOT(coinControlClipboardAfterFee()));
    connect(clipboardBytesAction, SIGNAL(triggered()), this, SLOT(coinControlClipboardBytes()));
    connect(clipboardLowOutputAction, SIGNAL(triggered()), this, SLOT(coinControlClipboardLowOutput()));
    connect(clipboardChangeAction, SIGNAL(triggered()), this, SLOT(coinControlClipboardChange()));
    ui->labelCoinControlQuantity->addAction(clipboardQuantityAction);
    ui->labelCoinControlAmount->addAction(clipboardAmountAction);
    ui->labelCoinControlFee->addAction(clipboardFeeAction);
    ui->labelCoinControlAfterFee->addAction(clipboardAfterFeeAction);
    ui->labelCoinControlBytes->addAction(clipboardBytesAction);
    ui->labelCoinControlLowOutput->addAction(clipboardLowOutputAction);
    ui->labelCoinControlChange->addAction(clipboardChangeAction);

    // init transaction fee section
    QSettings settings;
    if (!settings.contains("fFeeSectionMinimized"))
        settings.setValue("fFeeSectionMinimized", true);
    if (!settings.contains("nFeeRadio") && settings.contains("nTransactionFee") && settings.value("nTransactionFee").toLongLong() > 0) // compatibility
        settings.setValue("nFeeRadio", 1); // custom
    if (!settings.contains("nFeeRadio"))
        settings.setValue("nFeeRadio", 0); // recommended
    if (!settings.contains("nSmartFeeSliderPosition"))
        settings.setValue("nSmartFeeSliderPosition", 0);
    if (!settings.contains("nTransactionFee"))
        settings.setValue("nTransactionFee", (qint64)DEFAULT_TRANSACTION_FEE);
    if (!settings.contains("fPayOnlyMinFee"))
        settings.setValue("fPayOnlyMinFee", false);

    ui->groupFee->setId(ui->radioSmartFee, 0);
    ui->groupFee->setId(ui->radioCustomFee, 1);
    ui->groupFee->button((int)std::max(0, std::min(1, settings.value("nFeeRadio").toInt())))->setChecked(true);
    ui->customFee->setValue(settings.value("nTransactionFee").toLongLong());
    ui->checkBoxMinimumFee->setChecked(settings.value("fPayOnlyMinFee").toBool());
    minimizeFeeSection(settings.value("fFeeSectionMinimized").toBool());

    if (_fCoinJoin) {
        ui->sendButton->setText(tr("S&end mixed funds"));
        ui->sendButton->setToolTip(tr("Confirm the %1 send action").arg("CoinJoin"));
    } else {
        ui->sendButton->setText(tr("S&end"));
        ui->sendButton->setToolTip(tr("Confirm the send action"));
    }

    m_coin_control->UseCoinJoin(_fCoinJoin);
}

void SendCoinsDialog::setClientModel(ClientModel *_clientModel)
{
    this->clientModel = _clientModel;

    if (_clientModel) {
        connect(_clientModel, SIGNAL(numBlocksChanged(int,QDateTime,QString,double,bool)), this, SLOT(updateSmartFeeLabel()));
    }
}

void SendCoinsDialog::setModel(WalletModel *_model)
{
    this->model = _model;

    if(_model && _model->getOptionsModel())
    {
        for(int i = 0; i < ui->entries->count(); ++i)
        {
            SendCoinsEntry *entry = qobject_cast<SendCoinsEntry*>(ui->entries->itemAt(i)->widget());
            if(entry)
            {
                entry->setModel(_model);
            }
        }

        interfaces::WalletBalances balances = _model->wallet().getBalances();
        setBalance(balances);
        connect(_model, SIGNAL(balanceChanged(interfaces::WalletBalances)), this, SLOT(setBalance(interfaces::WalletBalances)));
        connect(_model->getOptionsModel(), SIGNAL(displayUnitChanged(int)), this, SLOT(updateDisplayUnit()));
        updateDisplayUnit();

        // Coin Control
        connect(_model->getOptionsModel(), SIGNAL(displayUnitChanged(int)), this, SLOT(coinControlUpdateLabels()));
        connect(_model->getOptionsModel(), SIGNAL(coinControlFeaturesChanged(bool)), this, SLOT(coinControlFeatureChanged(bool)));
        ui->frameCoinControl->setVisible(_model->getOptionsModel()->getCoinControlFeatures());
        coinControlUpdateLabels();

        // fee section
        for (const int n : confTargets) {
            ui->confTargetSelector->addItem(tr("%1 (%2 blocks)").arg(GUIUtil::formatNiceTimeOffset(n*Params().GetConsensus().nPowTargetSpacing)).arg(n));
        }
        connect(ui->confTargetSelector, SIGNAL(currentIndexChanged(int)), this, SLOT(updateSmartFeeLabel()));
        connect(ui->confTargetSelector, SIGNAL(currentIndexChanged(int)), this, SLOT(coinControlUpdateLabels()));
        connect(ui->groupFee, SIGNAL(buttonClicked(int)), this, SLOT(updateFeeSectionControls()));
        connect(ui->groupFee, SIGNAL(buttonClicked(int)), this, SLOT(coinControlUpdateLabels()));
        connect(ui->customFee, SIGNAL(valueChanged()), this, SLOT(coinControlUpdateLabels()));
        connect(ui->checkBoxMinimumFee, SIGNAL(stateChanged(int)), this, SLOT(setMinimumFee()));
        connect(ui->checkBoxMinimumFee, SIGNAL(stateChanged(int)), this, SLOT(updateFeeSectionControls()));
        connect(ui->checkBoxMinimumFee, SIGNAL(stateChanged(int)), this, SLOT(coinControlUpdateLabels()));

        updateFeeSectionControls();
        updateMinFeeLabel();
        updateSmartFeeLabel();

        // set the smartfee-sliders default value (wallets default conf.target or last stored value)
        QSettings settings;
        if (settings.value("nSmartFeeSliderPosition").toInt() != 0) {
            // migrate nSmartFeeSliderPosition to nConfTarget
            // nConfTarget is available since 0.15 (replaced nSmartFeeSliderPosition)
            int nConfirmTarget = 25 - settings.value("nSmartFeeSliderPosition").toInt(); // 25 == old slider range
            settings.setValue("nConfTarget", nConfirmTarget);
            settings.remove("nSmartFeeSliderPosition");
        }
        if (settings.value("nConfTarget").toInt() == 0)
            ui->confTargetSelector->setCurrentIndex(getIndexForConfTarget(model->node().getTxConfirmTarget()));
        else
            ui->confTargetSelector->setCurrentIndex(getIndexForConfTarget(settings.value("nConfTarget").toInt()));
    }
}

SendCoinsDialog::~SendCoinsDialog()
{
    QSettings settings;
    settings.setValue("fFeeSectionMinimized", fFeeMinimized);
    settings.setValue("nFeeRadio", ui->groupFee->checkedId());
    settings.setValue("nConfTarget", getConfTargetForIndex(ui->confTargetSelector->currentIndex()));
    settings.setValue("nTransactionFee", (qint64)ui->customFee->value());
    settings.setValue("fPayOnlyMinFee", ui->checkBoxMinimumFee->isChecked());

    delete ui;
}

void SendCoinsDialog::on_sendButton_clicked()
{
    if(!model || !model->getOptionsModel())
        return;

    QList<SendCoinsRecipient> recipients;
    bool valid = true;

    for(int i = 0; i < ui->entries->count(); ++i)
    {
        SendCoinsEntry *entry = qobject_cast<SendCoinsEntry*>(ui->entries->itemAt(i)->widget());
        if(entry)
        {
            if(entry->validate(model->node()))
            {
                recipients.append(entry->getValue());
            }
            else
            {
                valid = false;
            }
        }
    }

    if(!valid || recipients.isEmpty())
    {
        return;
    }

    fNewRecipientAllowed = false;
    // request unlock only if was locked or unlocked for mixing:
    // this way we let users unlock by walletpassphrase or by menu
    // and make many transactions while unlocking through this dialog
    // will call relock
    WalletModel::EncryptionStatus encStatus = model->getEncryptionStatus();
    if(encStatus == model->Locked || encStatus == model->UnlockedForMixingOnly)
    {
        WalletModel::UnlockContext ctx(model->requestUnlock());
        if(!ctx.isValid())
        {
            // Unlock wallet was cancelled
            fNewRecipientAllowed = true;
            return;
        }
        send(recipients);
        return;
    }
    // already unlocked or not encrypted at all
    send(recipients);
}

void SendCoinsDialog::send(QList<SendCoinsRecipient> recipients)
{
    // prepare transaction for getting txFee earlier
    WalletModelTransaction currentTransaction(recipients);
    WalletModel::SendCoinsReturn prepareStatus;

    updateCoinControlState(*m_coin_control);

    prepareStatus = model->prepareTransaction(currentTransaction, *m_coin_control);

    // process prepareStatus and on error generate message shown to user
    processSendCoinsReturn(prepareStatus,
        BitcoinUnits::formatWithUnit(model->getOptionsModel()->getDisplayUnit(), currentTransaction.getTransactionFee()));

    if(prepareStatus.status != WalletModel::OK) {
        fNewRecipientAllowed = true;
        return;
    }

    // Format confirmation message
    QStringList formatted;
    for (const SendCoinsRecipient &rcp : currentTransaction.getRecipients())
    {
        // generate bold amount string with wallet name in case of multiwallet
        QString amount = "<b>" + BitcoinUnits::formatHtmlWithUnit(model->getOptionsModel()->getDisplayUnit(), rcp.amount);
        if (model->isMultiwallet()) {
            amount.append(" <u>"+tr("from wallet %1").arg(GUIUtil::HtmlEscape(model->getWalletName()))+"</u> ");
        }
        amount.append("</b> ");
        // generate monospace address string
        QString address = "<span style='font-family: monospace;'>" + rcp.address;
        address.append("</span>");

        QString recipientElement;

        if (!rcp.paymentRequest.IsInitialized()) // normal payment
        {
            if(rcp.label.length() > 0) // label with address
            {
                recipientElement = tr("%1 to %2").arg(amount, GUIUtil::HtmlEscape(rcp.label));
                recipientElement.append(QString(" (%1)").arg(address));
            }
            else // just address
            {
                recipientElement = tr("%1 to %2").arg(amount, address);
            }
        }
        else if(!rcp.authenticatedMerchant.isEmpty()) // authenticated payment request
        {
            recipientElement = tr("%1 to %2").arg(amount, GUIUtil::HtmlEscape(rcp.authenticatedMerchant));
        }
        else // unauthenticated payment request
        {
            recipientElement = tr("%1 to %2").arg(amount, address);
        }

        formatted.append(recipientElement);
    }

    // Limit number of displayed entries
    int messageEntries = formatted.size();
    int displayedEntries = 0;
    for(int i = 0; i < formatted.size(); i++){
        if(i >= MAX_SEND_POPUP_ENTRIES){
            formatted.removeLast();
            i--;
        }
        else{
            displayedEntries = i+1;
        }
    }

    QString questionString = tr("Are you sure you want to send?");
    questionString.append("<br /><br />");
    questionString.append(formatted.join("<br />"));
    questionString.append("<br />");


    if(m_coin_control->IsUsingCoinJoin()) {
        questionString.append(tr("using") + " <b>" + tr("%1 funds only").arg("CoinJoin") + "</b>");
    } else {
        questionString.append(tr("using") + " <b>" + tr("any available funds") + "</b>");
    }

    if (displayedEntries < messageEntries) {
        questionString.append("<br />");
        questionString.append("<span style='" + GUIUtil::getThemedStyleQString(GUIUtil::ThemedStyle::TS_ERROR) + "'>");
        questionString.append(tr("<b>(%1 of %2 entries displayed)</b>").arg(displayedEntries).arg(messageEntries));
        questionString.append("</span>");
    }

    CAmount txFee = currentTransaction.getTransactionFee();

    if(txFee > 0)
    {
        // append fee string if a fee is required
        questionString.append("<hr /><span style='" + GUIUtil::getThemedStyleQString(GUIUtil::ThemedStyle::TS_ERROR) + "'>");
        questionString.append(BitcoinUnits::formatHtmlWithUnit(model->getOptionsModel()->getDisplayUnit(), txFee));
        questionString.append("</span> ");
        questionString.append(tr("are added as transaction fee"));

        if (m_coin_control->IsUsingCoinJoin()) {
            questionString.append(" " + tr("(%1 transactions have higher fees usually due to no change output being allowed)").arg("CoinJoin"));
        }
    }

    // Show some additioinal information
    questionString.append("<hr />");
    // append transaction size
    questionString.append(tr("Transaction size: %1").arg(QString::number((double)currentTransaction.getTransactionSize() / 1000)) + " kB");
    questionString.append("<br />");
    CFeeRate feeRate(txFee, currentTransaction.getTransactionSize());
    questionString.append(tr("Fee rate: %1").arg(BitcoinUnits::formatWithUnit(model->getOptionsModel()->getDisplayUnit(), feeRate.GetFeePerK())) + "/kB");

    if (m_coin_control->IsUsingCoinJoin()) {
        // append number of inputs
        questionString.append("<hr />");
        int nInputs = currentTransaction.getWtx()->get().vin.size();
        questionString.append(tr("This transaction will consume %n input(s)", "", nInputs));

        // warn about potential privacy issues when spending too many inputs at once
        if (nInputs >= 10 && m_coin_control->IsUsingCoinJoin()) {
            questionString.append("<br />");
            questionString.append("<span style='" + GUIUtil::getThemedStyleQString(GUIUtil::ThemedStyle::TS_ERROR) + "'>");
            questionString.append(tr("Warning: Using %1 with %2 or more inputs can harm your privacy and is not recommended").arg("CoinJoin").arg(10));
            questionString.append("</span> ");
        }
    }

    // add total amount in all subdivision units
    questionString.append("<hr />");
    CAmount totalAmount = currentTransaction.getTotalTransactionAmount() + txFee;
    QStringList alternativeUnits;
    for (BitcoinUnits::Unit u : BitcoinUnits::availableUnits())
    {
        if(u != model->getOptionsModel()->getDisplayUnit())
            alternativeUnits.append(BitcoinUnits::formatHtmlWithUnit(u, totalAmount));
    }

    // Show total amount + all alternative units
    questionString.append(tr("Total Amount = <b>%1</b><br />= %2")
        .arg(BitcoinUnits::formatHtmlWithUnit(model->getOptionsModel()->getDisplayUnit(), totalAmount))
        .arg(alternativeUnits.join("<br />= ")));

    // Display message box
    SendConfirmationDialog confirmationDialog(tr("Confirm send coins"),
        questionString, SEND_CONFIRM_DELAY, this);
    confirmationDialog.exec();
    QMessageBox::StandardButton retval = static_cast<QMessageBox::StandardButton>(confirmationDialog.result());

    if(retval != QMessageBox::Yes)
    {
        fNewRecipientAllowed = true;
        return;
    }

    // now send the prepared transaction
    WalletModel::SendCoinsReturn sendStatus = model->sendCoins(currentTransaction, m_coin_control->IsUsingCoinJoin());
    // process sendStatus and on error generate message shown to user
    processSendCoinsReturn(sendStatus);

    if (sendStatus.status == WalletModel::OK)
    {
        accept();
        m_coin_control->UnSelectAll();
        coinControlUpdateLabels();
        Q_EMIT coinsSent(currentTransaction.getWtx()->get().GetHash());
    }
    fNewRecipientAllowed = true;
}

void SendCoinsDialog::clear()
{
    // Clear coin control settings
    m_coin_control->UnSelectAll();
    ui->checkBoxCoinControlChange->setChecked(false);
    ui->lineEditCoinControlChange->clear();
    coinControlUpdateLabels();

    // Remove entries until only one left
    while(ui->entries->count())
    {
        ui->entries->takeAt(0)->widget()->deleteLater();
    }
    addEntry();

    updateTabsAndLabels();
}

void SendCoinsDialog::reject()
{
    clear();
}

void SendCoinsDialog::accept()
{
    clear();
}

SendCoinsEntry *SendCoinsDialog::addEntry()
{
    SendCoinsEntry* entry = new SendCoinsEntry(this);
    entry->setModel(model);
    ui->entries->addWidget(entry);
    connect(entry, SIGNAL(removeEntry(SendCoinsEntry*)), this, SLOT(removeEntry(SendCoinsEntry*)));
    connect(entry, SIGNAL(useAvailableBalance(SendCoinsEntry*)), this, SLOT(useAvailableBalance(SendCoinsEntry*)));
    connect(entry, SIGNAL(payAmountChanged()), this, SLOT(coinControlUpdateLabels()));
    connect(entry, SIGNAL(subtractFeeFromAmountChanged()), this, SLOT(coinControlUpdateLabels()));

    // Focus the field, so that entry can start immediately
    entry->clear();
    entry->setFocus();
    ui->scrollAreaWidgetContents->resize(ui->scrollAreaWidgetContents->sizeHint());
    qApp->processEvents();
    QScrollBar* bar = ui->scrollArea->verticalScrollBar();
    if(bar)
        bar->setSliderPosition(bar->maximum());

    updateTabsAndLabels();
    return entry;
}

void SendCoinsDialog::updateTabsAndLabels()
{
    setupTabChain(0);
    coinControlUpdateLabels();
}

void SendCoinsDialog::removeEntry(SendCoinsEntry* entry)
{
    entry->hide();

    // If the last entry is about to be removed add an empty one
    if (ui->entries->count() == 1)
        addEntry();

    entry->deleteLater();

    updateTabsAndLabels();
}

QWidget *SendCoinsDialog::setupTabChain(QWidget *prev)
{
    for(int i = 0; i < ui->entries->count(); ++i)
    {
        SendCoinsEntry *entry = qobject_cast<SendCoinsEntry*>(ui->entries->itemAt(i)->widget());
        if(entry)
        {
            prev = entry->setupTabChain(prev);
        }
    }
    QWidget::setTabOrder(prev, ui->sendButton);
    QWidget::setTabOrder(ui->sendButton, ui->clearButton);
    QWidget::setTabOrder(ui->clearButton, ui->addButton);
    return ui->addButton;
}

void SendCoinsDialog::setAddress(const QString &address)
{
    SendCoinsEntry *entry = 0;
    // Replace the first entry if it is still unused
    if(ui->entries->count() == 1)
    {
        SendCoinsEntry *first = qobject_cast<SendCoinsEntry*>(ui->entries->itemAt(0)->widget());
        if(first->isClear())
        {
            entry = first;
        }
    }
    if(!entry)
    {
        entry = addEntry();
    }

    entry->setAddress(address);
}

void SendCoinsDialog::pasteEntry(const SendCoinsRecipient &rv)
{
    if(!fNewRecipientAllowed)
        return;

    SendCoinsEntry *entry = 0;
    // Replace the first entry if it is still unused
    if(ui->entries->count() == 1)
    {
        SendCoinsEntry *first = qobject_cast<SendCoinsEntry*>(ui->entries->itemAt(0)->widget());
        if(first->isClear())
        {
            entry = first;
        }
    }
    if(!entry)
    {
        entry = addEntry();
    }

    entry->setValue(rv);
    updateTabsAndLabels();
}

bool SendCoinsDialog::handlePaymentRequest(const SendCoinsRecipient &rv)
{
    // Just paste the entry, all pre-checks
    // are done in paymentserver.cpp.
    pasteEntry(rv);
    return true;
}

void SendCoinsDialog::setBalance(const interfaces::WalletBalances& balances)
{
    if(model && model->getOptionsModel())
    {
        CAmount bal = 0;
        if (m_coin_control->IsUsingCoinJoin()) {
            bal = balances.anonymized_balance;
        } else {
            bal = balances.balance;
        }

        ui->labelBalance->setText(BitcoinUnits::formatWithUnit(model->getOptionsModel()->getDisplayUnit(), bal));
    }
}

void SendCoinsDialog::updateDisplayUnit()
{
    setBalance(model->wallet().getBalances());
    coinControlUpdateLabels();
    ui->customFee->setDisplayUnit(model->getOptionsModel()->getDisplayUnit());
    updateMinFeeLabel();
    updateSmartFeeLabel();
}

void SendCoinsDialog::processSendCoinsReturn(const WalletModel::SendCoinsReturn &sendCoinsReturn, const QString &msgArg)
{
    QPair<QString, CClientUIInterface::MessageBoxFlags> msgParams;
    // Default to a warning message, override if error message is needed
    msgParams.second = CClientUIInterface::MSG_WARNING;

    // This comment is specific to SendCoinsDialog usage of WalletModel::SendCoinsReturn.
    // WalletModel::TransactionCommitFailed is used only in WalletModel::sendCoins()
    // all others are used only in WalletModel::prepareTransaction()
    switch(sendCoinsReturn.status)
    {
    case WalletModel::InvalidAddress:
        msgParams.first = tr("The recipient address is not valid. Please recheck.");
        break;
    case WalletModel::InvalidAmount:
        msgParams.first = tr("The amount to pay must be larger than 0.");
        break;
    case WalletModel::AmountExceedsBalance:
        msgParams.first = tr("The amount exceeds your balance.");
        break;
    case WalletModel::AmountWithFeeExceedsBalance:
        msgParams.first = tr("The total exceeds your balance when the %1 transaction fee is included.").arg(msgArg);
        break;
    case WalletModel::DuplicateAddress:
        msgParams.first = tr("Duplicate address found: addresses should only be used once each.");
        break;
    case WalletModel::TransactionCreationFailed:
        msgParams.first = tr("Transaction creation failed!");
        msgParams.second = CClientUIInterface::MSG_ERROR;
        break;
    case WalletModel::TransactionCommitFailed:
        msgParams.first = tr("The transaction was rejected with the following reason: %1").arg(sendCoinsReturn.reasonCommitFailed);
        msgParams.second = CClientUIInterface::MSG_ERROR;
        break;
    case WalletModel::AbsurdFee:
        msgParams.first = tr("A fee higher than %1 is considered an absurdly high fee.").arg(BitcoinUnits::formatWithUnit(model->getOptionsModel()->getDisplayUnit(), model->node().getMaxTxFee()));
        break;
    case WalletModel::PaymentRequestExpired:
        msgParams.first = tr("Payment request expired.");
        msgParams.second = CClientUIInterface::MSG_ERROR;
        break;
    // included to prevent a compiler warning.
    case WalletModel::OK:
    default:
        return;
    }

    Q_EMIT message(tr("Send Coins"), msgParams.first, msgParams.second);
}

void SendCoinsDialog::minimizeFeeSection(bool fMinimize)
{
    ui->labelFeeMinimized->setVisible(fMinimize);
    ui->buttonChooseFee  ->setVisible(fMinimize);
    ui->buttonMinimizeFee->setVisible(!fMinimize);
    ui->frameFeeSelection->setVisible(!fMinimize);
    ui->horizontalLayoutSmartFee->setContentsMargins(0, (fMinimize ? 0 : 6), 0, 0);
    fFeeMinimized = fMinimize;
}

void SendCoinsDialog::on_buttonChooseFee_clicked()
{
    minimizeFeeSection(false);
}

void SendCoinsDialog::on_buttonMinimizeFee_clicked()
{
    updateFeeMinimizedLabel();
    minimizeFeeSection(true);
}

void SendCoinsDialog::useAvailableBalance(SendCoinsEntry* entry)
{
    // Calculate available amount to send.
    CAmount amount = model->wallet().getAvailableBalance(*m_coin_control);
    for (int i = 0; i < ui->entries->count(); ++i) {
        SendCoinsEntry* e = qobject_cast<SendCoinsEntry*>(ui->entries->itemAt(i)->widget());
        if (e && !e->isHidden() && e != entry) {
            amount -= e->getValue().amount;
        }
    }

    if (amount > 0) {
      entry->checkSubtractFeeFromAmount();
      entry->setAmount(amount);
    } else {
      entry->setAmount(0);
    }
}

void SendCoinsDialog::setMinimumFee()
{
    ui->customFee->setValue(model->node().getRequiredFee(1000));
}

void SendCoinsDialog::updateFeeSectionControls()
{
    ui->confTargetSelector      ->setEnabled(ui->radioSmartFee->isChecked());
    ui->labelSmartFee           ->setEnabled(ui->radioSmartFee->isChecked());
    ui->labelSmartFee2          ->setEnabled(ui->radioSmartFee->isChecked());
    ui->labelSmartFee3          ->setEnabled(ui->radioSmartFee->isChecked());
    ui->labelFeeEstimation      ->setEnabled(ui->radioSmartFee->isChecked());
    ui->checkBoxMinimumFee      ->setEnabled(ui->radioCustomFee->isChecked());
    ui->labelMinFeeWarning      ->setEnabled(ui->radioCustomFee->isChecked());
    ui->labelCustomPerKilobyte  ->setEnabled(ui->radioCustomFee->isChecked() && !ui->checkBoxMinimumFee->isChecked());
    ui->customFee               ->setEnabled(ui->radioCustomFee->isChecked() && !ui->checkBoxMinimumFee->isChecked());
}

void SendCoinsDialog::updateFeeMinimizedLabel()
{
    if(!model || !model->getOptionsModel())
        return;

    if (ui->radioSmartFee->isChecked())
        ui->labelFeeMinimized->setText(ui->labelSmartFee->text());
    else {
        ui->labelFeeMinimized->setText(BitcoinUnits::formatWithUnit(model->getOptionsModel()->getDisplayUnit(), ui->customFee->value()) + "/kB");
    }
}

void SendCoinsDialog::updateMinFeeLabel()
{
    if (model && model->getOptionsModel())
        ui->checkBoxMinimumFee->setText(tr("Pay only the required fee of %1").arg(
            BitcoinUnits::formatWithUnit(model->getOptionsModel()->getDisplayUnit(), model->node().getRequiredFee(1000)) + "/kB")
        );
}

void SendCoinsDialog::updateCoinControlState(CCoinControl& ctrl)
{
    if (ui->radioCustomFee->isChecked()) {
        ctrl.m_feerate = CFeeRate(ui->customFee->value());
    } else {
        ctrl.m_feerate.reset();
    }
    // Avoid using global defaults when sending money from the GUI
    // Either custom fee will be used or if not selected, the confirmation target from dropdown box
    ctrl.m_confirm_target = getConfTargetForIndex(ui->confTargetSelector->currentIndex());
}

void SendCoinsDialog::updateSmartFeeLabel()
{
    if(!model || !model->getOptionsModel())
        return;
    updateCoinControlState(*m_coin_control);
    m_coin_control->m_feerate.reset(); // Explicitly use only fee estimation rate for smart fee labels
    int returned_target;
    FeeReason reason;
    CFeeRate feeRate = CFeeRate(model->node().getMinimumFee(1000, *m_coin_control, &returned_target, &reason));

    ui->labelSmartFee->setText(BitcoinUnits::formatWithUnit(model->getOptionsModel()->getDisplayUnit(), feeRate.GetFeePerK()) + "/kB");

    if (reason == FeeReason::FALLBACK) {
        ui->labelSmartFee2->show(); // (Smart fee not initialized yet. This usually takes a few blocks...)
        ui->labelFeeEstimation->setText("");
        ui->fallbackFeeWarningLabel->setVisible(true);
    }
    else
    {
        ui->labelSmartFee2->hide();
        ui->labelFeeEstimation->setText(tr("Estimated to begin confirmation within %n block(s).", "", returned_target));
        ui->fallbackFeeWarningLabel->setVisible(false);
    }

    updateFeeMinimizedLabel();
}

// Coin Control: copy label "Quantity" to clipboard
void SendCoinsDialog::coinControlClipboardQuantity()
{
    GUIUtil::setClipboard(ui->labelCoinControlQuantity->text());
}

// Coin Control: copy label "Amount" to clipboard
void SendCoinsDialog::coinControlClipboardAmount()
{
    GUIUtil::setClipboard(ui->labelCoinControlAmount->text().left(ui->labelCoinControlAmount->text().indexOf(" ")));
}

// Coin Control: copy label "Fee" to clipboard
void SendCoinsDialog::coinControlClipboardFee()
{
    GUIUtil::setClipboard(ui->labelCoinControlFee->text().left(ui->labelCoinControlFee->text().indexOf(" ")).replace(ASYMP_UTF8, ""));
}

// Coin Control: copy label "After fee" to clipboard
void SendCoinsDialog::coinControlClipboardAfterFee()
{
    GUIUtil::setClipboard(ui->labelCoinControlAfterFee->text().left(ui->labelCoinControlAfterFee->text().indexOf(" ")).replace(ASYMP_UTF8, ""));
}

// Coin Control: copy label "Bytes" to clipboard
void SendCoinsDialog::coinControlClipboardBytes()
{
    GUIUtil::setClipboard(ui->labelCoinControlBytes->text().replace(ASYMP_UTF8, ""));
}

// Coin Control: copy label "Dust" to clipboard
void SendCoinsDialog::coinControlClipboardLowOutput()
{
    GUIUtil::setClipboard(ui->labelCoinControlLowOutput->text());
}

// Coin Control: copy label "Change" to clipboard
void SendCoinsDialog::coinControlClipboardChange()
{
    GUIUtil::setClipboard(ui->labelCoinControlChange->text().left(ui->labelCoinControlChange->text().indexOf(" ")).replace(ASYMP_UTF8, ""));
}

// Coin Control: settings menu - coin control enabled/disabled by user
void SendCoinsDialog::coinControlFeatureChanged(bool checked)
{
    ui->frameCoinControl->setVisible(checked);

    if (!checked && model) { // coin control features disabled
        m_coin_control->SetNull(false);
    }

    coinControlUpdateLabels();
}

// Coin Control: button inputs -> show actual coin control dialog
void SendCoinsDialog::coinControlButtonClicked()
{
    CoinControlDialog dlg(*m_coin_control, model, this);
    dlg.exec();
    coinControlUpdateLabels();
}

// Coin Control: checkbox custom change address
void SendCoinsDialog::coinControlChangeChecked(int state)
{
    if (state == Qt::Unchecked)
    {
        m_coin_control->destChange = CNoDestination();
        ui->labelCoinControlChangeLabel->clear();
    }
    else
        // use this to re-validate an already entered address
        coinControlChangeEdited(ui->lineEditCoinControlChange->text());

    ui->lineEditCoinControlChange->setEnabled((state == Qt::Checked));
}

// Coin Control: custom change address changed
void SendCoinsDialog::coinControlChangeEdited(const QString& text)
{
    if (model && model->getAddressTableModel())
    {
        // Default to no change address until verified
        m_coin_control->destChange = CNoDestination();
        ui->labelCoinControlChangeLabel->setStyleSheet(GUIUtil::getThemedStyleQString(GUIUtil::ThemedStyle::TS_ERROR));

        const CTxDestination dest = DecodeDestination(text.toStdString());

        if (text.isEmpty()) // Nothing entered
        {
            ui->labelCoinControlChangeLabel->setText("");
        }
        else if (!IsValidDestination(dest)) // Invalid address
        {
            ui->labelCoinControlChangeLabel->setText(tr("Warning: Invalid Sparks address"));
        }
        else // Valid address
        {
            if (!model->wallet().isSpendable(dest)) {
                ui->labelCoinControlChangeLabel->setText(tr("Warning: Unknown change address"));

                // confirmation dialog
                QMessageBox::StandardButton btnRetVal = QMessageBox::question(this, tr("Confirm custom change address"), tr("The address you selected for change is not part of this wallet. Any or all funds in your wallet may be sent to this address. Are you sure?"),
                    QMessageBox::Yes | QMessageBox::Cancel, QMessageBox::Cancel);

                if(btnRetVal == QMessageBox::Yes)
                    m_coin_control->destChange = dest;
                else
                {
                    ui->lineEditCoinControlChange->setText("");
                    ui->labelCoinControlChangeLabel->setStyleSheet(GUIUtil::getThemedStyleQString(GUIUtil::ThemedStyle::TS_PRIMARY));
                    ui->labelCoinControlChangeLabel->setText("");
                }
            }
            else // Known change address
            {
                ui->labelCoinControlChangeLabel->setStyleSheet(GUIUtil::getThemedStyleQString(GUIUtil::ThemedStyle::TS_PRIMARY));

                // Query label
                QString associatedLabel = model->getAddressTableModel()->labelForAddress(text);
                if (!associatedLabel.isEmpty())
                    ui->labelCoinControlChangeLabel->setText(associatedLabel);
                else
                    ui->labelCoinControlChangeLabel->setText(tr("(no label)"));

                m_coin_control->destChange = dest;
            }
        }
    }
}

// Coin Control: update labels
void SendCoinsDialog::coinControlUpdateLabels()
{
    if (!model || !model->getOptionsModel())
        return;

    updateCoinControlState(*m_coin_control);

    // set pay amounts
    CoinControlDialog::payAmounts.clear();
    CoinControlDialog::fSubtractFeeFromAmount = false;

    for(int i = 0; i < ui->entries->count(); ++i)
    {
        SendCoinsEntry *entry = qobject_cast<SendCoinsEntry*>(ui->entries->itemAt(i)->widget());
        if(entry && !entry->isHidden())
        {
            SendCoinsRecipient rcp = entry->getValue();
            CoinControlDialog::payAmounts.append(rcp.amount);
            if (rcp.fSubtractFeeFromAmount)
                CoinControlDialog::fSubtractFeeFromAmount = true;
        }
    }

    if (m_coin_control->HasSelected())
    {
        // actual coin control calculation
        CoinControlDialog::updateLabels(*m_coin_control, model, this);

        // show coin control stats
        ui->labelCoinControlAutomaticallySelected->hide();
        ui->widgetCoinControl->show();
    }
    else
    {
        // hide coin control stats
        ui->labelCoinControlAutomaticallySelected->show();
        ui->widgetCoinControl->hide();
        ui->labelCoinControlInsuffFunds->hide();
    }
}

SendConfirmationDialog::SendConfirmationDialog(const QString &title, const QString &text, int _secDelay,
    QWidget *parent) :
    QMessageBox(QMessageBox::Question, title, text, QMessageBox::Yes | QMessageBox::Cancel, parent), secDelay(_secDelay)
{
    GUIUtil::updateFonts();
    setDefaultButton(QMessageBox::Cancel);
    yesButton = button(QMessageBox::Yes);
    updateYesButton();
    connect(&countDownTimer, SIGNAL(timeout()), this, SLOT(countDown()));
}

int SendConfirmationDialog::exec()
{
    updateYesButton();
    countDownTimer.start(1000);
    return QMessageBox::exec();
}

void SendConfirmationDialog::countDown()
{
    secDelay--;
    updateYesButton();

    if(secDelay <= 0)
    {
        countDownTimer.stop();
    }
}

void SendConfirmationDialog::updateYesButton()
{
    if(secDelay > 0)
    {
        yesButton->setEnabled(false);
        yesButton->setText(tr("Yes") + " (" + QString::number(secDelay) + ")");
    }
    else
    {
        yesButton->setEnabled(true);
        yesButton->setText(tr("Yes"));
    }
}<|MERGE_RESOLUTION|>--- conflicted
+++ resolved
@@ -94,27 +94,6 @@
     connect(ui->checkBoxCoinControlChange, SIGNAL(stateChanged(int)), this, SLOT(coinControlChangeChecked(int)));
     connect(ui->lineEditCoinControlChange, SIGNAL(textEdited(const QString &)), this, SLOT(coinControlChangeEdited(const QString &)));
 
-<<<<<<< HEAD
-    // Sparks specific
-    QSettings settings;
-    //TODO remove Darksend sometime after 0.14.1
-    if (settings.contains("bUseDarkSend")) {
-        settings.setValue("bUsePrivateSend", settings.value("bUseDarkSend").toBool());
-        settings.remove("bUseDarkSend");
-    }
-    if (!settings.contains("bUsePrivateSend"))
-        settings.setValue("bUsePrivateSend", false);
-
-    //TODO remove InstantX sometime after 0.14.1
-    if (settings.contains("bUseInstantX")) {
-        settings.remove("bUseInstantX");
-    }
-    if (settings.contains("bUseInstantSend")) {
-        settings.remove("bUseInstantSend");
-    }
-
-=======
->>>>>>> eaca69b2
     // Coin Control: clipboard actions
     QAction *clipboardQuantityAction = new QAction(tr("Copy quantity"), this);
     QAction *clipboardAmountAction = new QAction(tr("Copy amount"), this);
