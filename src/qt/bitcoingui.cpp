// Copyright (c) 2011-2020 The Bitcoin Core developers
<<<<<<< HEAD
// Copyright (c) 2014-2022 The Dash Core developers
// Copyright (c) 2016-2023 The Sparks Core developers
=======
// Copyright (c) 2014-2024 The Dash Core developers
>>>>>>> 19512988
// Distributed under the MIT software license, see the accompanying
// file COPYING or http://www.opensource.org/licenses/mit-license.php.

#include <qt/bitcoingui.h>

#include <qt/bitcoinunits.h>
#include <qt/clientmodel.h>
#include <qt/createwalletdialog.h>
#include <qt/guiconstants.h>
#include <qt/guiutil.h>
#include <qt/modaloverlay.h>
#include <qt/networkstyle.h>
#include <qt/notificator.h>
#include <qt/openuridialog.h>
#include <qt/optionsdialog.h>
#include <qt/optionsmodel.h>
#include <qt/rpcconsole.h>
#include <qt/utilitydialog.h>

#ifdef ENABLE_WALLET
#include <qt/walletcontroller.h>
#include <qt/walletframe.h>
#include <qt/walletmodel.h>
#include <qt/walletview.h>
#endif // ENABLE_WALLET

#ifdef Q_OS_MAC
#include <qt/macdockiconhandler.h>
#endif

#include <functional>
#include <chain.h>
#include <chainparams.h>
#include <interfaces/coinjoin.h>
#include <interfaces/handler.h>
#include <interfaces/node.h>
#include <node/ui_interface.h>
#include <qt/governancelist.h>
#include <qt/masternodelist.h>
#include <util/system.h>
#include <util/translation.h>
#include <validation.h>

#include <QAction>
#include <QApplication>
#include <QButtonGroup>
#include <QComboBox>
#include <QDateTime>
#include <QDragEnterEvent>
#include <QListWidget>
#include <QMenu>
#include <QMenuBar>
#include <QMessageBox>
#include <QMimeData>
#include <QProgressDialog>
#include <QScreen>
#include <QSettings>
#include <QShortcut>
#include <QStackedWidget>
#include <QStatusBar>
#include <QStyle>
#include <QSystemTrayIcon>
#include <QTimer>
#include <QToolBar>
#include <QToolButton>
#include <QUrlQuery>
#include <QVBoxLayout>
#include <QWindow>


const std::string BitcoinGUI::DEFAULT_UIPLATFORM =
#if defined(Q_OS_MAC)
        "macosx"
#elif defined(Q_OS_WIN)
        "windows"
#else
        "other"
#endif
        ;

BitcoinGUI::BitcoinGUI(interfaces::Node& node, const NetworkStyle* networkStyle, QWidget* parent) :
    QMainWindow(parent),
    m_node(node),
    trayIconMenu{new QMenu()},
    m_network_style(networkStyle)
{
    GUIUtil::loadTheme(true);

    QSettings settings;
    if (!restoreGeometry(settings.value("MainWindowGeometry").toByteArray())) {
        // Restore failed (perhaps missing setting), center the window
        move(QGuiApplication::primaryScreen()->availableGeometry().center() - frameGeometry().center());
    }

#ifdef ENABLE_WALLET
    enableWallet = WalletModel::isWalletEnabled();
#endif // ENABLE_WALLET
    QApplication::setWindowIcon(m_network_style->getTrayAndWindowIcon());
    setWindowIcon(m_network_style->getTrayAndWindowIcon());
    updateWindowTitle();

    rpcConsole = new RPCConsole(node, this, enableWallet ? Qt::Window : Qt::Widget);
    helpMessageDialog = new HelpMessageDialog(this, HelpMessageDialog::cmdline);
#ifdef ENABLE_WALLET
    if(enableWallet)
    {
        /** Create wallet frame*/
        walletFrame = new WalletFrame(this);
    } else
#endif // ENABLE_WALLET
    {
        /* When compiled without wallet or -disablewallet is provided,
         * the central widget is the rpc console.
         */
        setCentralWidget(rpcConsole);
        Q_EMIT consoleShown(rpcConsole);
    }

    // Accept D&D of URIs
    setAcceptDrops(true);

    // Create actions for the toolbar, menu bar and tray/dock icon
    // Needs walletFrame to be initialized
    createActions();

    // Create application menu bar
    createMenuBar();

    // Create the toolbars
    createToolBars();

    // Create system tray icon and notification
    if (QSystemTrayIcon::isSystemTrayAvailable()) {
        createTrayIcon();
    }
    notificator = new Notificator(QApplication::applicationName(), trayIcon, this);

    // Create status bar
    statusBar();

    // Disable size grip because it looks ugly and nobody needs it
    statusBar()->setSizeGripEnabled(false);

    // Status bar notification icons
    QFrame *frameBlocks = new QFrame();
    frameBlocks->setContentsMargins(0,0,0,0);
    frameBlocks->setSizePolicy(QSizePolicy::Fixed, QSizePolicy::Preferred);
    QHBoxLayout *frameBlocksLayout = new QHBoxLayout(frameBlocks);
    frameBlocksLayout->setContentsMargins(3,0,3,0);
    frameBlocksLayout->setSpacing(3);
    unitDisplayControl = new UnitDisplayStatusBarControl();
    labelWalletEncryptionIcon = new QLabel();
    labelWalletHDStatusIcon = new QLabel();
    labelConnectionsIcon = new GUIUtil::ClickableLabel();
    labelProxyIcon = new GUIUtil::ClickableLabel();
    labelBlocksIcon = new GUIUtil::ClickableLabel();
    if(enableWallet)
    {
        frameBlocksLayout->addStretch();
        frameBlocksLayout->addWidget(unitDisplayControl);
        frameBlocksLayout->addStretch();
        frameBlocksLayout->addWidget(labelWalletHDStatusIcon);
        frameBlocksLayout->addWidget(labelWalletEncryptionIcon);
    }
    frameBlocksLayout->addWidget(labelProxyIcon);
    frameBlocksLayout->addStretch();
    frameBlocksLayout->addWidget(labelConnectionsIcon);
    frameBlocksLayout->addStretch();
    frameBlocksLayout->addWidget(labelBlocksIcon);
    frameBlocksLayout->addStretch();

    // Hide the spinner/synced icon by default to avoid
    // that the spinner starts before we have any connections
    labelBlocksIcon->hide();

    // Progress bar and label for blocks download
    progressBarLabel = new QLabel();
    progressBarLabel->setVisible(true);
    progressBarLabel->setObjectName("lblStatusBarProgress");
    progressBar = new GUIUtil::ProgressBar();
    progressBar->setAlignment(Qt::AlignCenter);
    progressBar->setVisible(true);

    // Override style sheet for progress bar for styles that have a segmented progress bar,
    // as they make the text unreadable (workaround for issue #1071)
    // See https://doc.qt.io/qt-5/gallery.html
    QString curStyle = QApplication::style()->metaObject()->className();
    if(curStyle == "QWindowsStyle" || curStyle == "QWindowsXPStyle")
    {
        progressBar->setStyleSheet("QProgressBar { background-color: #F8F8F8; border: 1px solid grey; border-radius: 7px; padding: 1px; text-align: center; } QProgressBar::chunk { background: QLinearGradient(x1: 0, y1: 0, x2: 1, y2: 0, stop: 0 #00CCFF, stop: 1 #33CCFF); border-radius: 7px; margin: 0px; }");
    }

    statusBar()->addWidget(progressBarLabel);
    statusBar()->addWidget(progressBar);
    statusBar()->addPermanentWidget(frameBlocks);

    // Install event filter to be able to catch status tip events (QEvent::StatusTip)
    this->installEventFilter(this);

    // Initially wallet actions should be disabled
    setWalletActionsEnabled(false);

    // Subscribe to notifications from core
    subscribeToCoreSignals();

    // Jump to peers tab by clicking on connections icon
    connect(labelConnectionsIcon, &GUIUtil::ClickableLabel::clicked, this, &BitcoinGUI::showPeers);
    connect(labelProxyIcon, &GUIUtil::ClickableLabel::clicked, [this] {
        openOptionsDialogWithTab(OptionsDialog::TAB_NETWORK);
    });

    modalOverlay = new ModalOverlay(enableWallet, this->centralWidget());
    connect(labelBlocksIcon, &GUIUtil::ClickableLabel::clicked, this, &BitcoinGUI::showModalOverlay);
    connect(progressBar, &GUIUtil::ClickableProgressBar::clicked, this, &BitcoinGUI::showModalOverlay);
#ifdef ENABLE_WALLET
    if(enableWallet) {
        connect(walletFrame, &WalletFrame::requestedSyncWarningInfo, this, &BitcoinGUI::showModalOverlay);
    }
#endif

#ifdef Q_OS_MAC
    m_app_nap_inhibitor = new CAppNapInhibitor;
#endif

    incomingTransactionsTimer = new QTimer(this);
    incomingTransactionsTimer->setSingleShot(true);
#ifdef ENABLE_WALLET
    connect(incomingTransactionsTimer, &QTimer::timeout, this, &BitcoinGUI::showIncomingTransactions);
#endif

    bool fDebugCustomStyleSheets = gArgs.GetBoolArg("-debug-ui", false) && GUIUtil::isStyleSheetDirectoryCustom();
    if (fDebugCustomStyleSheets) {
        timerCustomCss = new QTimer(this);
        QObject::connect(timerCustomCss, &QTimer::timeout, [=]() {
            if (!m_node.shutdownRequested()) {
                GUIUtil::loadStyleSheet();
            }
        });
        timerCustomCss->start(200);
    }

    GUIUtil::handleCloseWindowShortcut(this);
}

BitcoinGUI::~BitcoinGUI()
{
    // Unsubscribe from notifications from core
    unsubscribeFromCoreSignals();

    QSettings settings;
    settings.setValue("MainWindowGeometry", saveGeometry());
    if(trayIcon) // Hide tray icon, as deleting will let it linger until quit (on Ubuntu)
        trayIcon->hide();
#ifdef Q_OS_MAC
    delete m_app_nap_inhibitor;
    delete appMenuBar;
    MacDockIconHandler::cleanup();
#endif

    delete rpcConsole;
    delete tabGroup;
}

void BitcoinGUI::startSpinner()
{
    if (labelBlocksIcon == nullptr || labelBlocksIcon->isHidden() || timerSpinner != nullptr) {
        return;
    }
    auto getNextFrame = []() {
        static std::vector<std::unique_ptr<QPixmap>> vecFrames;
        static std::vector<std::unique_ptr<QPixmap>>::iterator itFrame;
        while (vecFrames.size() < SPINNER_FRAMES) {
            QString&& strFrame = QString("spinner-%1").arg(vecFrames.size(), 3, 10, QChar('0'));
            QPixmap&& frame = getIcon(strFrame, GUIUtil::ThemedColor::ORANGE, ":animation/").pixmap(STATUSBAR_ICONSIZE, STATUSBAR_ICONSIZE);
            itFrame = vecFrames.insert(vecFrames.end(), std::make_unique<QPixmap>(frame));
        }
        assert(vecFrames.size() == SPINNER_FRAMES);
        if (itFrame == vecFrames.end()) {
            itFrame = vecFrames.begin();
        }
        return *itFrame++->get();
    };

    timerSpinner = new QTimer(this);
    QObject::connect(timerSpinner, &QTimer::timeout, [=]() {
        if (timerSpinner == nullptr) {
            return;
        }
        labelBlocksIcon->setPixmap(getNextFrame());
    });
    timerSpinner->start(40);
}

void BitcoinGUI::stopSpinner()
{
    if (timerSpinner == nullptr) {
        return;
    }
    timerSpinner->deleteLater();
    timerSpinner = nullptr;
}

void BitcoinGUI::startConnectingAnimation()
{
    static int nStep{-1};
    const int nAnimationSteps = 10;

    if (timerConnecting != nullptr) {
        return;
    }

    timerConnecting = new QTimer(this);
    QObject::connect(timerConnecting, &QTimer::timeout, [=]() {

        if (timerConnecting == nullptr) {
            return;
        }

        QString strImage;
        GUIUtil::ThemedColor color;

        nStep = (nStep + 1) % (nAnimationSteps + 1);
        if (nStep == 0) {
            strImage = "connect_4";
            color = GUIUtil::ThemedColor::ICON_ALTERNATIVE_COLOR;
        } else if (nStep == nAnimationSteps / 2) {
            strImage = "connect_1";
            color = GUIUtil::ThemedColor::ORANGE;
        } else {
            return;
        }
        labelConnectionsIcon->setPixmap(GUIUtil::getIcon(strImage, color).pixmap(STATUSBAR_ICONSIZE, STATUSBAR_ICONSIZE));
    });
    timerConnecting->start(100);
}

void BitcoinGUI::stopConnectingAnimation()
{
    if (timerConnecting == nullptr) {
        return;
    }
    timerConnecting->deleteLater();
    timerConnecting = nullptr;
}

void BitcoinGUI::createActions()
{
    sendCoinsMenuAction = new QAction(tr("&Send"), this);
    sendCoinsMenuAction->setStatusTip(tr("Send coins to a Sparks address"));
    sendCoinsMenuAction->setToolTip(sendCoinsMenuAction->statusTip());

    QString strCoinJoinName = QString::fromStdString(gCoinJoinName);
    coinJoinCoinsMenuAction = new QAction(QString("&%1").arg(strCoinJoinName), this);
    coinJoinCoinsMenuAction->setStatusTip(tr("Send %1 funds to a Sparks address").arg(strCoinJoinName));
    coinJoinCoinsMenuAction->setToolTip(coinJoinCoinsMenuAction->statusTip());

    receiveCoinsMenuAction = new QAction(tr("&Receive"), this);
    receiveCoinsMenuAction->setStatusTip(tr("Request payments (generates QR codes and sparks: URIs)"));
    receiveCoinsMenuAction->setToolTip(receiveCoinsMenuAction->statusTip());

#ifdef ENABLE_WALLET
    // These showNormalIfMinimized are needed because Send Coins and Receive Coins
    // can be triggered from the tray menu, and need to show the GUI to be useful.
    connect(sendCoinsMenuAction, &QAction::triggered, this, static_cast<void (BitcoinGUI::*)()>(&BitcoinGUI::showNormalIfMinimized));
    connect(coinJoinCoinsMenuAction, &QAction::triggered, this, static_cast<void (BitcoinGUI::*)()>(&BitcoinGUI::showNormalIfMinimized));
    connect(receiveCoinsMenuAction, &QAction::triggered, this, static_cast<void (BitcoinGUI::*)()>(&BitcoinGUI::showNormalIfMinimized));
    connect(sendCoinsMenuAction, &QAction::triggered, [this]{ gotoSendCoinsPage(); });
    connect(coinJoinCoinsMenuAction, &QAction::triggered, [this]{ gotoCoinJoinCoinsPage(); });
    connect(receiveCoinsMenuAction, &QAction::triggered, this, &BitcoinGUI::gotoReceiveCoinsPage);
#endif

    quitAction = new QAction(tr("E&xit"), this);
    quitAction->setStatusTip(tr("Quit application"));
    quitAction->setShortcut(QKeySequence(Qt::CTRL + Qt::Key_Q));
    quitAction->setMenuRole(QAction::QuitRole);
    aboutAction = new QAction(tr("&About %1").arg(PACKAGE_NAME), this);
    aboutAction->setStatusTip(tr("Show information about %1").arg(PACKAGE_NAME));
    aboutAction->setMenuRole(QAction::AboutRole);
    aboutAction->setEnabled(false);
    aboutQtAction = new QAction(tr("About &Qt"), this);
    aboutQtAction->setStatusTip(tr("Show information about Qt"));
    aboutQtAction->setMenuRole(QAction::AboutQtRole);
    optionsAction = new QAction(tr("&Options..."), this);
    optionsAction->setStatusTip(tr("Modify configuration options for %1").arg(PACKAGE_NAME));
    optionsAction->setMenuRole(QAction::PreferencesRole);
    optionsAction->setEnabled(false);
    toggleHideAction = new QAction(tr("&Show / Hide"), this);
    toggleHideAction->setStatusTip(tr("Show or hide the main Window"));

    encryptWalletAction = new QAction(tr("&Encrypt Wallet..."), this);
    encryptWalletAction->setStatusTip(tr("Encrypt the private keys that belong to your wallet"));
    backupWalletAction = new QAction(tr("&Backup Wallet..."), this);
    backupWalletAction->setStatusTip(tr("Backup wallet to another location"));
    changePassphraseAction = new QAction(tr("&Change Passphrase..."), this);
    changePassphraseAction->setStatusTip(tr("Change the passphrase used for wallet encryption"));
    unlockWalletAction = new QAction(tr("&Unlock Wallet..."), this);
    unlockWalletAction->setToolTip(tr("Unlock wallet"));
    lockWalletAction = new QAction(tr("&Lock Wallet"), this);
    signMessageAction = new QAction(tr("Sign &message..."), this);
    signMessageAction->setStatusTip(tr("Sign messages with your Sparks addresses to prove you own them"));
    verifyMessageAction = new QAction(tr("&Verify message..."), this);
<<<<<<< HEAD
    verifyMessageAction->setStatusTip(tr("Verify messages to ensure they were signed with specified Sparks addresses"));
    m_load_psbt_action = new QAction(tr("Load PSBT..."), this);
=======
    verifyMessageAction->setStatusTip(tr("Verify messages to ensure they were signed with specified Dash addresses"));
    m_load_psbt_action = new QAction(tr("&Load PSBT from file..."), this);
>>>>>>> 19512988
    m_load_psbt_action->setStatusTip(tr("Load Partially Signed Dash Transaction"));
    m_load_psbt_clipboard_action = new QAction(tr("Load PSBT from clipboard..."), this);
    m_load_psbt_clipboard_action->setStatusTip(tr("Load Partially Signed Bitcoin Transaction from clipboard"));

    openInfoAction = new QAction(tr("&Information"), this);
    openInfoAction->setStatusTip(tr("Show diagnostic information"));
    openRPCConsoleAction = new QAction(tr("&Debug console"), this);
    openRPCConsoleAction->setStatusTip(tr("Open debugging and diagnostic console"));
    openGraphAction = new QAction(tr("&Network Monitor"), this);
    openGraphAction->setStatusTip(tr("Show network monitor"));
    openPeersAction = new QAction(tr("&Peers list"), this);
    openPeersAction->setStatusTip(tr("Show peers info"));
    openRepairAction = new QAction(tr("Wallet &Repair"), this);
    openRepairAction->setStatusTip(tr("Show wallet repair options"));
    openConfEditorAction = new QAction(tr("Open Wallet &Configuration File"), this);
    openConfEditorAction->setStatusTip(tr("Open configuration file"));
    // override TextHeuristicRole set by default which confuses this action with application settings
    openConfEditorAction->setMenuRole(QAction::NoRole);
    showBackupsAction = new QAction(tr("Show Automatic &Backups"), this);
    showBackupsAction->setStatusTip(tr("Show automatically created wallet backups"));
    // initially disable the debug window menu items
    openInfoAction->setEnabled(false);
    openRPCConsoleAction->setEnabled(false);
    openRPCConsoleAction->setObjectName("openRPCConsoleAction");
    openGraphAction->setEnabled(false);
    openPeersAction->setEnabled(false);
    openRepairAction->setEnabled(false);

    usedSendingAddressesAction = new QAction(tr("&Sending addresses"), this);
    usedSendingAddressesAction->setStatusTip(tr("Show the list of used sending addresses and labels"));
    usedReceivingAddressesAction = new QAction(tr("&Receiving addresses"), this);
    usedReceivingAddressesAction->setStatusTip(tr("Show the list of used receiving addresses and labels"));

    openAction = new QAction(tr("Open &URI..."), this);
    openAction->setStatusTip(tr("Open a sparks: URI"));

    m_open_wallet_action = new QAction(tr("Open Wallet"), this);
    m_open_wallet_action->setEnabled(false);
    m_open_wallet_action->setStatusTip(tr("Open a wallet"));
    m_open_wallet_menu = new QMenu(this);

    m_close_wallet_action = new QAction(tr("Close Wallet..."), this);
    m_close_wallet_action->setStatusTip(tr("Close wallet"));

    m_create_wallet_action = new QAction(tr("Create Wallet..."), this);
    m_create_wallet_action->setEnabled(false);
    m_create_wallet_action->setStatusTip(tr("Create a new wallet"));

    m_close_all_wallets_action = new QAction(tr("Close All Wallets..."), this);
    m_close_all_wallets_action->setStatusTip(tr("Close all wallets"));

    showHelpMessageAction = new QAction(tr("&Command-line options"), this);
    showHelpMessageAction->setMenuRole(QAction::NoRole);
    showHelpMessageAction->setStatusTip(tr("Show the %1 help message to get a list with possible Sparks command-line options").arg(PACKAGE_NAME));

    showCoinJoinHelpAction = new QAction(tr("%1 &information").arg(strCoinJoinName), this);
    showCoinJoinHelpAction->setMenuRole(QAction::NoRole);
    showCoinJoinHelpAction->setStatusTip(tr("Show the %1 basic information").arg(strCoinJoinName));

    m_mask_values_action = new QAction(tr("&Discreet mode"), this);
    m_mask_values_action->setShortcut(QKeySequence(Qt::CTRL + Qt::SHIFT + Qt::Key_D));
    m_mask_values_action->setStatusTip(tr("Mask the values in the Overview tab"));
    m_mask_values_action->setCheckable(true);

    connect(quitAction, &QAction::triggered, qApp, QApplication::quit);
    connect(aboutAction, &QAction::triggered, this, &BitcoinGUI::aboutClicked);
    connect(aboutQtAction, &QAction::triggered, qApp, QApplication::aboutQt);
    connect(optionsAction, &QAction::triggered, this, &BitcoinGUI::optionsClicked);
    connect(toggleHideAction, &QAction::triggered, this, &BitcoinGUI::toggleHidden);
    connect(showHelpMessageAction, &QAction::triggered, this, &BitcoinGUI::showHelpMessageClicked);
    connect(showCoinJoinHelpAction, &QAction::triggered, this, &BitcoinGUI::showCoinJoinHelpClicked);

    // Jump directly to tabs in RPC-console
    connect(openInfoAction, &QAction::triggered, this, &BitcoinGUI::showInfo);
    connect(openRPCConsoleAction, &QAction::triggered, this, &BitcoinGUI::showConsole);
    connect(openGraphAction, &QAction::triggered, this, &BitcoinGUI::showGraph);
    connect(openPeersAction, &QAction::triggered, this, &BitcoinGUI::showPeers);
    connect(openRepairAction, &QAction::triggered, this, &BitcoinGUI::showRepair);

    // Open configs and backup folder from menu
    connect(openConfEditorAction, &QAction::triggered, this, &BitcoinGUI::showConfEditor);
    connect(showBackupsAction, &QAction::triggered, this, &BitcoinGUI::showBackups);

    // Get restart command-line parameters and handle restart
    connect(rpcConsole, &RPCConsole::handleRestart, this, &BitcoinGUI::handleRestart);

    // prevents an open debug window from becoming stuck/unusable on client shutdown
    connect(quitAction, &QAction::triggered, rpcConsole, &QWidget::hide);

#ifdef ENABLE_WALLET
    if(walletFrame)
    {
        connect(encryptWalletAction, &QAction::triggered, walletFrame, &WalletFrame::encryptWallet);
        connect(backupWalletAction, &QAction::triggered, walletFrame, &WalletFrame::backupWallet);
        connect(changePassphraseAction, &QAction::triggered, walletFrame, &WalletFrame::changePassphrase);
        connect(unlockWalletAction, &QAction::triggered, walletFrame, &WalletFrame::unlockWallet);
        connect(lockWalletAction, &QAction::triggered, walletFrame, &WalletFrame::lockWallet);
        connect(signMessageAction, &QAction::triggered, this, static_cast<void (BitcoinGUI::*)()>(&BitcoinGUI::showNormalIfMinimized));
        connect(signMessageAction, &QAction::triggered, [this]{ gotoSignMessageTab(); });
        connect(m_load_psbt_action, &QAction::triggered, [this]{ gotoLoadPSBT(); });
        connect(m_load_psbt_clipboard_action, &QAction::triggered, [this]{ gotoLoadPSBT(true); });
        connect(verifyMessageAction, &QAction::triggered, this, static_cast<void (BitcoinGUI::*)()>(&BitcoinGUI::showNormalIfMinimized));
        connect(verifyMessageAction, &QAction::triggered, [this]{ gotoVerifyMessageTab(); });
        connect(usedSendingAddressesAction, &QAction::triggered, walletFrame, &WalletFrame::usedSendingAddresses);
        connect(usedReceivingAddressesAction, &QAction::triggered, walletFrame, &WalletFrame::usedReceivingAddresses);
        connect(openAction, &QAction::triggered, this, &BitcoinGUI::openClicked);
        connect(m_open_wallet_menu, &QMenu::aboutToShow, [this] {
            m_open_wallet_menu->clear();
            for (const std::pair<const std::string, bool>& i : m_wallet_controller->listWalletDir()) {
                const std::string& path = i.first;
                QString name = path.empty() ? QString("["+tr("default wallet")+"]") : QString::fromStdString(path);
                // Menu items remove single &. Single & are shown when && is in
                // the string, but only the first occurrence. So replace only
                // the first & with &&.
                name.replace(name.indexOf(QChar('&')), 1, QString("&&"));
                QAction* action = m_open_wallet_menu->addAction(name);

                if (i.second) {
                    // This wallet is already loaded
                    action->setEnabled(false);
                    continue;
                }

                connect(action, &QAction::triggered, [this, path] {
                    auto activity = new OpenWalletActivity(m_wallet_controller, this);
                    connect(activity, &OpenWalletActivity::opened, this, &BitcoinGUI::setCurrentWallet);
                    connect(activity, &OpenWalletActivity::finished, activity, &QObject::deleteLater);
                    activity->open(path);
                });
            }
            if (m_open_wallet_menu->isEmpty()) {
                QAction* action = m_open_wallet_menu->addAction(tr("No wallets available"));
                action->setEnabled(false);
            }
        });
        connect(m_close_wallet_action, &QAction::triggered, [this] {
            m_wallet_controller->closeWallet(walletFrame->currentWalletModel(), this);
        });
        connect(m_create_wallet_action, &QAction::triggered, [this] {
            auto activity = new CreateWalletActivity(m_wallet_controller, this);
            connect(activity, &CreateWalletActivity::created, this, &BitcoinGUI::setCurrentWallet);
            connect(activity, &CreateWalletActivity::finished, activity, &QObject::deleteLater);
            activity->create();
        });
        connect(m_close_all_wallets_action, &QAction::triggered, [this] {
            m_wallet_controller->closeAllWallets(this);
        });

        connect(m_mask_values_action, &QAction::toggled, this, &BitcoinGUI::setPrivacy);
    }
#endif // ENABLE_WALLET
}

void BitcoinGUI::createMenuBar()
{
#ifdef Q_OS_MAC
    // Create a decoupled menu bar on Mac which stays even if the window is closed
    appMenuBar = new QMenuBar();
#else
    // Get the main window's menu bar on other platforms
    appMenuBar = menuBar();
#endif

    // Configure the menus
    QMenu *file = appMenuBar->addMenu(tr("&File"));
    if(walletFrame)
    {
        file->addAction(m_create_wallet_action);
        file->addAction(m_open_wallet_action);
        file->addAction(m_close_wallet_action);
        file->addAction(m_close_all_wallets_action);
        file->addSeparator();
        file->addAction(openAction);
        file->addAction(backupWalletAction);
        file->addAction(signMessageAction);
        file->addAction(verifyMessageAction);
        file->addAction(m_load_psbt_action);
        file->addAction(m_load_psbt_clipboard_action);
        file->addSeparator();
    }
    file->addAction(openConfEditorAction);
    if(walletFrame) {
        file->addAction(showBackupsAction);
    }
    file->addSeparator();
    file->addAction(quitAction);

    QMenu *settings = appMenuBar->addMenu(tr("&Settings"));
    if(walletFrame)
    {
        settings->addAction(encryptWalletAction);
        settings->addAction(changePassphraseAction);
        settings->addAction(unlockWalletAction);
        settings->addAction(lockWalletAction);
        settings->addSeparator();
        settings->addAction(m_mask_values_action);
        settings->addSeparator();
    }
    settings->addAction(optionsAction);

    QMenu* window_menu = appMenuBar->addMenu(tr("&Window"));

    QAction* minimize_action = window_menu->addAction(tr("Minimize"));
    minimize_action->setShortcut(QKeySequence(Qt::CTRL + Qt::Key_M));
    connect(minimize_action, &QAction::triggered, [] {
        QApplication::activeWindow()->showMinimized();
    });
    connect(qApp, &QApplication::focusWindowChanged, this, [minimize_action] (QWindow* window) {
        minimize_action->setEnabled(window != nullptr && (window->flags() & Qt::Dialog) != Qt::Dialog && window->windowState() != Qt::WindowMinimized);
    });

#ifdef Q_OS_MAC
    QAction* zoom_action = window_menu->addAction(tr("Zoom"));
    connect(zoom_action, &QAction::triggered, [] {
        QWindow* window = qApp->focusWindow();
        if (window->windowState() != Qt::WindowMaximized) {
            window->showMaximized();
        } else {
            window->showNormal();
        }
    });

    connect(qApp, &QApplication::focusWindowChanged, this, [zoom_action] (QWindow* window) {
        zoom_action->setEnabled(window != nullptr);
    });
#endif

    if (walletFrame) {
#ifdef Q_OS_MAC
        window_menu->addSeparator();
        QAction* main_window_action = window_menu->addAction(tr("Main Window"));
        connect(main_window_action, &QAction::triggered, [this] {
            GUIUtil::bringToFront(this);
        });
#endif
        window_menu->addSeparator();
        window_menu->addAction(usedSendingAddressesAction);
        window_menu->addAction(usedReceivingAddressesAction);
    }

    window_menu->addSeparator();
    for (RPCConsole::TabTypes tab_type : rpcConsole->tabs()) {
        QAction* tab_action = window_menu->addAction(rpcConsole->tabTitle(tab_type));
        tab_action->setShortcut(rpcConsole->tabShortcut(tab_type));
        connect(tab_action, &QAction::triggered, [this, tab_type] {
            rpcConsole->setTabFocus(tab_type);
            showDebugWindow();
        });
    }

    QMenu *help = appMenuBar->addMenu(tr("&Help"));
    help->addAction(showHelpMessageAction);
    help->addAction(showCoinJoinHelpAction);
    help->addSeparator();
    help->addAction(aboutAction);
    help->addAction(aboutQtAction);
}

void BitcoinGUI::createToolBars()
{
#ifdef ENABLE_WALLET
    if(walletFrame)
    {
        QToolBar *toolbar = new QToolBar(tr("Tabs toolbar"));
        appToolBar = toolbar;
        toolbar->setContextMenuPolicy(Qt::PreventContextMenu);
        toolbar->setSizePolicy(QSizePolicy::Expanding, QSizePolicy::Preferred);
        toolbar->setToolButtonStyle(Qt::ToolButtonTextOnly);
        toolbar->setMovable(false); // remove unused icon in upper left corner

        tabGroup = new QButtonGroup(this);

        overviewButton = new QToolButton(this);
        overviewButton->setText(tr("&Overview"));
        overviewButton->setStatusTip(tr("Show general overview of wallet"));
        tabGroup->addButton(overviewButton);

        sendCoinsButton = new QToolButton(this);
        sendCoinsButton->setText(sendCoinsMenuAction->text());
        sendCoinsButton->setStatusTip(sendCoinsMenuAction->statusTip());
        tabGroup->addButton(sendCoinsButton);

        receiveCoinsButton = new QToolButton(this);
        receiveCoinsButton->setText(receiveCoinsMenuAction->text());
        receiveCoinsButton->setStatusTip(receiveCoinsMenuAction->statusTip());
        tabGroup->addButton(receiveCoinsButton);

        historyButton = new QToolButton(this);
        historyButton->setText(tr("&Transactions"));
        historyButton->setStatusTip(tr("Browse transaction history"));
        tabGroup->addButton(historyButton);

        coinJoinCoinsButton = new QToolButton(this);
        coinJoinCoinsButton->setText(coinJoinCoinsMenuAction->text());
        coinJoinCoinsButton->setStatusTip(coinJoinCoinsMenuAction->statusTip());
        tabGroup->addButton(coinJoinCoinsButton);

        QSettings settings;
        if (settings.value("fShowMasternodesTab").toBool()) {
            masternodeButton = new QToolButton(this);
            masternodeButton->setText(tr("&Masternodes"));
            masternodeButton->setStatusTip(tr("Browse masternodes"));
            tabGroup->addButton(masternodeButton);
            connect(masternodeButton, &QToolButton::clicked, this, &BitcoinGUI::gotoMasternodePage);
            masternodeButton->setEnabled(true);
        }

        if (settings.value("fShowGovernanceTab").toBool()) {
            governanceButton = new QToolButton(this);
            governanceButton->setText(tr("&Governance"));
            governanceButton->setStatusTip(tr("View Governance Proposals"));
            tabGroup->addButton(governanceButton);
            connect(governanceButton, &QToolButton::clicked, this, &BitcoinGUI::gotoGovernancePage);
            governanceButton->setEnabled(true);
        }

        connect(overviewButton, &QToolButton::clicked, this, &BitcoinGUI::gotoOverviewPage);
        connect(sendCoinsButton, &QToolButton::clicked, [this]{ gotoSendCoinsPage(); });
        connect(coinJoinCoinsButton, &QToolButton::clicked, [this]{ gotoCoinJoinCoinsPage(); });
        connect(receiveCoinsButton, &QToolButton::clicked, this, &BitcoinGUI::gotoReceiveCoinsPage);
        connect(historyButton, &QToolButton::clicked, this, &BitcoinGUI::gotoHistoryPage);

        // Give the selected tab button a bolder font.
        connect(tabGroup, static_cast<void (QButtonGroup::*)(QAbstractButton *, bool)>(&QButtonGroup::buttonToggled), this, &BitcoinGUI::highlightTabButton);

        for (auto button : tabGroup->buttons()) {
            GUIUtil::setFont({button}, GUIUtil::FontWeight::Normal, 16);
            button->setSizePolicy(QSizePolicy::Expanding, QSizePolicy::Preferred);
            button->setToolTip(button->statusTip());
            button->setCheckable(true);
            toolbar->addWidget(button);
        }

        overviewButton->setChecked(true);
        GUIUtil::updateFonts();

#ifdef ENABLE_WALLET
        m_wallet_selector = new QComboBox(this);
        m_wallet_selector->setSizeAdjustPolicy(QComboBox::AdjustToContents);
        connect(m_wallet_selector, static_cast<void (QComboBox::*)(int)>(&QComboBox::currentIndexChanged), this, &BitcoinGUI::setCurrentWalletBySelectorIndex);

        QVBoxLayout* walletSelectorLayout = new QVBoxLayout(this);
        walletSelectorLayout->addWidget(m_wallet_selector);
        walletSelectorLayout->setSpacing(0);
        walletSelectorLayout->setMargin(0);
        walletSelectorLayout->setContentsMargins(5, 0, 5, 0);
        QWidget* walletSelector = new QWidget(this);
        walletSelector->setSizePolicy(QSizePolicy::Preferred, QSizePolicy::Preferred);
        walletSelector->setObjectName("walletSelector");
        walletSelector->setLayout(walletSelectorLayout);
        m_wallet_selector_action = appToolBar->insertWidget(appToolBarLogoAction, walletSelector);
        m_wallet_selector_action->setVisible(false);
#endif

        QLabel *logoLabel = new QLabel();
        logoLabel->setObjectName("lblToolbarLogo");
        logoLabel->setSizePolicy(QSizePolicy::Expanding, QSizePolicy::Preferred);

        appToolBarLogoAction = toolbar->addWidget(logoLabel);

        /** Create additional container for toolbar and walletFrame and make it the central widget.
            This is a workaround mostly for toolbar styling on Mac OS but should work fine for every other OSes too.
        */
        QVBoxLayout *layout = new QVBoxLayout;
        layout->addWidget(toolbar);
        layout->addWidget(walletFrame);
        layout->setSpacing(0);
        layout->setContentsMargins(QMargins());
        QWidget *containerWidget = new QWidget();
        containerWidget->setLayout(layout);
        setCentralWidget(containerWidget);
    }
#endif // ENABLE_WALLET
}

void BitcoinGUI::setClientModel(ClientModel *_clientModel, interfaces::BlockAndHeaderTipInfo* tip_info)
{
    this->clientModel = _clientModel;
    if(_clientModel)
    {
        // Create system tray menu (or setup the dock menu) that late to prevent users from calling actions,
        // while the client has not yet fully loaded
        if (trayIcon) {
            // do so only if trayIcon is already set
            trayIcon->setContextMenu(trayIconMenu.get());
            createIconMenu(trayIconMenu.get());

#ifndef Q_OS_MAC
            // Show main window on tray icon click
            // Note: ignore this on Mac - this is not the way tray should work there
            connect(trayIcon, &QSystemTrayIcon::activated, this, &BitcoinGUI::trayIconActivated);
#else
            // Note: On Mac, the dock icon is also used to provide menu functionality
            // similar to one for tray icon
            MacDockIconHandler *dockIconHandler = MacDockIconHandler::instance();
            connect(dockIconHandler, &MacDockIconHandler::dockIconClicked, this, &BitcoinGUI::macosDockIconActivated);

            dockIconMenu = new QMenu(this);
            dockIconMenu->setAsDockMenu();

            createIconMenu(dockIconMenu);
#endif
        }

        // Keep up to date with client
        updateNetworkState();
        setNumConnections(_clientModel->getNumConnections());
        connect(_clientModel, &ClientModel::numConnectionsChanged, this, &BitcoinGUI::setNumConnections);
        connect(_clientModel, &ClientModel::networkActiveChanged, this, &BitcoinGUI::setNetworkActive);

        modalOverlay->setKnownBestHeight(tip_info->header_height, QDateTime::fromTime_t(tip_info->header_time));
        setNumBlocks(tip_info->block_height, QDateTime::fromTime_t(tip_info->block_time), QString::fromStdString(tip_info->block_hash.ToString()), tip_info->verification_progress, false, SynchronizationState::INIT_DOWNLOAD);
        connect(_clientModel, &ClientModel::numBlocksChanged, this, &BitcoinGUI::setNumBlocks);

        connect(_clientModel, &ClientModel::additionalDataSyncProgressChanged, this, &BitcoinGUI::setAdditionalDataSyncProgress);

        // Receive and report messages from client model
        connect(_clientModel, &ClientModel::message, [this](const QString &title, const QString &message, unsigned int style){
            this->message(title, message, style);
        });

        // Show progress dialog
        connect(_clientModel, &ClientModel::showProgress, this, &BitcoinGUI::showProgress);

        rpcConsole->setClientModel(_clientModel, tip_info->block_height, tip_info->block_time, tip_info->block_hash, tip_info->verification_progress);

        updateProxyIcon();

#ifdef ENABLE_WALLET
        if(walletFrame)
        {
            walletFrame->setClientModel(_clientModel);
        }
#endif // ENABLE_WALLET
        unitDisplayControl->setOptionsModel(_clientModel->getOptionsModel());

        OptionsModel* optionsModel = _clientModel->getOptionsModel();
        if (optionsModel && trayIcon) {
            // be aware of the tray icon disable state change reported by the OptionsModel object.
            connect(optionsModel, &OptionsModel::hideTrayIconChanged, this, &BitcoinGUI::setTrayIconVisible);

            // initialize the disable state of the tray icon with the current value in the model.
            setTrayIconVisible(optionsModel->getHideTrayIcon());

            connect(optionsModel, &OptionsModel::coinJoinEnabledChanged, this, &BitcoinGUI::updateCoinJoinVisibility);
        }
    } else {
        // Disable possibility to show main window via action
        toggleHideAction->setEnabled(false);
        if(trayIconMenu)
        {
            // Disable context menu on tray icon
            trayIconMenu->clear();
        }
        // Propagate cleared model to child objects
        rpcConsole->setClientModel(nullptr);
#ifdef ENABLE_WALLET
        if (walletFrame)
        {
            walletFrame->setClientModel(nullptr);
        }
#endif // ENABLE_WALLET
        unitDisplayControl->setOptionsModel(nullptr);

#ifdef Q_OS_MAC
        if(dockIconMenu)
        {
            // Disable context menu on dock icon
            dockIconMenu->clear();
        }
#endif
    }

    updateCoinJoinVisibility();
}

#ifdef ENABLE_WALLET
void BitcoinGUI::setWalletController(WalletController* wallet_controller)
{
    assert(!m_wallet_controller);
    assert(wallet_controller);

    m_wallet_controller = wallet_controller;

    m_create_wallet_action->setEnabled(true);
    m_open_wallet_action->setEnabled(true);
    m_open_wallet_action->setMenu(m_open_wallet_menu);

    connect(wallet_controller, &WalletController::walletAdded, this, &BitcoinGUI::addWallet);
    connect(wallet_controller, &WalletController::walletRemoved, this, &BitcoinGUI::removeWallet);

    for (WalletModel* wallet_model : m_wallet_controller->getOpenWallets()) {
        addWallet(wallet_model);
    }
}

WalletController* BitcoinGUI::getWalletController()
{
    return m_wallet_controller;
}

void BitcoinGUI::addWallet(WalletModel* walletModel)
{
    if (!walletFrame) return;
    if (!walletFrame->addWallet(walletModel)) return;
    rpcConsole->addWallet(walletModel);
    if (m_wallet_selector->count() == 0) {
        setWalletActionsEnabled(true);
    } else if (m_wallet_selector->count() == 1) {
        m_wallet_selector_action->setVisible(true);
    }
    const QString display_name = walletModel->getDisplayName();
    m_wallet_selector->addItem(display_name, QVariant::fromValue(walletModel));
}

void BitcoinGUI::removeWallet(WalletModel* walletModel)
{
    if (!walletFrame) return;

    labelWalletHDStatusIcon->hide();
    labelWalletEncryptionIcon->hide();

    int index = m_wallet_selector->findData(QVariant::fromValue(walletModel));
    m_wallet_selector->removeItem(index);
    if (m_wallet_selector->count() == 0) {
        setWalletActionsEnabled(false);
        overviewButton->setChecked(true);
    } else if (m_wallet_selector->count() == 1) {
        m_wallet_selector_action->setVisible(false);
    }
    rpcConsole->removeWallet(walletModel);
    walletFrame->removeWallet(walletModel);
    updateWindowTitle();
}

void BitcoinGUI::setCurrentWallet(WalletModel* wallet_model)
{
    if (!walletFrame) return;
    walletFrame->setCurrentWallet(wallet_model);
    for (int index = 0; index < m_wallet_selector->count(); ++index) {
        if (m_wallet_selector->itemData(index).value<WalletModel*>() == wallet_model) {
            m_wallet_selector->setCurrentIndex(index);
            break;
        }
    }
    updateWindowTitle();
}

void BitcoinGUI::setCurrentWalletBySelectorIndex(int index)
{
    WalletModel* wallet_model = m_wallet_selector->itemData(index).value<WalletModel*>();
    if (wallet_model) setCurrentWallet(wallet_model);
}

void BitcoinGUI::removeAllWallets()
{
    if(!walletFrame)
        return;
    setWalletActionsEnabled(false);
    walletFrame->removeAllWallets();
}
#endif // ENABLE_WALLET

void BitcoinGUI::setWalletActionsEnabled(bool enabled)
{
#ifdef ENABLE_WALLET
    if (walletFrame != nullptr) {
        // NOTE: overviewButton is always enabled
        sendCoinsButton->setEnabled(enabled);
        coinJoinCoinsButton->setEnabled(enabled && clientModel->coinJoinOptions().isEnabled());
        receiveCoinsButton->setEnabled(enabled);
        historyButton->setEnabled(enabled);
    }
#endif // ENABLE_WALLET

    sendCoinsMenuAction->setEnabled(enabled);
#ifdef ENABLE_WALLET
    coinJoinCoinsMenuAction->setEnabled(enabled && clientModel->coinJoinOptions().isEnabled());
#else
    coinJoinCoinsMenuAction->setEnabled(enabled);
#endif // ENABLE_WALLET
    receiveCoinsMenuAction->setEnabled(enabled);

    encryptWalletAction->setEnabled(enabled);
    backupWalletAction->setEnabled(enabled);
    changePassphraseAction->setEnabled(enabled);
    unlockWalletAction->setEnabled(enabled);
    lockWalletAction->setEnabled(enabled);
    signMessageAction->setEnabled(enabled);
    verifyMessageAction->setEnabled(enabled);
    usedSendingAddressesAction->setEnabled(enabled);
    usedReceivingAddressesAction->setEnabled(enabled);
    openAction->setEnabled(enabled);
    m_close_wallet_action->setEnabled(enabled);
    m_close_all_wallets_action->setEnabled(enabled);
}

void BitcoinGUI::createTrayIcon()
{
    assert(QSystemTrayIcon::isSystemTrayAvailable());

    if (QSystemTrayIcon::isSystemTrayAvailable()) {
        trayIcon = new QSystemTrayIcon(m_network_style->getTrayAndWindowIcon(), this);
        QString toolTip = tr("%1 client").arg(PACKAGE_NAME) + " " + m_network_style->getTitleAddText();
        trayIcon->setToolTip(toolTip);
    }
}

void BitcoinGUI::createIconMenu(QMenu *pmenu)
{
    // Configuration of the tray icon (or dock icon) icon menu
#ifndef Q_OS_MAC
    // Note: On Mac, the dock icon's menu already has show / hide action.
    trayIconMenu->addAction(toggleHideAction);
    trayIconMenu->addSeparator();
#endif
    if (enableWallet) {
        pmenu->addAction(sendCoinsMenuAction);
        pmenu->addAction(coinJoinCoinsMenuAction);
        pmenu->addAction(receiveCoinsMenuAction);
        pmenu->addSeparator();
        pmenu->addAction(signMessageAction);
        pmenu->addAction(verifyMessageAction);
        pmenu->addSeparator();
    }
    pmenu->addAction(optionsAction);
    pmenu->addAction(openInfoAction);
    pmenu->addAction(openRPCConsoleAction);
    pmenu->addAction(openGraphAction);
    pmenu->addAction(openPeersAction);
    if (enableWallet) {
        pmenu->addAction(openRepairAction);
    }
    pmenu->addSeparator();
    pmenu->addAction(openConfEditorAction);
    if (enableWallet) {
        pmenu->addAction(showBackupsAction);
    }
#ifndef Q_OS_MAC // This is built-in on Mac
    pmenu->addSeparator();
    pmenu->addAction(quitAction);
#endif
}

#ifndef Q_OS_MAC
void BitcoinGUI::trayIconActivated(QSystemTrayIcon::ActivationReason reason)
{
    if(reason == QSystemTrayIcon::Trigger)
    {
        // Click on system tray icon triggers show/hide of the main window
        toggleHidden();
    }
}
#else
void BitcoinGUI::macosDockIconActivated()
{
    showNormalIfMinimized();
    activateWindow();
}
#endif

void BitcoinGUI::optionsClicked()
{
    openOptionsDialogWithTab(OptionsDialog::TAB_MAIN);
}

void BitcoinGUI::aboutClicked()
{
    if(!clientModel)
        return;

    HelpMessageDialog dlg(this, HelpMessageDialog::about);
    dlg.exec();
}

void BitcoinGUI::showDebugWindow()
{
    GUIUtil::bringToFront(rpcConsole);
    Q_EMIT consoleShown(rpcConsole);
}

void BitcoinGUI::showInfo()
{
    rpcConsole->setTabFocus(RPCConsole::TabTypes::INFO);
    showDebugWindow();
}

void BitcoinGUI::showConsole()
{
    rpcConsole->setTabFocus(RPCConsole::TabTypes::CONSOLE);
    showDebugWindow();
}

void BitcoinGUI::showGraph()
{
    rpcConsole->setTabFocus(RPCConsole::TabTypes::GRAPH);
    showDebugWindow();
}

void BitcoinGUI::showPeers()
{
    rpcConsole->setTabFocus(RPCConsole::TabTypes::PEERS);
    showDebugWindow();
}

void BitcoinGUI::showRepair()
{
    rpcConsole->setTabFocus(RPCConsole::TabTypes::REPAIR);
    showDebugWindow();
}

void BitcoinGUI::showConfEditor()
{
    GUIUtil::openConfigfile();
}

void BitcoinGUI::showBackups()
{
    GUIUtil::showBackups();
}

void BitcoinGUI::showHelpMessageClicked()
{
    GUIUtil::bringToFront(helpMessageDialog);
}

void BitcoinGUI::showCoinJoinHelpClicked()
{
    if(!clientModel)
        return;

    HelpMessageDialog dlg(this, HelpMessageDialog::pshelp);
    dlg.exec();
}

#ifdef ENABLE_WALLET
void BitcoinGUI::openClicked()
{
    OpenURIDialog dlg(this);
    if(dlg.exec())
    {
        Q_EMIT receivedURI(dlg.getURI());
    }
}

void BitcoinGUI::highlightTabButton(QAbstractButton *button, bool checked)
{
    GUIUtil::setFont({button}, checked ? GUIUtil::FontWeight::Bold : GUIUtil::FontWeight::Normal, 16);
    GUIUtil::updateFonts();
}

void BitcoinGUI::gotoGovernancePage()
{
    QSettings settings;
    if (settings.value("fShowGovernanceTab").toBool() && governanceButton) {
        governanceButton->setChecked(true);
        if (walletFrame) walletFrame->gotoGovernancePage();
    }
}

void BitcoinGUI::gotoOverviewPage()
{
    overviewButton->setChecked(true);
    if (walletFrame) walletFrame->gotoOverviewPage();
}

void BitcoinGUI::gotoHistoryPage()
{
    historyButton->setChecked(true);
    if (walletFrame) walletFrame->gotoHistoryPage();
}

void BitcoinGUI::gotoMasternodePage()
{
    QSettings settings;
    if (settings.value("fShowMasternodesTab").toBool() && masternodeButton) {
        masternodeButton->setChecked(true);
        if (walletFrame) walletFrame->gotoMasternodePage();
    }
}

void BitcoinGUI::gotoReceiveCoinsPage()
{
    receiveCoinsButton->setChecked(true);
    if (walletFrame) walletFrame->gotoReceiveCoinsPage();
}

void BitcoinGUI::gotoSendCoinsPage(QString addr)
{
    sendCoinsButton->setChecked(true);
    if (walletFrame) walletFrame->gotoSendCoinsPage(addr);
}

void BitcoinGUI::gotoCoinJoinCoinsPage(QString addr)
{
    coinJoinCoinsButton->setChecked(true);
    if (walletFrame) walletFrame->gotoCoinJoinCoinsPage(addr);
}

void BitcoinGUI::gotoSignMessageTab(QString addr)
{
    if (walletFrame) walletFrame->gotoSignMessageTab(addr);
}

void BitcoinGUI::gotoVerifyMessageTab(QString addr)
{
    if (walletFrame) walletFrame->gotoVerifyMessageTab(addr);
}
void BitcoinGUI::gotoLoadPSBT(bool from_clipboard)
{
    if (walletFrame) walletFrame->gotoLoadPSBT(from_clipboard);
}
#endif // ENABLE_WALLET

void BitcoinGUI::updateNetworkState()
{
    if (clientModel == nullptr) {
        return;
    }

    static int nCountPrev{0};
    static bool fNetworkActivePrev{false};
    int count = clientModel->getNumConnections();
    bool fNetworkActive = m_node.getNetworkActive();
    QString icon;
    GUIUtil::ThemedColor color = GUIUtil::ThemedColor::ORANGE;
    switch(count)
    {
    case 0: icon = "connect_4"; color = GUIUtil::ThemedColor::ICON_ALTERNATIVE_COLOR; break;
    case 1: case 2: icon = "connect_1"; break;
    case 3: case 4: case 5: icon = "connect_2"; break;
    case 6: case 7: icon = "connect_3"; break;
    default: icon = "connect_4"; color = GUIUtil::ThemedColor::GREEN; break;
    }

    labelBlocksIcon->setVisible(count > 0);
    updateProgressBarVisibility();

    bool fNetworkBecameActive = (!fNetworkActivePrev && fNetworkActive) || (nCountPrev == 0 && count > 0);
    bool fNetworkBecameInactive = (fNetworkActivePrev && !fNetworkActive) || (nCountPrev > 0 && count == 0);

    if (fNetworkBecameActive) {
        // If the sync process still signals synced after five seconds represent it in the UI.
        if (m_node.masternodeSync().isSynced()) {
            QTimer::singleShot(5000, this, [&]() {
                if (clientModel->getNumConnections() > 0 && m_node.masternodeSync().isSynced()) {
                    setAdditionalDataSyncProgress(1);
                }
            });
        }
        startSpinner();
    } else if (fNetworkBecameInactive) {
        labelBlocksIcon->hide();
        stopSpinner();
    }

    if (fNetworkBecameActive || fNetworkBecameInactive) {
        setNumBlocks(m_node.getNumBlocks(), QDateTime::fromTime_t(m_node.getLastBlockTime()), QString::fromStdString(m_node.getLastBlockHash()), m_node.getVerificationProgress(), false, SynchronizationState::INIT_DOWNLOAD);
    }

    nCountPrev = count;
    fNetworkActivePrev = fNetworkActive;

    if (fNetworkActive) {
        labelConnectionsIcon->setToolTip(tr("%n active connection(s) to Sparks network", "", count));
    } else {
        labelConnectionsIcon->setToolTip(tr("Network activity disabled"));
        icon = "connect_4";
        color = GUIUtil::ThemedColor::RED;
    }

    if (fNetworkActive && count == 0) {
        startConnectingAnimation();
    }
    if (!fNetworkActive || count > 0) {
        stopConnectingAnimation();
        labelConnectionsIcon->setPixmap(GUIUtil::getIcon(icon, color).pixmap(STATUSBAR_ICONSIZE, STATUSBAR_ICONSIZE));
    }
}

void BitcoinGUI::setNumConnections(int count)
{
    updateNetworkState();
}

void BitcoinGUI::setNetworkActive(bool networkActive)
{
    updateNetworkState();
}

void BitcoinGUI::updateHeadersSyncProgressLabel()
{
    int64_t headersTipTime = clientModel->getHeaderTipTime();
    int headersTipHeight = clientModel->getHeaderTipHeight();
    int estHeadersLeft = (GetTime() - headersTipTime) / Params().GetConsensus().nPowTargetSpacing;
    if (estHeadersLeft > HEADER_HEIGHT_DELTA_SYNC)
        progressBarLabel->setText(tr("Syncing Headers (%1%)...").arg(QString::number(100.0 / (headersTipHeight+estHeadersLeft)*headersTipHeight, 'f', 1)));
}

void BitcoinGUI::openOptionsDialogWithTab(OptionsDialog::Tab tab)
{
    if (!clientModel || !clientModel->getOptionsModel())
        return;

    OptionsDialog dlg(this, enableWallet);
    dlg.setCurrentTab(tab);
    dlg.setModel(clientModel->getOptionsModel());
    connect(&dlg, &OptionsDialog::appearanceChanged, [=]() {
        updateWidth();
    });
    dlg.exec();

    updateCoinJoinVisibility();
}

void BitcoinGUI::updateProgressBarVisibility()
{
    if (clientModel == nullptr) {
        return;
    }
    // Show the progress bar label if the network is active + we are out of sync or we have no connections.
    bool fShowProgressBarLabel = m_node.getNetworkActive() && (!m_node.masternodeSync().isSynced() || clientModel->getNumConnections() == 0);
    // Show the progress bar only if the the network active + we are not synced + we have any connection. Unlike with the label
    // which gives an info text about the connecting phase there is no reason to show the progress bar if we don't have connections
    // since it will not get any updates in this case.
    bool fShowProgressBar = m_node.getNetworkActive() && !m_node.masternodeSync().isSynced() && clientModel->getNumConnections() > 0;
    progressBarLabel->setVisible(fShowProgressBarLabel);
    progressBar->setVisible(fShowProgressBar);
}

void BitcoinGUI::updateCoinJoinVisibility()
{
#ifdef ENABLE_WALLET
    bool fEnabled = m_node.coinJoinOptions().isEnabled();
#else
    bool fEnabled = false;
#endif
    // CoinJoin button is the third QToolButton, show/hide the underlying QAction
    // Hiding the QToolButton itself doesn't work for the GUI part
    // but is still needed for shortcuts to work properly.
    if (appToolBar != nullptr) {
        appToolBar->actions()[4]->setVisible(fEnabled);
        coinJoinCoinsButton->setVisible(fEnabled);
        GUIUtil::updateButtonGroupShortcuts(tabGroup);
    }
    coinJoinCoinsMenuAction->setVisible(fEnabled);
    showCoinJoinHelpAction->setVisible(fEnabled);
    updateWidth();
}

void BitcoinGUI::updateWidth()
{
    if (walletFrame == nullptr) {
        return;
    }
    if (windowState() & (Qt::WindowMaximized | Qt::WindowFullScreen)) {
        return;
    }
    int nWidthWidestButton{0};
    int nButtonsVisible{0};
    for (QAbstractButton* button : tabGroup->buttons()) {
        if (!button->isEnabled()) {
            continue;
        }
        QFontMetrics fm(button->font());
        nWidthWidestButton = std::max<int>(nWidthWidestButton, GUIUtil::TextWidth(fm, button->text()));
        ++nButtonsVisible;
    }
    // Add 30 per button as padding and use minimum 980 which is the minimum required to show all tab's contents
    // Use nButtonsVisible + 1 <- for the sparks logo
    int nWidth = std::max<int>(980, (nWidthWidestButton + 30) * (nButtonsVisible + 1));
    setMinimumWidth(nWidth);
    resize(nWidth, height());
}

void BitcoinGUI::setNumBlocks(int count, const QDateTime& blockDate, const QString& blockHash, double nVerificationProgress, bool header, SynchronizationState sync_state)
{
#ifdef Q_OS_MAC
    // Disabling macOS App Nap on initial sync, disk, reindex operations and mixing.
    bool disableAppNap = !m_node.masternodeSync().isSynced() || sync_state != SynchronizationState::POST_INIT;
#ifdef ENABLE_WALLET
    if (enableWallet) {
        for (const auto& wallet : m_node.walletLoader().getWallets()) {
            disableAppNap |= m_node.coinJoinLoader()->GetClient(wallet->getWalletName())->isMixing();
        }
    }
#endif // ENABLE_WALLET
    if (disableAppNap) {
        m_app_nap_inhibitor->disableAppNap();
    } else {
        m_app_nap_inhibitor->enableAppNap();
    }
#endif // Q_OS_MAC

    if (modalOverlay)
    {
        if (header)
            modalOverlay->setKnownBestHeight(count, blockDate);
        else
            modalOverlay->tipUpdate(count, blockDate, nVerificationProgress);
    }
    if (!clientModel)
        return;

    updateProgressBarVisibility();

    // Prevent orphan statusbar messages (e.g. hover Quit in main menu, wait until chain-sync starts -> garbled text)
    statusBar()->clearMessage();

    // Acquire current block source
    enum BlockSource blockSource = clientModel->getBlockSource();
    switch (blockSource) {
        case BlockSource::NETWORK:
            if (header) {
                updateHeadersSyncProgressLabel();
                return;
            }
            progressBarLabel->setText(tr("Synchronizing with network..."));
            updateHeadersSyncProgressLabel();
            break;
        case BlockSource::DISK:
            if (header) {
                progressBarLabel->setText(tr("Indexing blocks on disk..."));
            } else {
                progressBarLabel->setText(tr("Processing blocks on disk..."));
            }
            break;
        case BlockSource::REINDEX:
            progressBarLabel->setText(tr("Reindexing blocks on disk..."));
            break;
        case BlockSource::NONE:
            if (header) {
                return;
            }
            progressBarLabel->setText(tr("Connecting to peers..."));
            break;
    }

    QString tooltip;

    QDateTime currentDate = QDateTime::currentDateTime();
    qint64 secs = blockDate.secsTo(currentDate);

    tooltip = tr("Processed %n block(s) of transaction history.", "", count);

    // Set icon state: spinning if catching up, tick otherwise
#ifdef ENABLE_WALLET
    if (walletFrame) {
        if(secs < MAX_BLOCK_TIME_GAP) {
            modalOverlay->showHide(true, true);
            // TODO instead of hiding it forever, we should add meaningful information about MN sync to the overlay
            modalOverlay->hideForever();
        } else {
            modalOverlay->showHide();
        }
    }
#endif // ENABLE_WALLET

    if(!m_node.masternodeSync().isBlockchainSynced())
    {
        QString timeBehindText = GUIUtil::formatNiceTimeOffset(secs);

        progressBar->setFormat(tr("%1 behind").arg(timeBehindText));
        progressBar->setMaximum(1000000000);
        progressBar->setValue(nVerificationProgress * 1000000000.0 + 0.5);

        tooltip = tr("Catching up...") + QString("<br>") + tooltip;

#ifdef ENABLE_WALLET
        if(walletFrame)
        {
            walletFrame->showOutOfSyncWarning(true);
        }
#endif // ENABLE_WALLET

        tooltip += QString("<br>");
        tooltip += tr("Last received block was generated %1 ago.").arg(timeBehindText);
        tooltip += QString("<br>");
        tooltip += tr("Transactions after this will not yet be visible.");
    } else if (fDisableGovernance) {
        setAdditionalDataSyncProgress(1);
    }

    // Don't word-wrap this (fixed-width) tooltip
    tooltip = QString("<nobr>") + tooltip + QString("</nobr>");

    labelBlocksIcon->setToolTip(tooltip);
    progressBarLabel->setToolTip(tooltip);
    progressBar->setToolTip(tooltip);
}

void BitcoinGUI::setAdditionalDataSyncProgress(double nSyncProgress)
{
    if(!clientModel)
        return;

    // If masternodeSync->Reset() has been called make sure status bar shows the correct information.
    if (nSyncProgress == -1) {
        setNumBlocks(m_node.getNumBlocks(), QDateTime::fromTime_t(m_node.getLastBlockTime()), QString::fromStdString(m_node.getLastBlockHash()), m_node.getVerificationProgress(), false, SynchronizationState::INIT_DOWNLOAD);
        if (clientModel->getNumConnections()) {
            labelBlocksIcon->show();
            startSpinner();
        }
        return;
    }

    // No additional data sync should be happening while blockchain is not synced, nothing to update
    if(!m_node.masternodeSync().isBlockchainSynced())
        return;

    // Prevent orphan statusbar messages (e.g. hover Quit in main menu, wait until chain-sync starts -> garbelled text)
    statusBar()->clearMessage();

    QString tooltip;

    // Set icon state: spinning if catching up, tick otherwise
    QString strSyncStatus;
    tooltip = tr("Up to date") + QString(".<br>") + tooltip;

#ifdef ENABLE_WALLET
    if(walletFrame)
        walletFrame->showOutOfSyncWarning(false);
#endif // ENABLE_WALLET

    updateProgressBarVisibility();

    if(m_node.masternodeSync().isSynced()) {
        stopSpinner();
        labelBlocksIcon->setPixmap(GUIUtil::getIcon("synced", GUIUtil::ThemedColor::GREEN).pixmap(STATUSBAR_ICONSIZE, STATUSBAR_ICONSIZE));
    } else {
        progressBar->setFormat(tr("Synchronizing additional data: %p%"));
        progressBar->setMaximum(1000000000);
        progressBar->setValue(nSyncProgress * 1000000000.0 + 0.5);
    }

    strSyncStatus = QString(m_node.masternodeSync().getSyncStatus().c_str());
    progressBarLabel->setText(strSyncStatus);
    tooltip = strSyncStatus + QString("<br>") + tooltip;

    // Don't word-wrap this (fixed-width) tooltip
    tooltip = QString("<nobr>") + tooltip + QString("</nobr>");

    labelBlocksIcon->setToolTip(tooltip);
    progressBarLabel->setToolTip(tooltip);
    progressBar->setToolTip(tooltip);
}

void BitcoinGUI::message(const QString& title, QString message, unsigned int style, bool* ret, const QString& detailed_message)
{
    // Default title. On macOS, the window title is ignored (as required by the macOS Guidelines).
    QString strTitle{PACKAGE_NAME};
    // Default to information icon
    int nMBoxIcon = QMessageBox::Information;
    int nNotifyIcon = Notificator::Information;

    QString msgType;
    if (!title.isEmpty()) {
        msgType = title;
    } else {
        switch (style) {
        case CClientUIInterface::MSG_ERROR:
            msgType = tr("Error");
            message = tr("Error: %1").arg(message);
            break;
        case CClientUIInterface::MSG_WARNING:
            msgType = tr("Warning");
            message = tr("Warning: %1").arg(message);
            break;
        case CClientUIInterface::MSG_INFORMATION:
            msgType = tr("Information");
            // No need to prepend the prefix here.
            break;
        default:
            break;
        }
    }

    if (!msgType.isEmpty()) {
        strTitle += " - " + msgType;
    }

    if (style & CClientUIInterface::ICON_ERROR) {
        nMBoxIcon = QMessageBox::Critical;
        nNotifyIcon = Notificator::Critical;
    } else if (style & CClientUIInterface::ICON_WARNING) {
        nMBoxIcon = QMessageBox::Warning;
        nNotifyIcon = Notificator::Warning;
    }

    if (style & CClientUIInterface::MODAL) {
        // Check for buttons, use OK as default, if none was supplied
        QMessageBox::StandardButton buttons;
        if (!(buttons = (QMessageBox::StandardButton)(style & CClientUIInterface::BTN_MASK)))
            buttons = QMessageBox::Ok;

        showNormalIfMinimized();
        QMessageBox mBox(static_cast<QMessageBox::Icon>(nMBoxIcon), strTitle, message, buttons, this);
        mBox.setTextFormat(Qt::PlainText);
        mBox.setDetailedText(detailed_message);
        int r = mBox.exec();
        if (ret != nullptr)
            *ret = r == QMessageBox::Ok;
    } else {
        notificator->notify(static_cast<Notificator::Class>(nNotifyIcon), strTitle, message);
    }
}

void BitcoinGUI::changeEvent(QEvent *e)
{
    QMainWindow::changeEvent(e);
#ifndef Q_OS_MAC // Ignored on Mac
    if(e->type() == QEvent::WindowStateChange)
    {
        if(clientModel && clientModel->getOptionsModel() && clientModel->getOptionsModel()->getMinimizeToTray())
        {
            QWindowStateChangeEvent *wsevt = static_cast<QWindowStateChangeEvent*>(e);
            if(!(wsevt->oldState() & Qt::WindowMinimized) && isMinimized())
            {
                QTimer::singleShot(0, this, &BitcoinGUI::hide);
                e->ignore();
            }
            else if((wsevt->oldState() & Qt::WindowMinimized) && !isMinimized())
            {
                QTimer::singleShot(0, this, &BitcoinGUI::show);
                e->ignore();
            }
        }
    }
#endif
    if (e->type() == QEvent::StyleChange) {
        updateNetworkState();
#ifdef ENABLE_WALLET
        updateWalletStatus();
#endif
        if (m_node.masternodeSync().isSynced()) {
            labelBlocksIcon->setPixmap(GUIUtil::getIcon("synced", GUIUtil::ThemedColor::GREEN).pixmap(STATUSBAR_ICONSIZE, STATUSBAR_ICONSIZE));
        }
    }
}

void BitcoinGUI::closeEvent(QCloseEvent *event)
{
#ifndef Q_OS_MAC // Ignored on Mac
    if(clientModel && clientModel->getOptionsModel())
    {
        if(!clientModel->getOptionsModel()->getMinimizeOnClose())
        {
            // close rpcConsole in case it was open to make some space for the shutdown window
            rpcConsole->close();

            QApplication::quit();
        }
        else
        {
            QMainWindow::showMinimized();
            event->ignore();
        }
    }
#else
    QMainWindow::closeEvent(event);
#endif
}

void BitcoinGUI::showEvent(QShowEvent *event)
{
    // enable the debug window when the main window shows up
    openInfoAction->setEnabled(true);
    openRPCConsoleAction->setEnabled(true);
    openGraphAction->setEnabled(true);
    openPeersAction->setEnabled(true);
    openRepairAction->setEnabled(true);
    aboutAction->setEnabled(true);
    optionsAction->setEnabled(true);

    if (!event->spontaneous()) {
        updateCoinJoinVisibility();
    }
}

#ifdef ENABLE_WALLET
void BitcoinGUI::incomingTransaction(const QString& date, int unit, const CAmount& amount, const QString& type, const QString& address, const QString& label, const QString& walletName)
{
    IncomingTransactionMessage itx = {
            date, unit, amount, type, address, label, walletName
    };
    incomingTransactions.emplace_back(itx);

    if (incomingTransactions.size() == 1) {
        // first TX since we last showed pending messages, let's wait 100ms and then show each individual message
        incomingTransactionsTimer->start(100);
    } else if (incomingTransactions.size() == 10) {
        // we seem to have received 10 TXs in 100ms and we can expect even more, so let's pause for 1 sec and
        // show a "Multiple TXs sent/received!" message instead of individual messages
        incomingTransactionsTimer->start(1000);
    }
}
void BitcoinGUI::showIncomingTransactions()
{
    auto txs = std::move(this->incomingTransactions);

    if (txs.empty()) {
        return;
    }

    if (txs.size() >= 100) {
        // Show one balloon for all transactions instead of showing one for each individual one
        // (which would kill some systems)

        CAmount sentAmount = 0;
        CAmount receivedAmount = 0;
        int sentCount = 0;
        int receivedCount = 0;
        for (auto& itx : txs) {
            if (itx.amount < 0) {
                sentAmount += itx.amount;
                sentCount++;
            } else {
                receivedAmount += itx.amount;
                receivedCount++;
            }
        }

        QString title;
        if (sentCount > 0 && receivedCount > 0) {
            title = tr("Received and sent multiple transactions");
        } else if (sentCount > 0) {
            title = tr("Sent multiple transactions");
        } else if (receivedCount > 0) {
            title = tr("Received multiple transactions");
        } else {
            return;
        }

        // Use display unit of last entry
        int unit = txs.back().unit;

        QString msg;
        if (sentCount > 0) {
            msg += tr("Sent Amount: %1\n").arg(BitcoinUnits::formatWithUnit(unit, sentAmount, true));
        }
        if (receivedCount > 0) {
            msg += tr("Received Amount: %1\n").arg(BitcoinUnits::formatWithUnit(unit, receivedAmount, true));
        }

        message(title, msg, CClientUIInterface::MSG_INFORMATION);
    } else {
        for (auto& itx : txs) {
            // On new transaction, make an info balloon
            QString msg = tr("Date: %1\n").arg(itx.date) +
                          tr("Amount: %1\n").arg(BitcoinUnits::formatWithUnit(itx.unit, itx.amount, true));
            if (m_node.walletLoader().getWallets().size() > 1 && !itx.walletName.isEmpty()) {
                msg += tr("Wallet: %1\n").arg(itx.walletName);
            }
            msg += tr("Type: %1\n").arg(itx.type);
            if (!itx.label.isEmpty())
                msg += tr("Label: %1\n").arg(itx.label);
            else if (!itx.address.isEmpty())
                msg += tr("Address: %1\n").arg(itx.address);
            message((itx.amount)<0 ? tr("Sent transaction") : tr("Incoming transaction"),
                    msg, CClientUIInterface::MSG_INFORMATION);
        }
    }
}
#endif // ENABLE_WALLET

void BitcoinGUI::dragEnterEvent(QDragEnterEvent *event)
{
    // Accept only URIs
    if(event->mimeData()->hasUrls())
        event->acceptProposedAction();
}

void BitcoinGUI::dropEvent(QDropEvent *event)
{
    if(event->mimeData()->hasUrls())
    {
        for (const QUrl &uri : event->mimeData()->urls())
        {
            Q_EMIT receivedURI(uri.toString());
        }
    }
    event->acceptProposedAction();
}

bool BitcoinGUI::eventFilter(QObject *object, QEvent *event)
{
    // Catch status tip events
    if (event->type() == QEvent::StatusTip)
    {
        // Prevent adding text from setStatusTip(), if we currently use the status bar for displaying other stuff
        if (progressBarLabel->isVisible() || progressBar->isVisible())
            return true;
    }
    return QMainWindow::eventFilter(object, event);
}

#ifdef ENABLE_WALLET
bool BitcoinGUI::handlePaymentRequest(const SendCoinsRecipient& recipient)
{
    // URI has to be valid
    if (walletFrame && walletFrame->handlePaymentRequest(recipient))
    {
        showNormalIfMinimized();
        gotoSendCoinsPage();
        return true;
    }
    return false;
}

void BitcoinGUI::setHDStatus(int hdEnabled)
{
    if (hdEnabled) {
        labelWalletHDStatusIcon->setPixmap(GUIUtil::getIcon("hd_enabled", GUIUtil::ThemedColor::GREEN).pixmap(STATUSBAR_ICONSIZE, STATUSBAR_ICONSIZE));
        labelWalletHDStatusIcon->setToolTip(tr("HD key generation is <b>enabled</b>"));
        labelWalletHDStatusIcon->show();
    }
    labelWalletHDStatusIcon->setVisible(hdEnabled);
}

void BitcoinGUI::setEncryptionStatus(int status)
{
    switch(status)
    {
    case WalletModel::Unencrypted:
        labelWalletEncryptionIcon->show();
        labelWalletEncryptionIcon->setPixmap(GUIUtil::getIcon("lock_open", GUIUtil::ThemedColor::RED).pixmap(STATUSBAR_ICONSIZE, STATUSBAR_ICONSIZE));
        labelWalletEncryptionIcon->setToolTip(tr("Wallet is <b>unencrypted</b>"));
        changePassphraseAction->setEnabled(false);
        unlockWalletAction->setVisible(false);
        lockWalletAction->setVisible(false);
        encryptWalletAction->setEnabled(true);
        break;
    case WalletModel::Unlocked:
        labelWalletEncryptionIcon->show();
        labelWalletEncryptionIcon->setPixmap(GUIUtil::getIcon("lock_open", GUIUtil::ThemedColor::RED).pixmap(STATUSBAR_ICONSIZE, STATUSBAR_ICONSIZE));
        labelWalletEncryptionIcon->setToolTip(tr("Wallet is <b>encrypted</b> and currently <b>unlocked</b>"));
        changePassphraseAction->setEnabled(true);
        unlockWalletAction->setVisible(false);
        lockWalletAction->setVisible(true);
        encryptWalletAction->setEnabled(false);
        break;
    case WalletModel::UnlockedForMixingOnly:
        labelWalletEncryptionIcon->show();
        labelWalletEncryptionIcon->setPixmap(GUIUtil::getIcon("lock_open", GUIUtil::ThemedColor::ORANGE).pixmap(STATUSBAR_ICONSIZE, STATUSBAR_ICONSIZE));
        labelWalletEncryptionIcon->setToolTip(tr("Wallet is <b>encrypted</b> and currently <b>unlocked</b> for mixing only"));
        changePassphraseAction->setEnabled(true);
        unlockWalletAction->setVisible(true);
        lockWalletAction->setVisible(true);
        encryptWalletAction->setEnabled(false);
        break;
    case WalletModel::Locked:
        labelWalletEncryptionIcon->show();
        labelWalletEncryptionIcon->setPixmap(GUIUtil::getIcon("lock_closed", GUIUtil::ThemedColor::GREEN).pixmap(STATUSBAR_ICONSIZE, STATUSBAR_ICONSIZE));
        labelWalletEncryptionIcon->setToolTip(tr("Wallet is <b>encrypted</b> and currently <b>locked</b>"));
        changePassphraseAction->setEnabled(true);
        unlockWalletAction->setVisible(true);
        lockWalletAction->setVisible(false);
        encryptWalletAction->setEnabled(false);
        break;
    }
}

void BitcoinGUI::updateWalletStatus()
{
    if (!walletFrame) {
        return;
    }
    WalletView * const walletView = walletFrame->currentWalletView();
    if (!walletView) {
        return;
    }
    WalletModel * const walletModel = walletView->getWalletModel();
    setEncryptionStatus(walletModel->getEncryptionStatus());
    setHDStatus(walletModel->wallet().hdEnabled());
}
#endif // ENABLE_WALLET

void BitcoinGUI::updateProxyIcon()
{
    std::string ip_port;
    bool proxy_enabled = clientModel->getProxyInfo(ip_port);

    if (proxy_enabled) {
        if (!GUIUtil::HasPixmap(labelProxyIcon)) {
            QString ip_port_q = QString::fromStdString(ip_port);
            labelProxyIcon->setPixmap(GUIUtil::getIcon("proxy", GUIUtil::ThemedColor::GREEN).pixmap(STATUSBAR_ICONSIZE, STATUSBAR_ICONSIZE));
            labelProxyIcon->setToolTip(tr("Proxy is <b>enabled</b>: %1").arg(ip_port_q));
        } else {
            labelProxyIcon->show();
        }
    } else {
        labelProxyIcon->hide();
    }
}

void BitcoinGUI::updateWindowTitle()
{
    QString window_title = PACKAGE_NAME;
#ifdef ENABLE_WALLET
    if (walletFrame) {
        WalletModel* const wallet_model = walletFrame->currentWalletModel();
        QString userWindowTitle = QString::fromStdString(gArgs.GetArg("-windowtitle", ""));
        if (!userWindowTitle.isEmpty()) {
            window_title += " - " + userWindowTitle;
        }
        if (wallet_model && !wallet_model->getWalletName().isEmpty()) {
            window_title += " - " + wallet_model->getDisplayName();
        }
    }
#endif
    if (!m_network_style->getTitleAddText().isEmpty()) {
        window_title += " - " + m_network_style->getTitleAddText();
    }
    setWindowTitle(window_title);
}

void BitcoinGUI::showNormalIfMinimized(bool fToggleHidden)
{
    if(!clientModel)
        return;

    if (!isHidden() && !isMinimized() && !GUIUtil::isObscured(this) && fToggleHidden) {
        hide();
    } else {
        GUIUtil::bringToFront(this);
    }
}

void BitcoinGUI::toggleHidden()
{
    showNormalIfMinimized(true);
}

void BitcoinGUI::detectShutdown()
{
    if (m_node.shutdownRequested())
    {
        if(rpcConsole)
            rpcConsole->hide();
        qApp->quit();
    }
}

void BitcoinGUI::showProgress(const QString &title, int nProgress)
{
    if (nProgress == 0) {
        progressDialog = new QProgressDialog(title, QString(), 0, 100, this);
        GUIUtil::PolishProgressDialog(progressDialog);
        progressDialog->setWindowModality(Qt::ApplicationModal);
        progressDialog->setAutoClose(false);
        progressDialog->setValue(0);
    } else if (nProgress == 100) {
        if (progressDialog) {
            progressDialog->close();
            progressDialog->deleteLater();
            progressDialog = nullptr;
        }
    } else if (progressDialog) {
        progressDialog->setValue(nProgress);
    }
}

void BitcoinGUI::setTrayIconVisible(bool fHideTrayIcon)
{
    if (trayIcon)
    {
        trayIcon->setVisible(!fHideTrayIcon);
    }
}

void BitcoinGUI::showModalOverlay()
{
    if (modalOverlay && (progressBar->isVisible() || modalOverlay->isLayerVisible()))
        modalOverlay->toggleVisibility();
}

static bool ThreadSafeMessageBox(BitcoinGUI* gui, const bilingual_str& message, const std::string& caption, unsigned int style)
{
    bool modal = (style & CClientUIInterface::MODAL);
    // The SECURE flag has no effect in the Qt GUI.
    // bool secure = (style & CClientUIInterface::SECURE);
    style &= ~CClientUIInterface::SECURE;
    bool ret = false;

    QString detailed_message; // This is original message, in English, for googling and referencing.
    if (message.original != message.translated) {
        detailed_message = BitcoinGUI::tr("Original message:") + "\n" + QString::fromStdString(message.original);
    }

    // In case of modal message, use blocking connection to wait for user to click a button
    bool invoked = QMetaObject::invokeMethod(gui, "message",
                               modal ? GUIUtil::blockingGUIThreadConnection() : Qt::QueuedConnection,
                               Q_ARG(QString, QString::fromStdString(caption)),
                               Q_ARG(QString, QString::fromStdString(message.translated)),
                               Q_ARG(unsigned int, style),
                               Q_ARG(bool*, &ret),
                               Q_ARG(QString, detailed_message));
    assert(invoked);
    return ret;
}

void BitcoinGUI::subscribeToCoreSignals()
{
    // Connect signals to client
    m_handler_message_box = m_node.handleMessageBox(std::bind(ThreadSafeMessageBox, this, std::placeholders::_1, std::placeholders::_2, std::placeholders::_3));
    m_handler_question = m_node.handleQuestion(std::bind(ThreadSafeMessageBox, this, std::placeholders::_1, std::placeholders::_3, std::placeholders::_4));
}

void BitcoinGUI::unsubscribeFromCoreSignals()
{
    // Disconnect signals from client
    m_handler_message_box->disconnect();
    m_handler_question->disconnect();
}

/** Get restart command-line parameters and request restart */
void BitcoinGUI::handleRestart(QStringList args)
{
    if (!m_node.shutdownRequested())
        Q_EMIT requestedRestart(args);
}

bool BitcoinGUI::isPrivacyModeActivated() const
{
    assert(m_mask_values_action);
    return m_mask_values_action->isChecked();
}

UnitDisplayStatusBarControl::UnitDisplayStatusBarControl() :
    optionsModel(nullptr),
    menu(nullptr)
{
    createContextMenu();
    setToolTip(tr("Unit to show amounts in. Click to select another unit."));
    QList<BitcoinUnits::Unit> units = BitcoinUnits::availableUnits();
    int max_width = 0;
    const QFontMetrics fm(GUIUtil::getFontNormal());
    for (const BitcoinUnits::Unit unit : units)
    {
        max_width = qMax(max_width, GUIUtil::TextWidth(fm, BitcoinUnits::name(unit)));
    }
    setMinimumSize(max_width, 0);
    setAlignment(Qt::AlignRight | Qt::AlignVCenter);
}

/** So that it responds to button clicks */
void UnitDisplayStatusBarControl::mousePressEvent(QMouseEvent *event)
{
    onDisplayUnitsClicked(event->pos());
}

/** Creates context menu, its actions, and wires up all the relevant signals for mouse events. */
void UnitDisplayStatusBarControl::createContextMenu()
{
    menu = new QMenu(this);
    for (const BitcoinUnits::Unit u : BitcoinUnits::availableUnits())
    {
        QAction *menuAction = new QAction(QString(BitcoinUnits::name(u)), this);
        menuAction->setData(QVariant(u));
        menu->addAction(menuAction);
    }
    connect(menu, &QMenu::triggered, this, &UnitDisplayStatusBarControl::onMenuSelection);
}

/** Lets the control know about the Options Model (and its signals) */
void UnitDisplayStatusBarControl::setOptionsModel(OptionsModel *_optionsModel)
{
    if (_optionsModel)
    {
        this->optionsModel = _optionsModel;

        // be aware of a display unit change reported by the OptionsModel object.
        connect(_optionsModel, &OptionsModel::displayUnitChanged, this, &UnitDisplayStatusBarControl::updateDisplayUnit);

        // initialize the display units label with the current value in the model.
        updateDisplayUnit(_optionsModel->getDisplayUnit());
    }
}

/** When Display Units are changed on OptionsModel it will refresh the display text of the control on the status bar */
void UnitDisplayStatusBarControl::updateDisplayUnit(int newUnits)
{
    setText(BitcoinUnits::name(newUnits));
}

/** Shows context menu with Display Unit options by the mouse coordinates */
void UnitDisplayStatusBarControl::onDisplayUnitsClicked(const QPoint& point)
{
    QPoint globalPos = mapToGlobal(point);
    menu->exec(globalPos);
}

/** Tells underlying optionsModel to update its current display unit. */
void UnitDisplayStatusBarControl::onMenuSelection(QAction* action)
{
    if (action)
    {
        optionsModel->setDisplayUnit(action->data());
    }
}<|MERGE_RESOLUTION|>--- conflicted
+++ resolved
@@ -1,10 +1,6 @@
 // Copyright (c) 2011-2020 The Bitcoin Core developers
-<<<<<<< HEAD
-// Copyright (c) 2014-2022 The Dash Core developers
-// Copyright (c) 2016-2023 The Sparks Core developers
-=======
 // Copyright (c) 2014-2024 The Dash Core developers
->>>>>>> 19512988
+// Copyright (c) 2016-2025 The Sparks Core developers
 // Distributed under the MIT software license, see the accompanying
 // file COPYING or http://www.opensource.org/licenses/mit-license.php.
 
@@ -406,14 +402,9 @@
     signMessageAction = new QAction(tr("Sign &message..."), this);
     signMessageAction->setStatusTip(tr("Sign messages with your Sparks addresses to prove you own them"));
     verifyMessageAction = new QAction(tr("&Verify message..."), this);
-<<<<<<< HEAD
     verifyMessageAction->setStatusTip(tr("Verify messages to ensure they were signed with specified Sparks addresses"));
-    m_load_psbt_action = new QAction(tr("Load PSBT..."), this);
-=======
-    verifyMessageAction->setStatusTip(tr("Verify messages to ensure they were signed with specified Dash addresses"));
     m_load_psbt_action = new QAction(tr("&Load PSBT from file..."), this);
->>>>>>> 19512988
-    m_load_psbt_action->setStatusTip(tr("Load Partially Signed Dash Transaction"));
+    m_load_psbt_action->setStatusTip(tr("Load Partially Signed Sparks Transaction"));
     m_load_psbt_clipboard_action = new QAction(tr("Load PSBT from clipboard..."), this);
     m_load_psbt_clipboard_action->setStatusTip(tr("Load Partially Signed Bitcoin Transaction from clipboard"));
 
