--- conflicted
+++ resolved
@@ -397,13 +397,9 @@
     signMessageAction = new QAction(tr("Sign &message..."), this);
     signMessageAction->setStatusTip(tr("Sign messages with your Sparks addresses to prove you own them"));
     verifyMessageAction = new QAction(tr("&Verify message..."), this);
-<<<<<<< HEAD
     verifyMessageAction->setStatusTip(tr("Verify messages to ensure they were signed with specified Sparks addresses"));
-=======
-    verifyMessageAction->setStatusTip(tr("Verify messages to ensure they were signed with specified Dash addresses"));
     m_load_psbt_action = new QAction(tr("Load PSBT..."), this);
     m_load_psbt_action->setStatusTip(tr("Load Partially Signed Dash Transaction"));
->>>>>>> 3b7deea3
 
     openInfoAction = new QAction(tr("&Information"), this);
     openInfoAction->setStatusTip(tr("Show diagnostic information"));
