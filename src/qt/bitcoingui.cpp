// Copyright (c) 2011-2015 The Bitcoin Core developers
// Copyright (c) 2014-2022 The Dash Core developers
// Copyright (c) 2016-2022 The Sparks Core developers
// Distributed under the MIT software license, see the accompanying
// file COPYING or http://www.opensource.org/licenses/mit-license.php.

<<<<<<< HEAD
#if defined(HAVE_CONFIG_H)
#include "config/sparks-config.h"
#endif

#include "bitcoingui.h"

#include "bitcoinunits.h"
#include "clientmodel.h"
#include "guiconstants.h"
#include "guiutil.h"
#include "modaloverlay.h"
#include "networkstyle.h"
#include "notificator.h"
#include "openuridialog.h"
#include "optionsdialog.h"
#include "optionsmodel.h"
#include "platformstyle.h"
#include "rpcconsole.h"
#include "utilitydialog.h"
=======
#include <qt/bitcoingui.h>

#include <qt/bitcoinunits.h>
#include <qt/clientmodel.h>
#include <qt/guiconstants.h>
#include <qt/guiutil.h>
#include <qt/modaloverlay.h>
#include <qt/networkstyle.h>
#include <qt/notificator.h>
#include <qt/openuridialog.h>
#include <qt/optionsdialog.h>
#include <qt/optionsmodel.h>
#include <qt/rpcconsole.h>
#include <qt/utilitydialog.h>
>>>>>>> 43d2973a

#ifdef ENABLE_WALLET
#include <privatesend/privatesend-client.h>
#include <qt/walletframe.h>
#include <qt/walletmodel.h>
#include <qt/walletview.h>
#endif // ENABLE_WALLET

#ifdef Q_OS_MAC
#include <qt/macdockiconhandler.h>
#endif

#include <chainparams.h>
#include <init.h>
#include <ui_interface.h>
#include <util.h>
#include <masternode/masternode-sync.h>
#include <qt/masternodelist.h>

#include <iostream>

#include <QAction>
#include <QApplication>
#include <QButtonGroup>
#include <QDateTime>
#include <QDesktopWidget>
#include <QDragEnterEvent>
#include <QListWidget>
#include <QMenuBar>
#include <QMessageBox>
#include <QMimeData>
#include <QProgressDialog>
#include <QSettings>
#include <QShortcut>
#include <QStackedWidget>
#include <QStatusBar>
#include <QStyle>
#include <QTimer>
#include <QToolBar>
#include <QToolButton>
#include <QVBoxLayout>

#if QT_VERSION < 0x050000
#include <QTextDocument>
#include <QUrl>
#else
#include <QUrlQuery>
#endif

const std::string BitcoinGUI::DEFAULT_UIPLATFORM =
#if defined(Q_OS_MAC)
        "macosx"
#elif defined(Q_OS_WIN)
        "windows"
#else
        "other"
#endif
        ;

/** Display name for default wallet name. Uses tilde to avoid name
 * collisions in the future with additional wallets */
const QString BitcoinGUI::DEFAULT_WALLET = "~Default";

BitcoinGUI::BitcoinGUI(const NetworkStyle *networkStyle, QWidget *parent) :
    QMainWindow(parent),
    enableWallet(false),
    clientModel(0),
    walletFrame(0),
    unitDisplayControl(0),
    labelWalletEncryptionIcon(0),
    labelWalletHDStatusIcon(0),
    labelConnectionsIcon(0),
    labelBlocksIcon(0),
    progressBarLabel(0),
    progressBar(0),
    progressDialog(0),
    appMenuBar(0),
    overviewAction(0),
    historyAction(0),
    masternodeAction(0),
    quitAction(0),
    sendCoinsAction(0),
    privateSendCoinsAction(0),
    sendCoinsMenuAction(0),
    privateSendCoinsMenuAction(0),
    usedSendingAddressesAction(0),
    usedReceivingAddressesAction(0),
    signMessageAction(0),
    verifyMessageAction(0),
    aboutAction(0),
    receiveCoinsAction(0),
    receiveCoinsMenuAction(0),
    optionsAction(0),
    toggleHideAction(0),
    encryptWalletAction(0),
    backupWalletAction(0),
    changePassphraseAction(0),
    aboutQtAction(0),
    openRPCConsoleAction(0),
    openAction(0),
    showHelpMessageAction(0),
    showPrivateSendHelpAction(0),
    trayIcon(0),
    trayIconMenu(0),
    dockIconMenu(0),
    notificator(0),
    rpcConsole(0),
    helpMessageDialog(0),
    modalOverlay(0),
    tabGroup(0),
    timerConnecting(0),
    timerSpinner(0)
{
    QSettings settings;
    if (!restoreGeometry(settings.value("MainWindowGeometry").toByteArray())) {
        // Restore failed (perhaps missing setting), center the window
        move(QApplication::desktop()->availableGeometry().center() - frameGeometry().center());
    }

    QString windowTitle = tr(PACKAGE_NAME) + " - ";
#ifdef ENABLE_WALLET
    enableWallet = WalletModel::isWalletEnabled();
#endif // ENABLE_WALLET
    if(enableWallet)
    {
        windowTitle += tr("Wallet");
    } else {
        windowTitle += tr("Node");
    }
    QString userWindowTitle = QString::fromStdString(gArgs.GetArg("-windowtitle", ""));
    if(!userWindowTitle.isEmpty()) windowTitle += " - " + userWindowTitle;
    windowTitle += " " + networkStyle->getTitleAddText();
    QApplication::setWindowIcon(networkStyle->getTrayAndWindowIcon());
    setWindowIcon(networkStyle->getTrayAndWindowIcon());
    setWindowTitle(windowTitle);

#if defined(Q_OS_MAC) && QT_VERSION < 0x050000
    // This property is not implemented in Qt 5. Setting it has no effect.
    // A replacement API (QtMacUnifiedToolBar) is available in QtMacExtras.
    setUnifiedTitleAndToolBarOnMac(true);
#endif

    rpcConsole = new RPCConsole(this, enableWallet ? Qt::Window : Qt::Widget);
    helpMessageDialog = new HelpMessageDialog(this, HelpMessageDialog::cmdline);
#ifdef ENABLE_WALLET
    if(enableWallet)
    {
        /** Create wallet frame*/
        walletFrame = new WalletFrame(this);
    } else
#endif // ENABLE_WALLET
    {
        /* When compiled without wallet or -disablewallet is provided,
         * the central widget is the rpc console.
         */
        setCentralWidget(rpcConsole);
    }

    // Accept D&D of URIs
    setAcceptDrops(true);

    // Create actions for the toolbar, menu bar and tray/dock icon
    // Needs walletFrame to be initialized
    createActions();

    // Create application menu bar
    createMenuBar();

    // Create the toolbars
    createToolBars();

    // Create system tray icon and notification
    createTrayIcon(networkStyle);

    // Create status bar
    statusBar();

    // Disable size grip because it looks ugly and nobody needs it
    statusBar()->setSizeGripEnabled(false);

    // Status bar notification icons
    QFrame *frameBlocks = new QFrame();
    frameBlocks->setContentsMargins(0,0,0,0);
    frameBlocks->setSizePolicy(QSizePolicy::Fixed, QSizePolicy::Preferred);
    QHBoxLayout *frameBlocksLayout = new QHBoxLayout(frameBlocks);
    frameBlocksLayout->setContentsMargins(3,0,3,0);
    frameBlocksLayout->setSpacing(3);
    unitDisplayControl = new UnitDisplayStatusBarControl();
    labelWalletEncryptionIcon = new QLabel();
    labelWalletHDStatusIcon = new QLabel();
    labelConnectionsIcon = new GUIUtil::ClickableLabel();

    labelBlocksIcon = new GUIUtil::ClickableLabel();
    if(enableWallet)
    {
        frameBlocksLayout->addStretch();
        frameBlocksLayout->addWidget(unitDisplayControl);
        frameBlocksLayout->addStretch();
        frameBlocksLayout->addWidget(labelWalletHDStatusIcon);
        frameBlocksLayout->addWidget(labelWalletEncryptionIcon);
    }
    frameBlocksLayout->addStretch();
    frameBlocksLayout->addWidget(labelConnectionsIcon);
    frameBlocksLayout->addStretch();
    frameBlocksLayout->addWidget(labelBlocksIcon);
    frameBlocksLayout->addStretch();

    // Hide the spinner/synced icon by default to avoid
    // that the spinner starts before we have any connections
    labelBlocksIcon->hide();

    // Progress bar and label for blocks download
    progressBarLabel = new QLabel();
    progressBarLabel->setVisible(true);
    progressBarLabel->setObjectName("lblStatusBarProgress");
    progressBar = new GUIUtil::ProgressBar();
    progressBar->setAlignment(Qt::AlignCenter);
    progressBar->setVisible(true);

    // Override style sheet for progress bar for styles that have a segmented progress bar,
    // as they make the text unreadable (workaround for issue #1071)
    // See https://qt-project.org/doc/qt-4.8/gallery.html
    QString curStyle = QApplication::style()->metaObject()->className();
    if(curStyle == "QWindowsStyle" || curStyle == "QWindowsXPStyle")
    {
        progressBar->setStyleSheet("QProgressBar { background-color: #F8F8F8; border: 1px solid grey; border-radius: 7px; padding: 1px; text-align: center; } QProgressBar::chunk { background: QLinearGradient(x1: 0, y1: 0, x2: 1, y2: 0, stop: 0 #00CCFF, stop: 1 #33CCFF); border-radius: 7px; margin: 0px; }");
    }

    statusBar()->addWidget(progressBarLabel);
    statusBar()->addWidget(progressBar);
    statusBar()->addPermanentWidget(frameBlocks);

    // Install event filter to be able to catch status tip events (QEvent::StatusTip)
    this->installEventFilter(this);

    // Initially wallet actions should be disabled
    setWalletActionsEnabled(false);

    // Subscribe to notifications from core
    subscribeToCoreSignals();

    // Jump to peers tab by clicking on connections icon
    connect(labelConnectionsIcon, SIGNAL(clicked(QPoint)), this, SLOT(showPeers()));

    modalOverlay = new ModalOverlay(this->centralWidget());
#ifdef ENABLE_WALLET
    if(enableWallet) {
        connect(walletFrame, SIGNAL(requestedSyncWarningInfo()), this, SLOT(showModalOverlay()));
        connect(labelBlocksIcon, SIGNAL(clicked(QPoint)), this, SLOT(showModalOverlay()));
        connect(progressBar, SIGNAL(clicked(QPoint)), this, SLOT(showModalOverlay()));
    }
#endif

#ifdef Q_OS_MAC
    m_app_nap_inhibitor = new CAppNapInhibitor;
#endif

    incomingTransactionsTimer = new QTimer(this);
    incomingTransactionsTimer->setSingleShot(true);
    connect(incomingTransactionsTimer, SIGNAL(timeout()), SLOT(showIncomingTransactions()));
}

BitcoinGUI::~BitcoinGUI()
{
    // Unsubscribe from notifications from core
    unsubscribeFromCoreSignals();

    QSettings settings;
    settings.setValue("MainWindowGeometry", saveGeometry());
    if(trayIcon) // Hide tray icon, as deleting will let it linger until quit (on Ubuntu)
        trayIcon->hide();
#ifdef Q_OS_MAC
    delete m_app_nap_inhibitor;
    delete appMenuBar;
    MacDockIconHandler::cleanup();
#endif

    delete rpcConsole;
    delete tabGroup;
}

void BitcoinGUI::startSpinner()
{
    if (labelBlocksIcon == nullptr || labelBlocksIcon->isHidden() || timerSpinner != nullptr) {
        return;
    }
    auto getNextFrame = []() {
        static std::vector<std::unique_ptr<QPixmap>> vecFrames;
        static std::vector<std::unique_ptr<QPixmap>>::iterator itFrame;
        while (vecFrames.size() < SPINNER_FRAMES) {
            QString&& strFrame = QString("spinner-%1").arg(vecFrames.size(), 3, 10, QChar('0'));
            QPixmap&& frame = getIcon(strFrame, GUIUtil::ThemedColor::ORANGE, MOVIES_PATH).pixmap(STATUSBAR_ICONSIZE, STATUSBAR_ICONSIZE);
            itFrame = vecFrames.insert(vecFrames.end(), std::make_unique<QPixmap>(frame));
        }
        assert(vecFrames.size() == SPINNER_FRAMES);
        if (itFrame == vecFrames.end()) {
            itFrame = vecFrames.begin();
        }
        return *itFrame++->get();
    };

    timerSpinner = new QTimer(this);
    QObject::connect(timerSpinner, &QTimer::timeout, [=]() {
        if (timerSpinner == nullptr) {
            return;
        }
        labelBlocksIcon->setPixmap(getNextFrame());
    });
    timerSpinner->start(40);
}

void BitcoinGUI::stopSpinner()
{
    if (timerSpinner == nullptr) {
        return;
    }
    timerSpinner->deleteLater();
    timerSpinner = nullptr;
}

void BitcoinGUI::startConnectingAnimation()
{
    static int nStep{-1};
    const int nAnimationSteps = 10;

    if (timerConnecting != nullptr) {
        return;
    }

    timerConnecting = new QTimer(this);
    QObject::connect(timerConnecting, &QTimer::timeout, [=]() {

        if (timerConnecting == nullptr) {
            return;
        }

        QString strImage;
        GUIUtil::ThemedColor color;

        nStep = (nStep + 1) % (nAnimationSteps + 1);
        if (nStep == 0) {
            strImage = "connect_4";
            color = GUIUtil::ThemedColor::ICON_ALTERNATIVE_COLOR;
        } else if (nStep == nAnimationSteps / 2) {
            strImage = "connect_1";
            color = GUIUtil::ThemedColor::ORANGE;
        } else {
            return;
        }
        labelConnectionsIcon->setPixmap(GUIUtil::getIcon(strImage, color).pixmap(STATUSBAR_ICONSIZE, STATUSBAR_ICONSIZE));
    });
    timerConnecting->start(100);
}

void BitcoinGUI::stopConnectingAnimation()
{
    if (timerConnecting == nullptr) {
        return;
    }
    timerConnecting->deleteLater();
    timerConnecting = nullptr;
}

void BitcoinGUI::createActions()
{
    tabGroup = new QButtonGroup(this);

    overviewAction = new QToolButton(this);
    overviewAction->setText(tr("&Overview"));
    overviewAction->setStatusTip(tr("Show general overview of wallet"));
    overviewAction->setToolTip(overviewAction->statusTip());
    overviewAction->setCheckable(true);
    tabGroup->addButton(overviewAction);

<<<<<<< HEAD
    sendCoinsAction = new QAction(tr("&Send"), this);
    sendCoinsAction->setStatusTip(tr("Send coins to a Sparks address"));
=======
    sendCoinsAction = new QToolButton(this);
    sendCoinsAction->setText(tr("&Send"));
    sendCoinsAction->setStatusTip(tr("Send coins to a Dash address"));
>>>>>>> 43d2973a
    sendCoinsAction->setToolTip(sendCoinsAction->statusTip());
    sendCoinsAction->setCheckable(true);
    tabGroup->addButton(sendCoinsAction);

    sendCoinsMenuAction = new QAction(sendCoinsAction->text(), this);
    sendCoinsMenuAction->setStatusTip(sendCoinsAction->statusTip());
    sendCoinsMenuAction->setToolTip(sendCoinsMenuAction->statusTip());

<<<<<<< HEAD
    receiveCoinsAction = new QAction(tr("&Receive"), this);
    receiveCoinsAction->setStatusTip(tr("Request payments (generates QR codes and sparks: URIs)"));
=======
    privateSendCoinsAction = new QToolButton(this);
    privateSendCoinsAction->setText("&PrivateSend");
    privateSendCoinsAction->setStatusTip(tr("PrivateSend coins to a Dash address"));
    privateSendCoinsAction->setToolTip(privateSendCoinsAction->statusTip());
    privateSendCoinsAction->setCheckable(true);
    tabGroup->addButton(privateSendCoinsAction);

    privateSendCoinsMenuAction = new QAction(privateSendCoinsAction->text(), this);
    privateSendCoinsMenuAction->setStatusTip(privateSendCoinsAction->statusTip());
    privateSendCoinsMenuAction->setToolTip(privateSendCoinsMenuAction->statusTip());

    receiveCoinsAction = new QToolButton(this);
    receiveCoinsAction->setText(tr("&Receive"));
    receiveCoinsAction->setStatusTip(tr("Request payments (generates QR codes and dash: URIs)"));
>>>>>>> 43d2973a
    receiveCoinsAction->setToolTip(receiveCoinsAction->statusTip());
    receiveCoinsAction->setCheckable(true);
    tabGroup->addButton(receiveCoinsAction);

    receiveCoinsMenuAction = new QAction(receiveCoinsAction->text(), this);
    receiveCoinsMenuAction->setStatusTip(receiveCoinsAction->statusTip());
    receiveCoinsMenuAction->setToolTip(receiveCoinsMenuAction->statusTip());

    historyAction = new QToolButton(this);
    historyAction->setText(tr("&Transactions"));
    historyAction->setStatusTip(tr("Browse transaction history"));
    historyAction->setToolTip(historyAction->statusTip());
    historyAction->setCheckable(true);
    tabGroup->addButton(historyAction);

#ifdef ENABLE_WALLET
    QSettings settings;
    if (settings.value("fShowMasternodesTab").toBool()) {
        masternodeAction = new QToolButton(this);
        masternodeAction->setText(tr("&Masternodes"));
        masternodeAction->setStatusTip(tr("Browse masternodes"));
        masternodeAction->setToolTip(masternodeAction->statusTip());
        masternodeAction->setCheckable(true);
        tabGroup->addButton(masternodeAction);
        connect(masternodeAction, SIGNAL(clicked()), this, SLOT(showNormalIfMinimized()));
        connect(masternodeAction, SIGNAL(clicked()), this, SLOT(gotoMasternodePage()));
    }
#endif // ENABLE_WALLET

    // These showNormalIfMinimized are needed because Send Coins and Receive Coins
    // can be triggered from the tray menu, and need to show the GUI to be useful.
    connect(overviewAction, SIGNAL(clicked()), this, SLOT(showNormalIfMinimized()));
    connect(overviewAction, SIGNAL(clicked()), this, SLOT(gotoOverviewPage()));
    connect(sendCoinsAction, SIGNAL(clicked()), this, SLOT(showNormalIfMinimized()));
    connect(sendCoinsAction, SIGNAL(clicked()), this, SLOT(gotoSendCoinsPage()));
    connect(sendCoinsMenuAction, SIGNAL(triggered()), this, SLOT(showNormalIfMinimized()));
    connect(sendCoinsMenuAction, SIGNAL(triggered()), this, SLOT(gotoSendCoinsPage()));
    connect(privateSendCoinsAction, SIGNAL(clicked()), this, SLOT(showNormalIfMinimized()));
    connect(privateSendCoinsAction, SIGNAL(clicked()), this, SLOT(gotoPrivateSendCoinsPage()));
    connect(privateSendCoinsMenuAction, SIGNAL(triggered()), this, SLOT(showNormalIfMinimized()));
    connect(privateSendCoinsMenuAction, SIGNAL(triggered()), this, SLOT(gotoPrivateSendCoinsPage()));
    connect(receiveCoinsAction, SIGNAL(clicked()), this, SLOT(showNormalIfMinimized()));
    connect(receiveCoinsAction, SIGNAL(clicked()), this, SLOT(gotoReceiveCoinsPage()));
    connect(receiveCoinsMenuAction, SIGNAL(triggered()), this, SLOT(showNormalIfMinimized()));
    connect(receiveCoinsMenuAction, SIGNAL(triggered()), this, SLOT(gotoReceiveCoinsPage()));
    connect(historyAction, SIGNAL(clicked()), this, SLOT(showNormalIfMinimized()));
    connect(historyAction, SIGNAL(clicked()), this, SLOT(gotoHistoryPage()));

    for (auto button : tabGroup->buttons()) {
        GUIUtil::setFont({button}, GUIUtil::FontWeight::Normal, 16);
        if (walletFrame == nullptr) {
            // hide buttons when there is no wallet
            button->setVisible(false);
        }
    }
    GUIUtil::updateFonts();

    // Give the selected tab button a bolder font.
    connect(tabGroup, SIGNAL(buttonToggled(QAbstractButton *, bool)), this, SLOT(highlightTabButton(QAbstractButton *, bool)));

    quitAction = new QAction(tr("E&xit"), this);
    quitAction->setStatusTip(tr("Quit application"));
    quitAction->setShortcut(QKeySequence(Qt::CTRL + Qt::Key_Q));
    quitAction->setMenuRole(QAction::QuitRole);
<<<<<<< HEAD
    aboutAction = new QAction(QIcon(":/icons/about"), tr("&About %1").arg(tr(PACKAGE_NAME)), this);
    aboutAction->setStatusTip(tr("Show information about Sparks Core"));
=======
    aboutAction = new QAction(tr("&About %1").arg(tr(PACKAGE_NAME)), this);
    aboutAction->setStatusTip(tr("Show information about Dash Core"));
>>>>>>> 43d2973a
    aboutAction->setMenuRole(QAction::AboutRole);
    aboutAction->setEnabled(false);
    aboutQtAction = new QAction(tr("About &Qt"), this);
    aboutQtAction->setStatusTip(tr("Show information about Qt"));
    aboutQtAction->setMenuRole(QAction::AboutQtRole);
    optionsAction = new QAction(tr("&Options..."), this);
    optionsAction->setStatusTip(tr("Modify configuration options for %1").arg(tr(PACKAGE_NAME)));
    optionsAction->setMenuRole(QAction::PreferencesRole);
    optionsAction->setEnabled(false);
    toggleHideAction = new QAction(tr("&Show / Hide"), this);
    toggleHideAction->setStatusTip(tr("Show or hide the main Window"));

    encryptWalletAction = new QAction(tr("&Encrypt Wallet..."), this);
    encryptWalletAction->setStatusTip(tr("Encrypt the private keys that belong to your wallet"));
    backupWalletAction = new QAction(tr("&Backup Wallet..."), this);
    backupWalletAction->setStatusTip(tr("Backup wallet to another location"));
    changePassphraseAction = new QAction(tr("&Change Passphrase..."), this);
    changePassphraseAction->setStatusTip(tr("Change the passphrase used for wallet encryption"));
    unlockWalletAction = new QAction(tr("&Unlock Wallet..."), this);
    unlockWalletAction->setToolTip(tr("Unlock wallet"));
    lockWalletAction = new QAction(tr("&Lock Wallet"), this);
<<<<<<< HEAD
    signMessageAction = new QAction(QIcon(":/icons/edit"), tr("Sign &message..."), this);
    signMessageAction->setStatusTip(tr("Sign messages with your Sparks addresses to prove you own them"));
    verifyMessageAction = new QAction(QIcon(":/icons/transaction_0"), tr("&Verify message..."), this);
    verifyMessageAction->setStatusTip(tr("Verify messages to ensure they were signed with specified Sparks addresses"));
=======
    signMessageAction = new QAction(tr("Sign &message..."), this);
    signMessageAction->setStatusTip(tr("Sign messages with your Dash addresses to prove you own them"));
    verifyMessageAction = new QAction(tr("&Verify message..."), this);
    verifyMessageAction->setStatusTip(tr("Verify messages to ensure they were signed with specified Dash addresses"));
>>>>>>> 43d2973a

    openInfoAction = new QAction(tr("&Information"), this);
    openInfoAction->setStatusTip(tr("Show diagnostic information"));
    openRPCConsoleAction = new QAction(tr("&Debug console"), this);
    openRPCConsoleAction->setStatusTip(tr("Open debugging console"));
    openGraphAction = new QAction(tr("&Network Monitor"), this);
    openGraphAction->setStatusTip(tr("Show network monitor"));
    openPeersAction = new QAction(tr("&Peers list"), this);
    openPeersAction->setStatusTip(tr("Show peers info"));
    openRepairAction = new QAction(tr("Wallet &Repair"), this);
    openRepairAction->setStatusTip(tr("Show wallet repair options"));
    openConfEditorAction = new QAction(tr("Open Wallet &Configuration File"), this);
    openConfEditorAction->setStatusTip(tr("Open configuration file"));
    // override TextHeuristicRole set by default which confuses this action with application settings
    openConfEditorAction->setMenuRole(QAction::NoRole);
    showBackupsAction = new QAction(tr("Show Automatic &Backups"), this);
    showBackupsAction->setStatusTip(tr("Show automatically created wallet backups"));
    // initially disable the debug window menu items
    openInfoAction->setEnabled(false);
    openRPCConsoleAction->setEnabled(false);
    openGraphAction->setEnabled(false);
    openPeersAction->setEnabled(false);
    openRepairAction->setEnabled(false);

    usedSendingAddressesAction = new QAction(tr("&Sending addresses..."), this);
    usedSendingAddressesAction->setStatusTip(tr("Show the list of used sending addresses and labels"));
    usedReceivingAddressesAction = new QAction(tr("&Receiving addresses..."), this);
    usedReceivingAddressesAction->setStatusTip(tr("Show the list of used receiving addresses and labels"));

<<<<<<< HEAD
    openAction = new QAction(QApplication::style()->standardIcon(QStyle::SP_DirOpenIcon), tr("Open &URI..."), this);
    openAction->setStatusTip(tr("Open a sparks: URI or payment request"));
=======
    openAction = new QAction(tr("Open &URI..."), this);
    openAction->setStatusTip(tr("Open a dash: URI or payment request"));
>>>>>>> 43d2973a

    showHelpMessageAction = new QAction(tr("&Command-line options"), this);
    showHelpMessageAction->setMenuRole(QAction::NoRole);
    showHelpMessageAction->setStatusTip(tr("Show the %1 help message to get a list with possible Sparks command-line options").arg(tr(PACKAGE_NAME)));

    showPrivateSendHelpAction = new QAction(tr("&PrivateSend information"), this);
    showPrivateSendHelpAction->setMenuRole(QAction::NoRole);
    showPrivateSendHelpAction->setStatusTip(tr("Show the PrivateSend basic information"));

    connect(quitAction, SIGNAL(triggered()), qApp, SLOT(quit()));
    connect(aboutAction, SIGNAL(triggered()), this, SLOT(aboutClicked()));
    connect(aboutQtAction, SIGNAL(triggered()), qApp, SLOT(aboutQt()));
    connect(optionsAction, SIGNAL(triggered()), this, SLOT(optionsClicked()));
    connect(toggleHideAction, SIGNAL(triggered()), this, SLOT(toggleHidden()));
    connect(showHelpMessageAction, SIGNAL(triggered()), this, SLOT(showHelpMessageClicked()));
    connect(showPrivateSendHelpAction, SIGNAL(triggered()), this, SLOT(showPrivateSendHelpClicked()));

    // Jump directly to tabs in RPC-console
    connect(openInfoAction, SIGNAL(triggered()), this, SLOT(showInfo()));
    connect(openRPCConsoleAction, SIGNAL(triggered()), this, SLOT(showConsole()));
    connect(openGraphAction, SIGNAL(triggered()), this, SLOT(showGraph()));
    connect(openPeersAction, SIGNAL(triggered()), this, SLOT(showPeers()));
    connect(openRepairAction, SIGNAL(triggered()), this, SLOT(showRepair()));

    // Open configs and backup folder from menu
    connect(openConfEditorAction, SIGNAL(triggered()), this, SLOT(showConfEditor()));
    connect(showBackupsAction, SIGNAL(triggered()), this, SLOT(showBackups()));

    // Get restart command-line parameters and handle restart
    connect(rpcConsole, SIGNAL(handleRestart(QStringList)), this, SLOT(handleRestart(QStringList)));

    // prevents an open debug window from becoming stuck/unusable on client shutdown
    connect(quitAction, SIGNAL(triggered()), rpcConsole, SLOT(hide()));

#ifdef ENABLE_WALLET
    if(walletFrame)
    {
        connect(encryptWalletAction, SIGNAL(triggered()), walletFrame, SLOT(encryptWallet()));
        connect(backupWalletAction, SIGNAL(triggered()), walletFrame, SLOT(backupWallet()));
        connect(changePassphraseAction, SIGNAL(triggered()), walletFrame, SLOT(changePassphrase()));
        connect(unlockWalletAction, SIGNAL(triggered()), walletFrame, SLOT(unlockWallet()));
        connect(lockWalletAction, SIGNAL(triggered()), walletFrame, SLOT(lockWallet()));
        connect(signMessageAction, SIGNAL(triggered()), this, SLOT(showNormalIfMinimized()));
        connect(signMessageAction, SIGNAL(triggered()), this, SLOT(gotoSignMessageTab()));
        connect(verifyMessageAction, SIGNAL(triggered()), this, SLOT(showNormalIfMinimized()));
        connect(verifyMessageAction, SIGNAL(triggered()), this, SLOT(gotoVerifyMessageTab()));
        connect(usedSendingAddressesAction, SIGNAL(triggered()), walletFrame, SLOT(usedSendingAddresses()));
        connect(usedReceivingAddressesAction, SIGNAL(triggered()), walletFrame, SLOT(usedReceivingAddresses()));
        connect(openAction, SIGNAL(triggered()), this, SLOT(openClicked()));
    }
#endif // ENABLE_WALLET

    new QShortcut(QKeySequence(Qt::CTRL + Qt::SHIFT + Qt::Key_I), this, SLOT(showInfo()));
    new QShortcut(QKeySequence(Qt::CTRL + Qt::SHIFT + Qt::Key_C), this, SLOT(showConsole()));
    new QShortcut(QKeySequence(Qt::CTRL + Qt::SHIFT + Qt::Key_G), this, SLOT(showGraph()));
    new QShortcut(QKeySequence(Qt::CTRL + Qt::SHIFT + Qt::Key_P), this, SLOT(showPeers()));
    new QShortcut(QKeySequence(Qt::CTRL + Qt::SHIFT + Qt::Key_R), this, SLOT(showRepair()));
}

void BitcoinGUI::createMenuBar()
{
#ifdef Q_OS_MAC
    // Create a decoupled menu bar on Mac which stays even if the window is closed
    appMenuBar = new QMenuBar();
#else
    // Get the main window's menu bar on other platforms
    appMenuBar = menuBar();
#endif

    // Configure the menus
    QMenu *file = appMenuBar->addMenu(tr("&File"));
    if(walletFrame)
    {
        file->addAction(openAction);
        file->addAction(backupWalletAction);
        file->addAction(signMessageAction);
        file->addAction(verifyMessageAction);
        file->addSeparator();
        file->addAction(usedSendingAddressesAction);
        file->addAction(usedReceivingAddressesAction);
        file->addSeparator();
    }
    file->addAction(quitAction);

    QMenu *settings = appMenuBar->addMenu(tr("&Settings"));
    if(walletFrame)
    {
        settings->addAction(encryptWalletAction);
        settings->addAction(changePassphraseAction);
        settings->addAction(unlockWalletAction);
        settings->addAction(lockWalletAction);
        settings->addSeparator();
    }
    settings->addAction(optionsAction);

    if(walletFrame)
    {
        QMenu *tools = appMenuBar->addMenu(tr("&Tools"));
        tools->addAction(openInfoAction);
        tools->addAction(openRPCConsoleAction);
        tools->addAction(openGraphAction);
        tools->addAction(openPeersAction);
        tools->addAction(openRepairAction);
        tools->addSeparator();
        tools->addAction(openConfEditorAction);
        tools->addAction(showBackupsAction);
    }

    QMenu *help = appMenuBar->addMenu(tr("&Help"));
    help->addAction(showHelpMessageAction);
    help->addAction(showPrivateSendHelpAction);
    help->addSeparator();
    help->addAction(aboutAction);
    help->addAction(aboutQtAction);
}

void BitcoinGUI::createToolBars()
{
#ifdef ENABLE_WALLET
    if(walletFrame)
    {
        QToolBar *toolbar = new QToolBar(tr("Tabs toolbar"));
        toolbar->setContextMenuPolicy(Qt::PreventContextMenu);
        toolbar->setSizePolicy(QSizePolicy::Expanding, QSizePolicy::Preferred);
        toolbar->setToolButtonStyle(Qt::ToolButtonTextOnly);

        overviewAction->setSizePolicy(QSizePolicy::Expanding, QSizePolicy::Preferred);
        sendCoinsAction->setSizePolicy(QSizePolicy::Expanding, QSizePolicy::Preferred);
        privateSendCoinsAction->setSizePolicy(QSizePolicy::Expanding, QSizePolicy::Preferred);
        receiveCoinsAction->setSizePolicy(QSizePolicy::Expanding, QSizePolicy::Preferred);
        historyAction->setSizePolicy(QSizePolicy::Expanding, QSizePolicy::Preferred);

        toolbar->addWidget(overviewAction);
        toolbar->addWidget(sendCoinsAction);
        toolbar->addWidget(privateSendCoinsAction);
        toolbar->addWidget(receiveCoinsAction);
        toolbar->addWidget(historyAction);

        QSettings settings;
        if (settings.value("fShowMasternodesTab").toBool() && masternodeAction) {
            masternodeAction->setSizePolicy(QSizePolicy::Expanding, QSizePolicy::Preferred);
            toolbar->addWidget(masternodeAction);
        }
        toolbar->setMovable(false); // remove unused icon in upper left corner
        overviewAction->setChecked(true);

<<<<<<< HEAD
        // Add Sparks logo on the right side
        QWidget* spacer = new QWidget();
        spacer->setSizePolicy(QSizePolicy::Expanding, QSizePolicy::Expanding);
        toolbar->addWidget(spacer);

        QLabel *logoLabel = new QLabel();
        QPixmap logoPixmap(":/images/sparks_logo_toolbar");
        logoLabel->setPixmap(logoPixmap);
=======
        QLabel *logoLabel = new QLabel();
        logoLabel->setObjectName("lblToolbarLogo");
        logoLabel->setSizePolicy(QSizePolicy::Expanding, QSizePolicy::Preferred);

>>>>>>> 43d2973a
        toolbar->addWidget(logoLabel);

        /** Create additional container for toolbar and walletFrame and make it the central widget.
            This is a workaround mostly for toolbar styling on Mac OS but should work fine for every other OSes too.
        */
        QVBoxLayout *layout = new QVBoxLayout;
        layout->addWidget(toolbar);
        layout->addWidget(walletFrame);
        layout->setSpacing(0);
        layout->setContentsMargins(QMargins());
        QWidget *containerWidget = new QWidget();
        containerWidget->setLayout(layout);
        setCentralWidget(containerWidget);
    }
#endif // ENABLE_WALLET
}

void BitcoinGUI::setClientModel(ClientModel *_clientModel)
{
    this->clientModel = _clientModel;
    if(_clientModel)
    {
        // Create system tray menu (or setup the dock menu) that late to prevent users from calling actions,
        // while the client has not yet fully loaded
        if (trayIcon) {
            // do so only if trayIcon is already set
            trayIconMenu = new QMenu(this);
            trayIcon->setContextMenu(trayIconMenu);
            createIconMenu(trayIconMenu);

#ifndef Q_OS_MAC
            // Show main window on tray icon click
            // Note: ignore this on Mac - this is not the way tray should work there
            connect(trayIcon, SIGNAL(activated(QSystemTrayIcon::ActivationReason)),
                    this, SLOT(trayIconActivated(QSystemTrayIcon::ActivationReason)));
#else
            // Note: On Mac, the dock icon is also used to provide menu functionality
            // similar to one for tray icon
            MacDockIconHandler *dockIconHandler = MacDockIconHandler::instance();
            connect(dockIconHandler, SIGNAL(dockIconClicked()), this, SLOT(macosDockIconActivated()));

            dockIconMenu = new QMenu(this);
            dockIconMenu->setAsDockMenu();

            createIconMenu(dockIconMenu);
#endif
        }

        // Keep up to date with client
        updateNetworkState();
        setNumConnections(_clientModel->getNumConnections());
        connect(_clientModel, SIGNAL(numConnectionsChanged(int)), this, SLOT(setNumConnections(int)));
        connect(_clientModel, SIGNAL(networkActiveChanged(bool)), this, SLOT(setNetworkActive(bool)));

        modalOverlay->setKnownBestHeight(_clientModel->getHeaderTipHeight(), QDateTime::fromTime_t(_clientModel->getHeaderTipTime()));
        setNumBlocks(_clientModel->getNumBlocks(), _clientModel->getLastBlockDate(), _clientModel->getLastBlockHash(), _clientModel->getVerificationProgress(nullptr), false);
        connect(_clientModel, SIGNAL(numBlocksChanged(int,QDateTime,QString,double,bool)), this, SLOT(setNumBlocks(int,QDateTime,QString,double,bool)));

        connect(_clientModel, SIGNAL(additionalDataSyncProgressChanged(double)), this, SLOT(setAdditionalDataSyncProgress(double)));

        // Receive and report messages from client model
        connect(_clientModel, SIGNAL(message(QString,QString,unsigned int)), this, SLOT(message(QString,QString,unsigned int)));

        // Show progress dialog
        connect(_clientModel, SIGNAL(showProgress(QString,int)), this, SLOT(showProgress(QString,int)));

        rpcConsole->setClientModel(_clientModel);
#ifdef ENABLE_WALLET
        if(walletFrame)
        {
            walletFrame->setClientModel(_clientModel);
        }
#endif // ENABLE_WALLET
        unitDisplayControl->setOptionsModel(_clientModel->getOptionsModel());

        OptionsModel* optionsModel = _clientModel->getOptionsModel();
        if(optionsModel)
        {
            // be aware of the tray icon disable state change reported by the OptionsModel object.
            connect(optionsModel,SIGNAL(hideTrayIconChanged(bool)),this,SLOT(setTrayIconVisible(bool)));

            // initialize the disable state of the tray icon with the current value in the model.
            setTrayIconVisible(optionsModel->getHideTrayIcon());

            connect(optionsModel, SIGNAL(privateSendEnabledChanged()), this, SLOT(updatePrivateSendVisibility()));
        }
    } else {
        // Disable possibility to show main window via action
        toggleHideAction->setEnabled(false);
        if(trayIconMenu)
        {
            // Disable context menu on tray icon
            trayIconMenu->clear();
        }
        // Propagate cleared model to child objects
        rpcConsole->setClientModel(nullptr);
#ifdef ENABLE_WALLET
        if (walletFrame)
        {
            walletFrame->setClientModel(nullptr);
        }
#endif // ENABLE_WALLET
        unitDisplayControl->setOptionsModel(nullptr);

#ifdef Q_OS_MAC
        if(dockIconMenu)
        {
            // Disable context menu on dock icon
            dockIconMenu->clear();
        }
#endif
    }

    updatePrivateSendVisibility();
}

#ifdef ENABLE_WALLET
bool BitcoinGUI::addWallet(const QString& name, WalletModel *walletModel)
{
    if(!walletFrame)
        return false;
    setWalletActionsEnabled(true);
    return walletFrame->addWallet(name, walletModel);
}

bool BitcoinGUI::setCurrentWallet(const QString& name)
{
    if(!walletFrame)
        return false;
    return walletFrame->setCurrentWallet(name);
}

void BitcoinGUI::removeAllWallets()
{
    if(!walletFrame)
        return;
    setWalletActionsEnabled(false);
    walletFrame->removeAllWallets();
}
#endif // ENABLE_WALLET

void BitcoinGUI::setWalletActionsEnabled(bool enabled)
{
    overviewAction->setEnabled(enabled);
    sendCoinsAction->setEnabled(enabled);
    sendCoinsMenuAction->setEnabled(enabled);
#ifdef ENABLE_WALLET
    privateSendCoinsAction->setEnabled(enabled && privateSendClient.fEnablePrivateSend);
    privateSendCoinsMenuAction->setEnabled(enabled && privateSendClient.fEnablePrivateSend);
#else
    privateSendCoinsAction->setEnabled(enabled);
    privateSendCoinsMenuAction->setEnabled(enabled);
#endif // ENABLE_WALLET
    receiveCoinsAction->setEnabled(enabled);
    receiveCoinsMenuAction->setEnabled(enabled);
    historyAction->setEnabled(enabled);
    QSettings settings;
    if (settings.value("fShowMasternodesTab").toBool() && masternodeAction) {
        masternodeAction->setEnabled(enabled);
    }
    encryptWalletAction->setEnabled(enabled);
    backupWalletAction->setEnabled(enabled);
    changePassphraseAction->setEnabled(enabled);
    signMessageAction->setEnabled(enabled);
    verifyMessageAction->setEnabled(enabled);
    usedSendingAddressesAction->setEnabled(enabled);
    usedReceivingAddressesAction->setEnabled(enabled);
    openAction->setEnabled(enabled);
}

void BitcoinGUI::createTrayIcon(const NetworkStyle *networkStyle)
{
    trayIcon = new QSystemTrayIcon(this);
    QString toolTip = tr("%1 client").arg(tr(PACKAGE_NAME)) + " " + networkStyle->getTitleAddText();
    trayIcon->setToolTip(toolTip);
    trayIcon->setIcon(networkStyle->getTrayAndWindowIcon());
    trayIcon->hide();
    notificator = new Notificator(QApplication::applicationName(), trayIcon, this);
}

void BitcoinGUI::createIconMenu(QMenu *pmenu)
{
    // Configuration of the tray icon (or dock icon) icon menu
    pmenu->addAction(toggleHideAction);
    pmenu->addSeparator();
    pmenu->addAction(sendCoinsMenuAction);
    pmenu->addAction(privateSendCoinsMenuAction);
    pmenu->addAction(receiveCoinsMenuAction);
    pmenu->addSeparator();
    pmenu->addAction(signMessageAction);
    pmenu->addAction(verifyMessageAction);
    pmenu->addSeparator();
    pmenu->addAction(optionsAction);
    pmenu->addAction(openInfoAction);
    pmenu->addAction(openRPCConsoleAction);
    pmenu->addAction(openGraphAction);
    pmenu->addAction(openPeersAction);
    pmenu->addAction(openRepairAction);
    pmenu->addSeparator();
    pmenu->addAction(openConfEditorAction);
    pmenu->addAction(showBackupsAction);
#ifndef Q_OS_MAC // This is built-in on Mac
    pmenu->addSeparator();
    pmenu->addAction(quitAction);
#endif
}

#ifndef Q_OS_MAC
void BitcoinGUI::trayIconActivated(QSystemTrayIcon::ActivationReason reason)
{
    if(reason == QSystemTrayIcon::Trigger)
    {
        // Click on system tray icon triggers show/hide of the main window
        toggleHidden();
    }
}
#else
void BitcoinGUI::macosDockIconActivated()
{
    showNormalIfMinimized();
    activateWindow();
}
#endif

void BitcoinGUI::optionsClicked()
{
    if(!clientModel || !clientModel->getOptionsModel())
        return;

    OptionsDialog dlg(this, enableWallet);
    dlg.setModel(clientModel->getOptionsModel());
    connect(&dlg, &OptionsDialog::appearanceChanged, [=]() {
        updateWidth();
    });
    dlg.exec();

    updatePrivateSendVisibility();
}

void BitcoinGUI::aboutClicked()
{
    if(!clientModel)
        return;

    HelpMessageDialog dlg(this, HelpMessageDialog::about);
    dlg.exec();
}

void BitcoinGUI::showDebugWindow()
{
    GUIUtil::bringToFront(rpcConsole);
}

void BitcoinGUI::showInfo()
{
    rpcConsole->setTabFocus(RPCConsole::TAB_INFO);
    showDebugWindow();
}

void BitcoinGUI::showConsole()
{
    rpcConsole->setTabFocus(RPCConsole::TAB_CONSOLE);
    showDebugWindow();
}

void BitcoinGUI::showGraph()
{
    rpcConsole->setTabFocus(RPCConsole::TAB_GRAPH);
    showDebugWindow();
}

void BitcoinGUI::showPeers()
{
    rpcConsole->setTabFocus(RPCConsole::TAB_PEERS);
    showDebugWindow();
}

void BitcoinGUI::showRepair()
{
    rpcConsole->setTabFocus(RPCConsole::TAB_REPAIR);
    showDebugWindow();
}

void BitcoinGUI::showConfEditor()
{
    GUIUtil::openConfigfile();
}

void BitcoinGUI::showBackups()
{
    GUIUtil::showBackups();
}

void BitcoinGUI::showHelpMessageClicked()
{
    helpMessageDialog->show();
}

void BitcoinGUI::showPrivateSendHelpClicked()
{
    if(!clientModel)
        return;

    HelpMessageDialog dlg(this, HelpMessageDialog::pshelp);
    dlg.exec();
}

#ifdef ENABLE_WALLET
void BitcoinGUI::openClicked()
{
    OpenURIDialog dlg(this);
    if(dlg.exec())
    {
        Q_EMIT receivedURI(dlg.getURI());
    }
}

void BitcoinGUI::highlightTabButton(QAbstractButton *button, bool checked)
{
    GUIUtil::setFont({button}, checked ? GUIUtil::FontWeight::Bold : GUIUtil::FontWeight::Normal, 16);
    GUIUtil::updateFonts();
}

void BitcoinGUI::gotoOverviewPage()
{
    overviewAction->setChecked(true);
    if (walletFrame) walletFrame->gotoOverviewPage();
}

void BitcoinGUI::gotoHistoryPage()
{
    historyAction->setChecked(true);
    if (walletFrame) walletFrame->gotoHistoryPage();
}

void BitcoinGUI::gotoMasternodePage()
{
    QSettings settings;
    if (settings.value("fShowMasternodesTab").toBool() && masternodeAction) {
        masternodeAction->setChecked(true);
        if (walletFrame) walletFrame->gotoMasternodePage();
    }
}

void BitcoinGUI::gotoReceiveCoinsPage()
{
    receiveCoinsAction->setChecked(true);
    if (walletFrame) walletFrame->gotoReceiveCoinsPage();
}

void BitcoinGUI::gotoSendCoinsPage(QString addr)
{
    sendCoinsAction->setChecked(true);
    if (walletFrame) walletFrame->gotoSendCoinsPage(addr);
}

void BitcoinGUI::gotoPrivateSendCoinsPage(QString addr)
{
    privateSendCoinsAction->setChecked(true);
    if (walletFrame) walletFrame->gotoPrivateSendCoinsPage(addr);
}

void BitcoinGUI::gotoSignMessageTab(QString addr)
{
    if (walletFrame) walletFrame->gotoSignMessageTab(addr);
}

void BitcoinGUI::gotoVerifyMessageTab(QString addr)
{
    if (walletFrame) walletFrame->gotoVerifyMessageTab(addr);
}
#endif // ENABLE_WALLET

void BitcoinGUI::updateNetworkState()
{
    static int nCountPrev{0};
    static bool fNetworkActivePrev{false};
    int count = clientModel->getNumConnections();
    bool fNetworkActive = clientModel->getNetworkActive();
    QString icon;
    GUIUtil::ThemedColor color = GUIUtil::ThemedColor::ORANGE;
    switch(count)
    {
    case 0: icon = "connect_4"; color = GUIUtil::ThemedColor::ICON_ALTERNATIVE_COLOR; break;
    case 1: case 2: icon = "connect_1"; break;
    case 3: case 4: case 5: icon = "connect_2"; break;
    case 6: case 7: icon = "connect_3"; break;
    default: icon = "connect_4"; color = GUIUtil::ThemedColor::GREEN; break;
    }

    labelBlocksIcon->setVisible(count > 0);
    updateProgressBarVisibility();

    bool fNetworkBecameActive = (!fNetworkActivePrev && fNetworkActive) || (nCountPrev == 0 && count > 0);
    bool fNetworkBecameInactive = (fNetworkActivePrev && !fNetworkActive) || (nCountPrev > 0 && count == 0);

    if (fNetworkBecameActive) {
        // If the sync process still signals synced after five seconds represent it in the UI.
        if (masternodeSync.IsSynced()) {
            QTimer::singleShot(5000, this, [&]() {
                if (clientModel->getNumConnections() > 0 && masternodeSync.IsSynced()) {
                    setAdditionalDataSyncProgress(1);
                }
            });
        }
        startSpinner();
    } else if (fNetworkBecameInactive) {
        labelBlocksIcon->hide();
        stopSpinner();
    }

    if (fNetworkBecameActive || fNetworkBecameInactive) {
        setNumBlocks(clientModel->getNumBlocks(), clientModel->getLastBlockDate(), clientModel->getLastBlockHash(), clientModel->getVerificationProgress(nullptr), false);
    }

<<<<<<< HEAD
    if (clientModel->getNetworkActive()) {
        labelConnectionsIcon->setToolTip(tr("%n active connection(s) to Sparks network", "", count));
=======
    nCountPrev = count;
    fNetworkActivePrev = fNetworkActive;

    if (fNetworkActive) {
        labelConnectionsIcon->setToolTip(tr("%n active connection(s) to Dash network", "", count));
>>>>>>> 43d2973a
    } else {
        labelConnectionsIcon->setToolTip(tr("Network activity disabled"));
        icon = "connect_4";
        color = GUIUtil::ThemedColor::RED;
    }

    if (fNetworkActive && count == 0) {
        startConnectingAnimation();
    }
    if (!fNetworkActive || count > 0) {
        stopConnectingAnimation();
        labelConnectionsIcon->setPixmap(GUIUtil::getIcon(icon, color).pixmap(STATUSBAR_ICONSIZE, STATUSBAR_ICONSIZE));
    }
}

void BitcoinGUI::setNumConnections(int count)
{
    updateNetworkState();
}

void BitcoinGUI::setNetworkActive(bool networkActive)
{
    updateNetworkState();
}

void BitcoinGUI::updateHeadersSyncProgressLabel()
{
    int64_t headersTipTime = clientModel->getHeaderTipTime();
    int headersTipHeight = clientModel->getHeaderTipHeight();
    int estHeadersLeft = (GetTime() - headersTipTime) / Params().GetConsensus().nPowTargetSpacing;
    if (estHeadersLeft > HEADER_HEIGHT_DELTA_SYNC)
        progressBarLabel->setText(tr("Syncing Headers (%1%)...").arg(QString::number(100.0 / (headersTipHeight+estHeadersLeft)*headersTipHeight, 'f', 1)));
}

void BitcoinGUI::updateProgressBarVisibility()
{
    if (clientModel == nullptr) {
        return;
    }
    // Show the progress bar label if the network is active + we are out of sync or we have no connections.
    bool fShowProgressBarLabel = clientModel->getNetworkActive() && (!masternodeSync.IsSynced() || clientModel->getNumConnections() == 0);
    // Show the progress bar only if the the network active + we are not synced + we have any connection. Unlike with the label
    // which gives an info text about the connecting phase there is no reason to show the progress bar if we don't have connections
    // since it will not get any updates in this case.
    bool fShowProgressBar = clientModel->getNetworkActive() && !masternodeSync.IsSynced() && clientModel->getNumConnections() > 0;
    progressBarLabel->setVisible(fShowProgressBarLabel);
    progressBar->setVisible(fShowProgressBar);
}

void BitcoinGUI::updatePrivateSendVisibility()
{
#ifdef ENABLE_WALLET
    bool fEnabled = privateSendClient.fEnablePrivateSend;
#else
    bool fEnabled = false;
#endif
    // PrivateSend button is the third QToolButton, show/hide the underlying QAction
    // Hiding the QToolButton itself doesn't work.
    if (centralWidget()->layout()->itemAt(0)->widget() != nullptr) {
        qobject_cast<QToolBar*>(centralWidget()->layout()->itemAt(0)->widget())->actions()[2]->setVisible(fEnabled);
    }
    privateSendCoinsMenuAction->setVisible(fEnabled);
    showPrivateSendHelpAction->setVisible(fEnabled);
    updateToolBarShortcuts();
    updateWidth();
}

void BitcoinGUI::updateWidth()
{
    if (walletFrame == nullptr) {
        return;
    }
    if (windowState() & (Qt::WindowMaximized | Qt::WindowFullScreen)) {
        return;
    }
    int nWidthWidestButton{0};
    int nButtonsVisible{0};
    for (QAbstractButton* button : tabGroup->buttons()) {
        if (!button->isEnabled()) {
            continue;
        }
        QFontMetrics fm(button->font());
        nWidthWidestButton = std::max<int>(nWidthWidestButton, fm.width(button->text()));
        ++nButtonsVisible;
    }
    // Add 30 per button as padding and use minimum 980 which is the minimum required to show all tab's contents
    // Use nButtonsVisible + 1 <- for the dash logo
    int nWidth = std::max<int>(980, (nWidthWidestButton + 30) * (nButtonsVisible + 1));
    setMinimumWidth(nWidth);
    resize(nWidth, height());
}

void BitcoinGUI::updateToolBarShortcuts()
{
    if (walletFrame == nullptr) {
        return;
    }
#ifdef Q_OS_MAC
    auto modifier = Qt::CTRL;
#else
    auto modifier = Qt::ALT;
#endif
    int nKey = 0;
    for (int i = 0; i < tabGroup->buttons().size(); ++i) {
        if (qobject_cast<QToolBar*>(centralWidget()->layout()->itemAt(0)->widget())->actions()[i]->isVisible()) {
            tabGroup->buttons()[i]->setShortcut(QKeySequence(modifier + Qt::Key_1 + nKey++));
        } else {
            tabGroup->buttons()[i]->setShortcut(QKeySequence());
        }
    }
}

void BitcoinGUI::setNumBlocks(int count, const QDateTime& blockDate, const QString& blockHash, double nVerificationProgress, bool header)
{
#ifdef Q_OS_MAC
    // Disabling macOS App Nap on initial sync, disk, reindex operations and mixing.
    bool disableAppNap = !masternodeSync.IsSynced();
#ifdef ENABLE_WALLET
    disableAppNap |= privateSendClient.fPrivateSendRunning;
#endif // ENABLE_WALLET
    if (disableAppNap) {
        m_app_nap_inhibitor->disableAppNap();
    } else {
        m_app_nap_inhibitor->enableAppNap();
    }
#endif // Q_OS_MAC

    if (modalOverlay)
    {
        if (header)
            modalOverlay->setKnownBestHeight(count, blockDate);
        else
            modalOverlay->tipUpdate(count, blockDate, nVerificationProgress);
    }
    if (!clientModel)
        return;

    updateProgressBarVisibility();

    // Prevent orphan statusbar messages (e.g. hover Quit in main menu, wait until chain-sync starts -> garbled text)
    statusBar()->clearMessage();

    // Acquire current block source
    enum BlockSource blockSource = clientModel->getBlockSource();
    switch (blockSource) {
        case BLOCK_SOURCE_NETWORK:
            if (header) {
                updateHeadersSyncProgressLabel();
                return;
            }
            progressBarLabel->setText(tr("Synchronizing with network..."));
            updateHeadersSyncProgressLabel();
            break;
        case BLOCK_SOURCE_DISK:
            if (header) {
                progressBarLabel->setText(tr("Indexing blocks on disk..."));
            } else {
                progressBarLabel->setText(tr("Processing blocks on disk..."));
            }
            break;
        case BLOCK_SOURCE_REINDEX:
            progressBarLabel->setText(tr("Reindexing blocks on disk..."));
            break;
        case BLOCK_SOURCE_NONE:
            if (header) {
                return;
            }
            progressBarLabel->setText(tr("Connecting to peers..."));
            break;
    }

    QString tooltip;

    QDateTime currentDate = QDateTime::currentDateTime();
    qint64 secs = blockDate.secsTo(currentDate);

    tooltip = tr("Processed %n block(s) of transaction history.", "", count);

    // Set icon state: spinning if catching up, tick otherwise
#ifdef ENABLE_WALLET
    if (walletFrame)
    {
        if(secs < 25*60) // 90*60 in bitcoin
        {
            modalOverlay->showHide(true, true);
            // TODO instead of hiding it forever, we should add meaningful information about MN sync to the overlay
            modalOverlay->hideForever();
        }
        else
        {
            modalOverlay->showHide();
        }
    }
#endif // ENABLE_WALLET

    if(!masternodeSync.IsBlockchainSynced())
    {
        QString timeBehindText = GUIUtil::formatNiceTimeOffset(secs);

        progressBar->setFormat(tr("%1 behind").arg(timeBehindText));
        progressBar->setMaximum(1000000000);
        progressBar->setValue(nVerificationProgress * 1000000000.0 + 0.5);

        tooltip = tr("Catching up...") + QString("<br>") + tooltip;

#ifdef ENABLE_WALLET
        if(walletFrame)
        {
            walletFrame->showOutOfSyncWarning(true);
        }
#endif // ENABLE_WALLET

        tooltip += QString("<br>");
        tooltip += tr("Last received block was generated %1 ago.").arg(timeBehindText);
        tooltip += QString("<br>");
        tooltip += tr("Transactions after this will not yet be visible.");
    } else if (fDisableGovernance) {
        setAdditionalDataSyncProgress(1);
    }

    // Don't word-wrap this (fixed-width) tooltip
    tooltip = QString("<nobr>") + tooltip + QString("</nobr>");

    labelBlocksIcon->setToolTip(tooltip);
    progressBarLabel->setToolTip(tooltip);
    progressBar->setToolTip(tooltip);
}

void BitcoinGUI::setAdditionalDataSyncProgress(double nSyncProgress)
{
    if(!clientModel)
        return;

    // If masternodeSync.Reset() has been called make sure status bar shows the correct information.
    if (nSyncProgress == -1) {
        setNumBlocks(clientModel->getNumBlocks(), clientModel->getLastBlockDate(), clientModel->getLastBlockHash(), clientModel->getVerificationProgress(nullptr), false);
        if (clientModel->getNumConnections()) {
            labelBlocksIcon->show();
            startSpinner();
        }
        return;
    }

    // No additional data sync should be happening while blockchain is not synced, nothing to update
    if(!masternodeSync.IsBlockchainSynced())
        return;

    // Prevent orphan statusbar messages (e.g. hover Quit in main menu, wait until chain-sync starts -> garbelled text)
    statusBar()->clearMessage();

    QString tooltip;

    // Set icon state: spinning if catching up, tick otherwise
    QString strSyncStatus;
    tooltip = tr("Up to date") + QString(".<br>") + tooltip;

#ifdef ENABLE_WALLET
    if(walletFrame)
        walletFrame->showOutOfSyncWarning(false);
#endif // ENABLE_WALLET

    updateProgressBarVisibility();

    if(masternodeSync.IsSynced()) {
        stopSpinner();
        labelBlocksIcon->setPixmap(GUIUtil::getIcon("synced", GUIUtil::ThemedColor::GREEN).pixmap(STATUSBAR_ICONSIZE, STATUSBAR_ICONSIZE));
    } else {
        progressBar->setFormat(tr("Synchronizing additional data: %p%"));
        progressBar->setMaximum(1000000000);
        progressBar->setValue(nSyncProgress * 1000000000.0 + 0.5);
    }

    strSyncStatus = QString(masternodeSync.GetSyncStatus().c_str());
    progressBarLabel->setText(strSyncStatus);
    tooltip = strSyncStatus + QString("<br>") + tooltip;

    // Don't word-wrap this (fixed-width) tooltip
    tooltip = QString("<nobr>") + tooltip + QString("</nobr>");

    labelBlocksIcon->setToolTip(tooltip);
    progressBarLabel->setToolTip(tooltip);
    progressBar->setToolTip(tooltip);
}

void BitcoinGUI::message(const QString &title, const QString &message, unsigned int style, bool *ret)
{
    QString strTitle = tr("Sparks Core"); // default title
    // Default to information icon
    int nMBoxIcon = QMessageBox::Information;
    int nNotifyIcon = Notificator::Information;

    QString msgType;

    // Prefer supplied title over style based title
    if (!title.isEmpty()) {
        msgType = title;
    }
    else {
        switch (style) {
        case CClientUIInterface::MSG_ERROR:
            msgType = tr("Error");
            break;
        case CClientUIInterface::MSG_WARNING:
            msgType = tr("Warning");
            break;
        case CClientUIInterface::MSG_INFORMATION:
            msgType = tr("Information");
            break;
        default:
            break;
        }
    }
    // Append title to "Sparks Core - "
    if (!msgType.isEmpty())
        strTitle += " - " + msgType;

    // Check for error/warning icon
    if (style & CClientUIInterface::ICON_ERROR) {
        nMBoxIcon = QMessageBox::Critical;
        nNotifyIcon = Notificator::Critical;
    }
    else if (style & CClientUIInterface::ICON_WARNING) {
        nMBoxIcon = QMessageBox::Warning;
        nNotifyIcon = Notificator::Warning;
    }

    // Display message
    if (style & CClientUIInterface::MODAL) {
        // Check for buttons, use OK as default, if none was supplied
        QMessageBox::StandardButton buttons;
        if (!(buttons = (QMessageBox::StandardButton)(style & CClientUIInterface::BTN_MASK)))
            buttons = QMessageBox::Ok;

        showNormalIfMinimized();
        QMessageBox mBox((QMessageBox::Icon)nMBoxIcon, strTitle, message, buttons, this);
        mBox.setTextFormat(Qt::PlainText);
        int r = mBox.exec();
        if (ret != nullptr)
            *ret = r == QMessageBox::Ok;
    }
    else
        notificator->notify((Notificator::Class)nNotifyIcon, strTitle, message);
}

void BitcoinGUI::changeEvent(QEvent *e)
{
    QMainWindow::changeEvent(e);
#ifndef Q_OS_MAC // Ignored on Mac
    if(e->type() == QEvent::WindowStateChange)
    {
        if(clientModel && clientModel->getOptionsModel() && clientModel->getOptionsModel()->getMinimizeToTray())
        {
            QWindowStateChangeEvent *wsevt = static_cast<QWindowStateChangeEvent*>(e);
            if(!(wsevt->oldState() & Qt::WindowMinimized) && isMinimized())
            {
                QTimer::singleShot(0, this, SLOT(hide()));
                e->ignore();
            }
            else if((wsevt->oldState() & Qt::WindowMinimized) && !isMinimized())
            {
                QTimer::singleShot(0, this, SLOT(show()));
                e->ignore();
            }
        }
    }
#endif
    if (e->type() == QEvent::StyleChange) {
        updateNetworkState();
#ifdef ENABLE_WALLET
        updateWalletStatus();
#endif
        if (masternodeSync.IsSynced()) {
            labelBlocksIcon->setPixmap(GUIUtil::getIcon("synced", GUIUtil::ThemedColor::GREEN).pixmap(STATUSBAR_ICONSIZE, STATUSBAR_ICONSIZE));
        }
    }
}

void BitcoinGUI::closeEvent(QCloseEvent *event)
{
#ifndef Q_OS_MAC // Ignored on Mac
    if(clientModel && clientModel->getOptionsModel())
    {
        if(!clientModel->getOptionsModel()->getMinimizeOnClose())
        {
            // close rpcConsole in case it was open to make some space for the shutdown window
            rpcConsole->close();

            QApplication::quit();
        }
        else
        {
            QMainWindow::showMinimized();
            event->ignore();
        }
    }
#else
    QMainWindow::closeEvent(event);
#endif
}

void BitcoinGUI::showEvent(QShowEvent *event)
{
    // enable the debug window when the main window shows up
    openInfoAction->setEnabled(true);
    openRPCConsoleAction->setEnabled(true);
    openGraphAction->setEnabled(true);
    openPeersAction->setEnabled(true);
    openRepairAction->setEnabled(true);
    aboutAction->setEnabled(true);
    optionsAction->setEnabled(true);

    if (!event->spontaneous()) {
        updateWidth();
    }
}

#ifdef ENABLE_WALLET
void BitcoinGUI::incomingTransaction(const QString& date, int unit, const CAmount& amount, const QString& type, const QString& address, const QString& label)
{
    IncomingTransactionMessage itx = {
            date, unit, amount, type, address, label
    };
    incomingTransactions.emplace_back(itx);

    if (incomingTransactions.size() == 1) {
        // first TX since we last showed pending messages, let's wait 100ms and then show each individual message
        incomingTransactionsTimer->start(100);
    } else if (incomingTransactions.size() == 10) {
        // we seem to have received 10 TXs in 100ms and we can expect even more, so let's pause for 1 sec and
        // show a "Multiple TXs sent/received!" message instead of individual messages
        incomingTransactionsTimer->start(1000);
    }
}
void BitcoinGUI::showIncomingTransactions()
{
    auto txs = std::move(this->incomingTransactions);

    if (txs.empty()) {
        return;
    }

    if (txs.size() >= 100) {
        // Show one balloon for all transactions instead of showing one for each individual one
        // (which would kill some systems)

        CAmount sentAmount = 0;
        CAmount receivedAmount = 0;
        int sentCount = 0;
        int receivedCount = 0;
        for (auto& itx : txs) {
            if (itx.amount < 0) {
                sentAmount += itx.amount;
                sentCount++;
            } else {
                receivedAmount += itx.amount;
                receivedCount++;
            }
        }

        QString title;
        if (sentCount > 0 && receivedCount > 0) {
            title = tr("Received and sent multiple transactions");
        } else if (sentCount > 0) {
            title = tr("Sent multiple transactions");
        } else if (receivedCount > 0) {
            title = tr("Received multiple transactions");
        } else {
            return;
        }

        // Use display unit of last entry
        int unit = txs.back().unit;

        QString msg;
        if (sentCount > 0) {
            msg += tr("Sent Amount: %1\n").arg(BitcoinUnits::formatWithUnit(unit, sentAmount, true));
        }
        if (receivedCount > 0) {
            msg += tr("Received Amount: %1\n").arg(BitcoinUnits::formatWithUnit(unit, receivedAmount, true));
        }

        message(title, msg, CClientUIInterface::MSG_INFORMATION);
    } else {
        for (auto& itx : txs) {
            // On new transaction, make an info balloon
            QString msg = tr("Date: %1\n").arg(itx.date) +
                          tr("Amount: %1\n").arg(BitcoinUnits::formatWithUnit(itx.unit, itx.amount, true)) +
                          tr("Type: %1\n").arg(itx.type);
            if (!itx.label.isEmpty())
                msg += tr("Label: %1\n").arg(itx.label);
            else if (!itx.address.isEmpty())
                msg += tr("Address: %1\n").arg(itx.address);
            message((itx.amount)<0 ? tr("Sent transaction") : tr("Incoming transaction"),
                    msg, CClientUIInterface::MSG_INFORMATION);
        }
    }
}
#endif // ENABLE_WALLET

void BitcoinGUI::dragEnterEvent(QDragEnterEvent *event)
{
    // Accept only URIs
    if(event->mimeData()->hasUrls())
        event->acceptProposedAction();
}

void BitcoinGUI::dropEvent(QDropEvent *event)
{
    if(event->mimeData()->hasUrls())
    {
        for (const QUrl &uri : event->mimeData()->urls())
        {
            Q_EMIT receivedURI(uri.toString());
        }
    }
    event->acceptProposedAction();
}

bool BitcoinGUI::eventFilter(QObject *object, QEvent *event)
{
    // Catch status tip events
    if (event->type() == QEvent::StatusTip)
    {
        // Prevent adding text from setStatusTip(), if we currently use the status bar for displaying other stuff
        if (progressBarLabel->isVisible() || progressBar->isVisible())
            return true;
    }
    return QMainWindow::eventFilter(object, event);
}

#ifdef ENABLE_WALLET
bool BitcoinGUI::handlePaymentRequest(const SendCoinsRecipient& recipient)
{
    // URI has to be valid
    if (walletFrame && walletFrame->handlePaymentRequest(recipient))
    {
        showNormalIfMinimized();
        gotoSendCoinsPage();
        return true;
    }
    return false;
}

void BitcoinGUI::setHDStatus(int hdEnabled)
{
    if (hdEnabled) {
        labelWalletHDStatusIcon->setPixmap(GUIUtil::getIcon("hd_enabled", GUIUtil::ThemedColor::GREEN).pixmap(STATUSBAR_ICONSIZE, STATUSBAR_ICONSIZE));
        labelWalletHDStatusIcon->setToolTip(tr("HD key generation is <b>enabled</b>"));
    }
    labelWalletHDStatusIcon->setVisible(hdEnabled);
}

void BitcoinGUI::setEncryptionStatus(int status)
{
    switch(status)
    {
    case WalletModel::Unencrypted:
        labelWalletEncryptionIcon->show();
        labelWalletEncryptionIcon->setPixmap(GUIUtil::getIcon("lock_open", GUIUtil::ThemedColor::RED).pixmap(STATUSBAR_ICONSIZE, STATUSBAR_ICONSIZE));
        labelWalletEncryptionIcon->setToolTip(tr("Wallet is <b>unencrypted</b>"));
        changePassphraseAction->setEnabled(false);
        unlockWalletAction->setVisible(false);
        lockWalletAction->setVisible(false);
        encryptWalletAction->setEnabled(true);
        break;
    case WalletModel::Unlocked:
        labelWalletEncryptionIcon->show();
        labelWalletEncryptionIcon->setPixmap(GUIUtil::getIcon("lock_open", GUIUtil::ThemedColor::RED).pixmap(STATUSBAR_ICONSIZE, STATUSBAR_ICONSIZE));
        labelWalletEncryptionIcon->setToolTip(tr("Wallet is <b>encrypted</b> and currently <b>unlocked</b>"));
        changePassphraseAction->setEnabled(true);
        unlockWalletAction->setVisible(false);
        lockWalletAction->setVisible(true);
        encryptWalletAction->setEnabled(false); // TODO: decrypt currently not supported
        break;
    case WalletModel::UnlockedForMixingOnly:
        labelWalletEncryptionIcon->show();
        labelWalletEncryptionIcon->setPixmap(GUIUtil::getIcon("lock_open", GUIUtil::ThemedColor::ORANGE).pixmap(STATUSBAR_ICONSIZE, STATUSBAR_ICONSIZE));
        labelWalletEncryptionIcon->setToolTip(tr("Wallet is <b>encrypted</b> and currently <b>unlocked</b> for mixing only"));
        changePassphraseAction->setEnabled(true);
        unlockWalletAction->setVisible(true);
        lockWalletAction->setVisible(true);
        encryptWalletAction->setEnabled(false); // TODO: decrypt currently not supported
        break;
    case WalletModel::Locked:
        labelWalletEncryptionIcon->show();
        labelWalletEncryptionIcon->setPixmap(GUIUtil::getIcon("lock_closed", GUIUtil::ThemedColor::GREEN).pixmap(STATUSBAR_ICONSIZE, STATUSBAR_ICONSIZE));
        labelWalletEncryptionIcon->setToolTip(tr("Wallet is <b>encrypted</b> and currently <b>locked</b>"));
        changePassphraseAction->setEnabled(true);
        unlockWalletAction->setVisible(true);
        lockWalletAction->setVisible(false);
        encryptWalletAction->setEnabled(false); // TODO: decrypt currently not supported
        break;
    }
}

void BitcoinGUI::updateWalletStatus()
{
    if (!walletFrame) {
        return;
    }
    WalletView * const walletView = walletFrame->currentWalletView();
    if (!walletView) {
        return;
    }
    WalletModel * const walletModel = walletView->getWalletModel();
    setEncryptionStatus(walletModel->getEncryptionStatus());
    setHDStatus(walletModel->hdEnabled());
}
#endif // ENABLE_WALLET

void BitcoinGUI::showNormalIfMinimized(bool fToggleHidden)
{
    if(!clientModel)
        return;

    if (!isHidden() && !isMinimized() && !GUIUtil::isObscured(this) && fToggleHidden) {
        hide();
    } else {
        GUIUtil::bringToFront(this);
    }
}

void BitcoinGUI::toggleHidden()
{
    showNormalIfMinimized(true);
}

void BitcoinGUI::detectShutdown()
{
    if (ShutdownRequested())
    {
        if(rpcConsole)
            rpcConsole->hide();
        qApp->quit();
    }
}

void BitcoinGUI::showProgress(const QString &title, int nProgress)
{
    if (nProgress == 0)
    {
        progressDialog = new QProgressDialog(title, "", 0, 100, this);
        progressDialog->setWindowModality(Qt::ApplicationModal);
        progressDialog->setMinimumDuration(0);
        progressDialog->setCancelButton(0);
        progressDialog->setAutoClose(false);
        progressDialog->setValue(0);
    }
    else if (nProgress == 100)
    {
        if (progressDialog)
        {
            progressDialog->close();
            progressDialog->deleteLater();
        }
    }
    else if (progressDialog)
        progressDialog->setValue(nProgress);
}

void BitcoinGUI::setTrayIconVisible(bool fHideTrayIcon)
{
    if (trayIcon)
    {
        trayIcon->setVisible(!fHideTrayIcon);
    }
}

void BitcoinGUI::showModalOverlay()
{
    if (modalOverlay && (progressBar->isVisible() || modalOverlay->isLayerVisible()))
        modalOverlay->toggleVisibility();
}

static bool ThreadSafeMessageBox(BitcoinGUI *gui, const std::string& message, const std::string& caption, unsigned int style)
{
    bool modal = (style & CClientUIInterface::MODAL);
    // The SECURE flag has no effect in the Qt GUI.
    // bool secure = (style & CClientUIInterface::SECURE);
    style &= ~CClientUIInterface::SECURE;
    bool ret = false;
    // In case of modal message, use blocking connection to wait for user to click a button
    QMetaObject::invokeMethod(gui, "message",
                               modal ? GUIUtil::blockingGUIThreadConnection() : Qt::QueuedConnection,
                               Q_ARG(QString, QString::fromStdString(caption)),
                               Q_ARG(QString, QString::fromStdString(message)),
                               Q_ARG(unsigned int, style),
                               Q_ARG(bool*, &ret));
    return ret;
}

void BitcoinGUI::subscribeToCoreSignals()
{
    // Connect signals to client
    uiInterface.ThreadSafeMessageBox.connect(boost::bind(ThreadSafeMessageBox, this, _1, _2, _3));
    uiInterface.ThreadSafeQuestion.connect(boost::bind(ThreadSafeMessageBox, this, _1, _3, _4));
}

void BitcoinGUI::unsubscribeFromCoreSignals()
{
    // Disconnect signals from client
    uiInterface.ThreadSafeMessageBox.disconnect(boost::bind(ThreadSafeMessageBox, this, _1, _2, _3));
    uiInterface.ThreadSafeQuestion.disconnect(boost::bind(ThreadSafeMessageBox, this, _1, _3, _4));
}

void BitcoinGUI::toggleNetworkActive()
{
    if (clientModel) {
        clientModel->setNetworkActive(!clientModel->getNetworkActive());
    }
}

/** Get restart command-line parameters and request restart */
void BitcoinGUI::handleRestart(QStringList args)
{
    if (!ShutdownRequested())
        Q_EMIT requestedRestart(args);
}

UnitDisplayStatusBarControl::UnitDisplayStatusBarControl() :
    optionsModel(0),
    menu(0)
{
    createContextMenu();
    setToolTip(tr("Unit to show amounts in. Click to select another unit."));
    QList<BitcoinUnits::Unit> units = BitcoinUnits::availableUnits();
    int max_width = 0;
    const QFontMetrics fm(GUIUtil::getFontNormal());
    for (const BitcoinUnits::Unit unit : units)
    {
        max_width = qMax(max_width, fm.width(BitcoinUnits::name(unit)));
    }
    setMinimumSize(max_width, 0);
    setAlignment(Qt::AlignRight | Qt::AlignVCenter);
}

/** So that it responds to button clicks */
void UnitDisplayStatusBarControl::mousePressEvent(QMouseEvent *event)
{
    onDisplayUnitsClicked(event->pos());
}

/** Creates context menu, its actions, and wires up all the relevant signals for mouse events. */
void UnitDisplayStatusBarControl::createContextMenu()
{
    menu = new QMenu(this);
    for (BitcoinUnits::Unit u : BitcoinUnits::availableUnits())
    {
        QAction *menuAction = new QAction(QString(BitcoinUnits::name(u)), this);
        menuAction->setData(QVariant(u));
        menu->addAction(menuAction);
    }
    connect(menu,SIGNAL(triggered(QAction*)),this,SLOT(onMenuSelection(QAction*)));
}

/** Lets the control know about the Options Model (and its signals) */
void UnitDisplayStatusBarControl::setOptionsModel(OptionsModel *_optionsModel)
{
    if (_optionsModel)
    {
        this->optionsModel = _optionsModel;

        // be aware of a display unit change reported by the OptionsModel object.
        connect(_optionsModel,SIGNAL(displayUnitChanged(int)),this,SLOT(updateDisplayUnit(int)));

        // initialize the display units label with the current value in the model.
        updateDisplayUnit(_optionsModel->getDisplayUnit());
    }
}

/** When Display Units are changed on OptionsModel it will refresh the display text of the control on the status bar */
void UnitDisplayStatusBarControl::updateDisplayUnit(int newUnits)
{
    setText(BitcoinUnits::name(newUnits));
}

/** Shows context menu with Display Unit options by the mouse coordinates */
void UnitDisplayStatusBarControl::onDisplayUnitsClicked(const QPoint& point)
{
    QPoint globalPos = mapToGlobal(point);
    menu->exec(globalPos);
}

/** Tells underlying optionsModel to update its current display unit. */
void UnitDisplayStatusBarControl::onMenuSelection(QAction* action)
{
    if (action)
    {
        optionsModel->setDisplayUnit(action->data());
    }
}<|MERGE_RESOLUTION|>--- conflicted
+++ resolved
@@ -4,27 +4,6 @@
 // Distributed under the MIT software license, see the accompanying
 // file COPYING or http://www.opensource.org/licenses/mit-license.php.
 
-<<<<<<< HEAD
-#if defined(HAVE_CONFIG_H)
-#include "config/sparks-config.h"
-#endif
-
-#include "bitcoingui.h"
-
-#include "bitcoinunits.h"
-#include "clientmodel.h"
-#include "guiconstants.h"
-#include "guiutil.h"
-#include "modaloverlay.h"
-#include "networkstyle.h"
-#include "notificator.h"
-#include "openuridialog.h"
-#include "optionsdialog.h"
-#include "optionsmodel.h"
-#include "platformstyle.h"
-#include "rpcconsole.h"
-#include "utilitydialog.h"
-=======
 #include <qt/bitcoingui.h>
 
 #include <qt/bitcoinunits.h>
@@ -39,7 +18,6 @@
 #include <qt/optionsmodel.h>
 #include <qt/rpcconsole.h>
 #include <qt/utilitydialog.h>
->>>>>>> 43d2973a
 
 #ifdef ENABLE_WALLET
 #include <privatesend/privatesend-client.h>
@@ -414,14 +392,9 @@
     overviewAction->setCheckable(true);
     tabGroup->addButton(overviewAction);
 
-<<<<<<< HEAD
-    sendCoinsAction = new QAction(tr("&Send"), this);
-    sendCoinsAction->setStatusTip(tr("Send coins to a Sparks address"));
-=======
     sendCoinsAction = new QToolButton(this);
     sendCoinsAction->setText(tr("&Send"));
-    sendCoinsAction->setStatusTip(tr("Send coins to a Dash address"));
->>>>>>> 43d2973a
+    sendCoinsAction->setStatusTip(tr("Send coins to a Sparks address"));
     sendCoinsAction->setToolTip(sendCoinsAction->statusTip());
     sendCoinsAction->setCheckable(true);
     tabGroup->addButton(sendCoinsAction);
@@ -430,13 +403,9 @@
     sendCoinsMenuAction->setStatusTip(sendCoinsAction->statusTip());
     sendCoinsMenuAction->setToolTip(sendCoinsMenuAction->statusTip());
 
-<<<<<<< HEAD
-    receiveCoinsAction = new QAction(tr("&Receive"), this);
-    receiveCoinsAction->setStatusTip(tr("Request payments (generates QR codes and sparks: URIs)"));
-=======
     privateSendCoinsAction = new QToolButton(this);
     privateSendCoinsAction->setText("&PrivateSend");
-    privateSendCoinsAction->setStatusTip(tr("PrivateSend coins to a Dash address"));
+    privateSendCoinsAction->setStatusTip(tr("PrivateSend coins to a Sparks address"));
     privateSendCoinsAction->setToolTip(privateSendCoinsAction->statusTip());
     privateSendCoinsAction->setCheckable(true);
     tabGroup->addButton(privateSendCoinsAction);
@@ -447,8 +416,7 @@
 
     receiveCoinsAction = new QToolButton(this);
     receiveCoinsAction->setText(tr("&Receive"));
-    receiveCoinsAction->setStatusTip(tr("Request payments (generates QR codes and dash: URIs)"));
->>>>>>> 43d2973a
+    receiveCoinsAction->setStatusTip(tr("Request payments (generates QR codes and sparks: URIs)"));
     receiveCoinsAction->setToolTip(receiveCoinsAction->statusTip());
     receiveCoinsAction->setCheckable(true);
     tabGroup->addButton(receiveCoinsAction);
@@ -513,13 +481,8 @@
     quitAction->setStatusTip(tr("Quit application"));
     quitAction->setShortcut(QKeySequence(Qt::CTRL + Qt::Key_Q));
     quitAction->setMenuRole(QAction::QuitRole);
-<<<<<<< HEAD
-    aboutAction = new QAction(QIcon(":/icons/about"), tr("&About %1").arg(tr(PACKAGE_NAME)), this);
+    aboutAction = new QAction(tr("&About %1").arg(tr(PACKAGE_NAME)), this);
     aboutAction->setStatusTip(tr("Show information about Sparks Core"));
-=======
-    aboutAction = new QAction(tr("&About %1").arg(tr(PACKAGE_NAME)), this);
-    aboutAction->setStatusTip(tr("Show information about Dash Core"));
->>>>>>> 43d2973a
     aboutAction->setMenuRole(QAction::AboutRole);
     aboutAction->setEnabled(false);
     aboutQtAction = new QAction(tr("About &Qt"), this);
@@ -541,17 +504,10 @@
     unlockWalletAction = new QAction(tr("&Unlock Wallet..."), this);
     unlockWalletAction->setToolTip(tr("Unlock wallet"));
     lockWalletAction = new QAction(tr("&Lock Wallet"), this);
-<<<<<<< HEAD
-    signMessageAction = new QAction(QIcon(":/icons/edit"), tr("Sign &message..."), this);
+    signMessageAction = new QAction(tr("Sign &message..."), this);
     signMessageAction->setStatusTip(tr("Sign messages with your Sparks addresses to prove you own them"));
-    verifyMessageAction = new QAction(QIcon(":/icons/transaction_0"), tr("&Verify message..."), this);
+    verifyMessageAction = new QAction(tr("&Verify message..."), this);
     verifyMessageAction->setStatusTip(tr("Verify messages to ensure they were signed with specified Sparks addresses"));
-=======
-    signMessageAction = new QAction(tr("Sign &message..."), this);
-    signMessageAction->setStatusTip(tr("Sign messages with your Dash addresses to prove you own them"));
-    verifyMessageAction = new QAction(tr("&Verify message..."), this);
-    verifyMessageAction->setStatusTip(tr("Verify messages to ensure they were signed with specified Dash addresses"));
->>>>>>> 43d2973a
 
     openInfoAction = new QAction(tr("&Information"), this);
     openInfoAction->setStatusTip(tr("Show diagnostic information"));
@@ -581,13 +537,8 @@
     usedReceivingAddressesAction = new QAction(tr("&Receiving addresses..."), this);
     usedReceivingAddressesAction->setStatusTip(tr("Show the list of used receiving addresses and labels"));
 
-<<<<<<< HEAD
-    openAction = new QAction(QApplication::style()->standardIcon(QStyle::SP_DirOpenIcon), tr("Open &URI..."), this);
+    openAction = new QAction(tr("Open &URI..."), this);
     openAction->setStatusTip(tr("Open a sparks: URI or payment request"));
-=======
-    openAction = new QAction(tr("Open &URI..."), this);
-    openAction->setStatusTip(tr("Open a dash: URI or payment request"));
->>>>>>> 43d2973a
 
     showHelpMessageAction = new QAction(tr("&Command-line options"), this);
     showHelpMessageAction->setMenuRole(QAction::NoRole);
@@ -734,21 +685,10 @@
         toolbar->setMovable(false); // remove unused icon in upper left corner
         overviewAction->setChecked(true);
 
-<<<<<<< HEAD
-        // Add Sparks logo on the right side
-        QWidget* spacer = new QWidget();
-        spacer->setSizePolicy(QSizePolicy::Expanding, QSizePolicy::Expanding);
-        toolbar->addWidget(spacer);
-
-        QLabel *logoLabel = new QLabel();
-        QPixmap logoPixmap(":/images/sparks_logo_toolbar");
-        logoLabel->setPixmap(logoPixmap);
-=======
         QLabel *logoLabel = new QLabel();
         logoLabel->setObjectName("lblToolbarLogo");
         logoLabel->setSizePolicy(QSizePolicy::Expanding, QSizePolicy::Preferred);
 
->>>>>>> 43d2973a
         toolbar->addWidget(logoLabel);
 
         /** Create additional container for toolbar and walletFrame and make it the central widget.
@@ -1164,16 +1104,11 @@
         setNumBlocks(clientModel->getNumBlocks(), clientModel->getLastBlockDate(), clientModel->getLastBlockHash(), clientModel->getVerificationProgress(nullptr), false);
     }
 
-<<<<<<< HEAD
-    if (clientModel->getNetworkActive()) {
-        labelConnectionsIcon->setToolTip(tr("%n active connection(s) to Sparks network", "", count));
-=======
     nCountPrev = count;
     fNetworkActivePrev = fNetworkActive;
 
     if (fNetworkActive) {
-        labelConnectionsIcon->setToolTip(tr("%n active connection(s) to Dash network", "", count));
->>>>>>> 43d2973a
+        labelConnectionsIcon->setToolTip(tr("%n active connection(s) to Sparks network", "", count));
     } else {
         labelConnectionsIcon->setToolTip(tr("Network activity disabled"));
         icon = "connect_4";
@@ -1260,7 +1195,7 @@
         ++nButtonsVisible;
     }
     // Add 30 per button as padding and use minimum 980 which is the minimum required to show all tab's contents
-    // Use nButtonsVisible + 1 <- for the dash logo
+    // Use nButtonsVisible + 1 <- for the sparks logo
     int nWidth = std::max<int>(980, (nWidthWidestButton + 30) * (nButtonsVisible + 1));
     setMinimumWidth(nWidth);
     resize(nWidth, height());
