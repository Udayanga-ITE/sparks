--- conflicted
+++ resolved
@@ -94,13 +94,8 @@
             "    \"pingtime\": n,             (numeric) ping time (if available)\n"
             "    \"minping\": n,              (numeric) minimum observed ping time (if any at all)\n"
             "    \"pingwait\": n,             (numeric) ping wait (if non-zero)\n"
-<<<<<<< HEAD
-            "    \"version\": v,              (numeric) The peer version, such as 7001\n"
+            "    \"version\": v,              (numeric) The peer version, such as 70001\n"
             "    \"subver\": \"/Sparks Core:x.x.x/\",  (string) The string version\n"
-=======
-            "    \"version\": v,              (numeric) The peer version, such as 70001\n"
-            "    \"subver\": \"/Dash Core:x.x.x/\",  (string) The string version\n"
->>>>>>> 43d2973a
             "    \"inbound\": true|false,     (boolean) Inbound (true) or Outbound (false)\n"
             "    \"addnode\": true|false,     (boolean) Whether connection was due to addnode/-connect or if it was an automatic/inbound connection\n"
             "    \"masternode\": true|false,  (boolean) Whether connection was due to masternode connection attempt\n"
