<<<<<<< HEAD
// Copyright (c) 2018 The Dash Core developers
// Copyright (c) 2019-2022 The Sparks Core developers
=======
// Copyright (c) 2018-2019 The Dash Core developers
>>>>>>> 2ae1ce48
// Distributed under the MIT software license, see the accompanying
// file COPYING or http://www.opensource.org/licenses/mit-license.php.

#include "base58.h"
#include "consensus/validation.h"
#include "core_io.h"
#include "init.h"
#include "messagesigner.h"
#include "rpc/server.h"
#include "utilmoneystr.h"
#include "validation.h"

#ifdef ENABLE_WALLET
#include "wallet/coincontrol.h"
#include "wallet/wallet.h"
#include "wallet/rpcwallet.h"
#endif//ENABLE_WALLET

#include "netbase.h"

#include "evo/specialtx.h"
#include "evo/providertx.h"
#include "evo/deterministicmns.h"
#include "evo/simplifiedmns.h"

#include "bls/bls.h"

#ifdef ENABLE_WALLET
extern UniValue signrawtransaction(const JSONRPCRequest& request);
extern UniValue sendrawtransaction(const JSONRPCRequest& request);
#endif//ENABLE_WALLET

std::string GetHelpString(int nParamNum, std::string strParamName)
{
    static const std::map<std::string, std::string> mapParamHelp = {
        {"collateralAddress",
<<<<<<< HEAD
            "%d. \"collateralAddress\"        (string, required) The spark address to send the collateral to.\n"
            "                              Must be a P2PKH address.\n"
=======
            "%d. \"collateralAddress\"        (string, required) The dash address to send the collateral to.\n"
>>>>>>> 2ae1ce48
        },
        {"collateralHash",
            "%d. \"collateralHash\"           (string, required) The collateral transaction hash.\n"
        },
        {"collateralIndex",
            "%d. collateralIndex            (numeric, required) The collateral transaction output index.\n"
        },
        {"feeSourceAddress",
            "%d. \"feeSourceAddress\"         (string, optional) If specified wallet will only use coins from this address to fund ProTx.\n"
            "                              If not specified, payoutAddress is the one that is going to be used.\n"
            "                              The private key belonging to this address must be known in your wallet.\n"
        },
        {"fundAddress",
            "%d. \"fundAddress\"              (string, optional) If specified wallet will only use coins from this address to fund ProTx.\n"
            "                              If not specified, payoutAddress is the one that is going to be used.\n"
            "                              The private key belonging to this address must be known in your wallet.\n"
        },
        {"ipAndPort",
            "%d. \"ipAndPort\"                (string, required) IP and port in the form \"IP:PORT\".\n"
            "                              Must be unique on the network. Can be set to 0, which will require a ProUpServTx afterwards.\n"
        },
        {"operatorKey",
            "%d. \"operatorKey\"              (string, required) The operator private key belonging to the\n"
            "                              registered operator public key.\n"
        },
        {"operatorPayoutAddress",
            "%d. \"operatorPayoutAddress\"    (string, optional) The address used for operator reward payments.\n"
            "                              Only allowed when the ProRegTx had a non-zero operatorReward value.\n"
            "                              If set to an empty string, the currently active payout address is reused.\n"
        },
        {"operatorPubKey",
            "%d. \"operatorPubKey\"           (string, required) The operator BLS public key. The private key does not have to be known.\n"
            "                              It has to match the private key which is later used when operating the masternode.\n"
        },
        {"operatorReward",
            "%d. \"operatorReward\"           (numeric, required) The fraction in %% to share with the operator. The value must be\n"
            "                              between 0.00 and 100.00.\n"
        },
        {"ownerAddress",
            "%d. \"ownerAddress\"             (string, required) The spark address to use for payee updates and proposal voting.\n"
            "                              The private key belonging to this address must be known in your wallet. The address must\n"
            "                              be unused and must differ from the collateralAddress\n"
        },
        {"payoutAddress",
            "%d. \"payoutAddress\"            (string, required) The spark address to use for masternode reward payments.\n"
        },
        {"proTxHash",
            "%d. \"proTxHash\"                (string, required) The hash of the initial ProRegTx.\n"
        },
        {"reason",
            "%d. reason                     (numeric, optional) The reason for masternode service revocation.\n"
        },
        {"votingAddress",
            "%d. \"votingAddress\"            (string, required) The voting key address. The private key does not have to be known by your wallet.\n"
            "                              It has to match the private key which is later used when voting on proposals.\n"
            "                              If set to an empty string, ownerAddress will be used.\n"
        },
    };

    auto it = mapParamHelp.find(strParamName);
    if (it == mapParamHelp.end())
        throw std::runtime_error(strprintf("FIXME: WRONG PARAM NAME %s!", strParamName));

    return strprintf(it->second, nParamNum);
}

<<<<<<< HEAD
// Allows to specify Spark address or priv key. In case of Spark address, the priv key is taken from the wallet
static CKey ParsePrivKey(const std::string &strKeyOrAddress, bool allowAddresses = true) {
=======
// Allows to specify Dash address or priv key. In case of Dash address, the priv key is taken from the wallet
static CKey ParsePrivKey(CWallet* pwallet, const std::string &strKeyOrAddress, bool allowAddresses = true) {
>>>>>>> 2ae1ce48
    CBitcoinAddress address;
    if (allowAddresses && address.SetString(strKeyOrAddress) && address.IsValid()) {
#ifdef ENABLE_WALLET
        if (!pwallet) {
            throw std::runtime_error("addresses not supported when wallet is disabled");
        }
        EnsureWalletIsUnlocked(pwallet);
        CKeyID keyId;
        CKey key;
        if (!address.GetKeyID(keyId) || !pwallet->GetKey(keyId, key))
            throw std::runtime_error(strprintf("non-wallet or invalid address %s", strKeyOrAddress));
        return key;
#else//ENABLE_WALLET
        throw std::runtime_error("addresses not supported in no-wallet builds");
#endif//ENABLE_WALLET
    }

    CBitcoinSecret secret;
    if (!secret.SetString(strKeyOrAddress) || !secret.IsValid()) {
        throw std::runtime_error(strprintf("invalid priv-key/address %s", strKeyOrAddress));
    }
    return secret.GetKey();
}

static CKeyID ParsePubKeyIDFromAddress(const std::string& strAddress, const std::string& paramName)
{
    CBitcoinAddress address(strAddress);
    CKeyID keyID;
    if (!address.IsValid() || !address.GetKeyID(keyID)) {
        throw JSONRPCError(RPC_INVALID_PARAMETER, strprintf("%s must be a valid P2PKH address, not %s", paramName, strAddress));
    }
    return keyID;
}

static CBLSPublicKey ParseBLSPubKey(const std::string& hexKey, const std::string& paramName)
{
    CBLSPublicKey pubKey;
    if (!pubKey.SetHexStr(hexKey)) {
        throw JSONRPCError(RPC_INVALID_PARAMETER, strprintf("%s must be a valid BLS public key, not %s", paramName, hexKey));
    }
    return pubKey;
}

static CBLSSecretKey ParseBLSSecretKey(const std::string& hexKey, const std::string& paramName)
{
    CBLSSecretKey secKey;
    if (!secKey.SetHexStr(hexKey)) {
        throw JSONRPCError(RPC_INVALID_PARAMETER, strprintf("%s must be a valid BLS secret key", paramName));
    }
    return secKey;
}

#ifdef ENABLE_WALLET

template<typename SpecialTxPayload>
static void FundSpecialTx(CWallet* pwallet, CMutableTransaction& tx, const SpecialTxPayload& payload, const CTxDestination& fundDest)
{
    assert(pwallet != NULL);
    LOCK2(cs_main, pwallet->cs_wallet);

    CTxDestination nodest = CNoDestination();
    if (fundDest == nodest) {
        throw JSONRPCError(RPC_INTERNAL_ERROR, "No source of funds specified");
    }

    CDataStream ds(SER_NETWORK, PROTOCOL_VERSION);
    ds << payload;
    tx.vExtraPayload.assign(ds.begin(), ds.end());

    static CTxOut dummyTxOut(0, CScript() << OP_RETURN);
    std::vector<CRecipient> vecSend;
    bool dummyTxOutAdded = false;

    if (tx.vout.empty()) {
        // add dummy txout as CreateTransaction requires at least one recipient
        tx.vout.emplace_back(dummyTxOut);
        dummyTxOutAdded = true;
    }

    for (const auto& txOut : tx.vout) {
        CRecipient recipient = {txOut.scriptPubKey, txOut.nValue, false};
        vecSend.push_back(recipient);
    }

    CCoinControl coinControl;
    coinControl.destChange = fundDest;
    coinControl.fRequireAllInputs = false;

    std::vector<COutput> vecOutputs;
    pwallet->AvailableCoins(vecOutputs);

    for (const auto& out : vecOutputs) {
        CTxDestination txDest;
        if (ExtractDestination(out.tx->tx->vout[out.i].scriptPubKey, txDest) && txDest == fundDest) {
            coinControl.Select(COutPoint(out.tx->tx->GetHash(), out.i));
        }
    }

    if (!coinControl.HasSelected()) {
        throw JSONRPCError(RPC_INTERNAL_ERROR, "No funds at specified address");
    }

    CWalletTx wtx;
    CReserveKey reservekey(pwallet);
    CAmount nFee;
    int nChangePos = -1;
    std::string strFailReason;

    if (!pwallet->CreateTransaction(vecSend, wtx, reservekey, nFee, nChangePos, strFailReason, &coinControl, false, ALL_COINS, false, tx.vExtraPayload.size())) {
        throw JSONRPCError(RPC_INTERNAL_ERROR, strFailReason);
    }

    tx.vin = wtx.tx->vin;
    tx.vout = wtx.tx->vout;

    if (dummyTxOutAdded && tx.vout.size() > 1) {
        // CreateTransaction added a change output, so we don't need the dummy txout anymore.
        // Removing it results in slight overpayment of fees, but we ignore this for now (as it's a very low amount).
        auto it = std::find(tx.vout.begin(), tx.vout.end(), dummyTxOut);
        assert(it != tx.vout.end());
        tx.vout.erase(it);
    }
}

template<typename SpecialTxPayload>
static void UpdateSpecialTxInputsHash(const CMutableTransaction& tx, SpecialTxPayload& payload)
{
    payload.inputsHash = CalcTxInputsHash(tx);
}

template<typename SpecialTxPayload>
static void SignSpecialTxPayloadByHash(const CMutableTransaction& tx, SpecialTxPayload& payload, const CKey& key)
{
    UpdateSpecialTxInputsHash(tx, payload);
    payload.vchSig.clear();

    uint256 hash = ::SerializeHash(payload);
    if (!CHashSigner::SignHash(hash, key, payload.vchSig)) {
        throw JSONRPCError(RPC_INTERNAL_ERROR, "failed to sign special tx");
    }
}

template<typename SpecialTxPayload>
static void SignSpecialTxPayloadByString(const CMutableTransaction& tx, SpecialTxPayload& payload, const CKey& key)
{
    UpdateSpecialTxInputsHash(tx, payload);
    payload.vchSig.clear();

    std::string m = payload.MakeSignString();
    if (!CMessageSigner::SignMessage(m, payload.vchSig, key)) {
        throw JSONRPCError(RPC_INTERNAL_ERROR, "failed to sign special tx");
    }
}

template<typename SpecialTxPayload>
static void SignSpecialTxPayloadByHash(const CMutableTransaction& tx, SpecialTxPayload& payload, const CBLSSecretKey& key)
{
    UpdateSpecialTxInputsHash(tx, payload);

    uint256 hash = ::SerializeHash(payload);
    payload.sig = key.Sign(hash);
}

static std::string SignAndSendSpecialTx(const CMutableTransaction& tx)
{
    LOCK(cs_main);

    CValidationState state;
    if (!CheckSpecialTx(tx, chainActive.Tip(), state)) {
        throw std::runtime_error(FormatStateMessage(state));
    }

    CDataStream ds(SER_NETWORK, PROTOCOL_VERSION);
    ds << tx;

    JSONRPCRequest signRequest;
    signRequest.params.setArray();
    signRequest.params.push_back(HexStr(ds.begin(), ds.end()));
    UniValue signResult = signrawtransaction(signRequest);

    JSONRPCRequest sendRequest;
    sendRequest.params.setArray();
    sendRequest.params.push_back(signResult["hex"].get_str());
    return sendrawtransaction(sendRequest).get_str();
}

void protx_register_fund_help(CWallet* const pwallet)
{
    throw std::runtime_error(
            "protx register_fund \"collateralAddress\" \"ipAndPort\" \"ownerAddress\" \"operatorPubKey\" \"votingAddress\" operatorReward \"payoutAddress\" ( \"fundAddress\" )\n"
            "\nCreates, funds and sends a ProTx to the network. The resulting transaction will move 25000 Spark\n"
            "to the address specified by collateralAddress and will then function as the collateral of your\n"
            "masternode.\n"
            "A few of the limitations you see in the arguments are temporary and might be lifted after DIP3\n"
            "is fully deployed.\n"
            + HelpRequiringPassphrase(pwallet) + "\n"
            "\nArguments:\n"
            + GetHelpString(1, "collateralAddress")
            + GetHelpString(2, "ipAndPort")
            + GetHelpString(3, "ownerAddress")
            + GetHelpString(4, "operatorPubKey")
            + GetHelpString(5, "votingAddress")
            + GetHelpString(6, "operatorReward")
            + GetHelpString(7, "payoutAddress")
            + GetHelpString(8, "fundAddress") +
            "\nResult:\n"
            "\"txid\"                        (string) The transaction id.\n"
            "\nExamples:\n"
            + HelpExampleCli("protx", "register_fund \"XrVhS9LogauRJGJu2sHuryjhpuex4RNPSb\" \"1.2.3.4:1234\" \"Xt9AMWaYSz7tR7Uo7gzXA3m4QmeWgrR3rr\" \"93746e8731c57f87f79b3620a7982924e2931717d49540a85864bd543de11c43fb868fd63e501a1db37e19ed59ae6db4\" \"Xt9AMWaYSz7tR7Uo7gzXA3m4QmeWgrR3rr\" 0 \"XrVhS9LogauRJGJu2sHuryjhpuex4RNPSb\"")
    );
}

void protx_register_help(CWallet* const pwallet)
{
    throw std::runtime_error(
            "protx register \"collateralHash\" collateralIndex \"ipAndPort\" \"ownerAddress\" \"operatorPubKey\" \"votingAddress\" operatorReward \"payoutAddress\" ( \"feeSourceAddress\" )\n"
            "\nSame as \"protx register_fund\", but with an externally referenced collateral.\n"
            "The collateral is specified through \"collateralHash\" and \"collateralIndex\" and must be an unspent\n"
            "transaction output spendable by this wallet. It must also not be used by any other masternode.\n"
            + HelpRequiringPassphrase(pwallet) + "\n"
            "\nArguments:\n"
            + GetHelpString(1, "collateralHash")
            + GetHelpString(2, "collateralIndex")
            + GetHelpString(3, "ipAndPort")
            + GetHelpString(4, "ownerAddress")
            + GetHelpString(5, "operatorPubKey")
            + GetHelpString(6, "votingAddress")
            + GetHelpString(7, "operatorReward")
            + GetHelpString(8, "payoutAddress")
            + GetHelpString(9, "feeSourceAddress") +
            "\nResult:\n"
            "\"txid\"                        (string) The transaction id.\n"
            "\nExamples:\n"
            + HelpExampleCli("protx", "register \"0123456701234567012345670123456701234567012345670123456701234567\" 0 \"1.2.3.4:1234\" \"Xt9AMWaYSz7tR7Uo7gzXA3m4QmeWgrR3rr\" \"93746e8731c57f87f79b3620a7982924e2931717d49540a85864bd543de11c43fb868fd63e501a1db37e19ed59ae6db4\" \"Xt9AMWaYSz7tR7Uo7gzXA3m4QmeWgrR3rr\" 0 \"XrVhS9LogauRJGJu2sHuryjhpuex4RNPSb\"")
    );
}

void protx_register_prepare_help()
{
    throw std::runtime_error(
            "protx register_prepare \"collateralHash\" collateralIndex \"ipAndPort\" \"ownerAddress\" \"operatorPubKey\" \"votingAddress\" operatorReward \"payoutAddress\" ( \"feeSourceAddress\" )\n"
            "\nCreates an unsigned ProTx and returns it. The ProTx must be signed externally with the collateral\n"
            "key and then passed to \"protx register_submit\". The prepared transaction will also contain inputs\n"
            "and outputs to cover fees.\n"
            "\nArguments:\n"
            + GetHelpString(1, "collateralHash")
            + GetHelpString(2, "collateralIndex")
            + GetHelpString(3, "ipAndPort")
            + GetHelpString(4, "ownerAddress")
            + GetHelpString(5, "operatorPubKey")
            + GetHelpString(6, "votingAddress")
            + GetHelpString(7, "operatorReward")
            + GetHelpString(8, "payoutAddress")
            + GetHelpString(9, "feeSourceAddress") +
            "\nResult:\n"
            "{                             (json object)\n"
            "  \"tx\" :                      (string) The serialized ProTx in hex format.\n"
            "  \"collateralAddress\" :       (string) The collateral address.\n"
            "  \"signMessage\" :             (string) The string message that needs to be signed with\n"
            "                              the collateral key.\n"
            "}\n"
            "\nExamples:\n"
            + HelpExampleCli("protx", "register_prepare \"0123456701234567012345670123456701234567012345670123456701234567\" 0 \"1.2.3.4:1234\" \"Xt9AMWaYSz7tR7Uo7gzXA3m4QmeWgrR3rr\" \"93746e8731c57f87f79b3620a7982924e2931717d49540a85864bd543de11c43fb868fd63e501a1db37e19ed59ae6db4\" \"Xt9AMWaYSz7tR7Uo7gzXA3m4QmeWgrR3rr\" 0 \"XrVhS9LogauRJGJu2sHuryjhpuex4RNPSb\"")
    );
}

void protx_register_submit_help(CWallet* const pwallet)
{
    throw std::runtime_error(
            "protx register_submit \"tx\" \"sig\"\n"
            "\nSubmits the specified ProTx to the network. This command will also sign the inputs of the transaction\n"
            "which were previously added by \"protx register_prepare\" to cover transaction fees\n"
            + HelpRequiringPassphrase(pwallet) + "\n"
            "\nArguments:\n"
            "1. \"tx\"                 (string, required) The serialized transaction previously returned by \"protx register_prepare\"\n"
            "2. \"sig\"                (string, required) The signature signed with the collateral key. Must be in base64 format.\n"
            "\nResult:\n"
            "\"txid\"                  (string) The transaction id.\n"
            "\nExamples:\n"
            + HelpExampleCli("protx", "register_submit \"tx\" \"sig\"")
    );
}

// handles register, register_prepare and register_fund in one method
UniValue protx_register(const JSONRPCRequest& request)
{
    CWallet* const pwallet = GetWalletForJSONRPCRequest(request);
    bool isExternalRegister = request.params[0].get_str() == "register";
    bool isFundRegister = request.params[0].get_str() == "register_fund";
    bool isPrepareRegister = request.params[0].get_str() == "register_prepare";

    if (isFundRegister && (request.fHelp || (request.params.size() != 8 && request.params.size() != 9))) {
        protx_register_fund_help(pwallet);
    } else if (isExternalRegister && (request.fHelp || (request.params.size() != 9 && request.params.size() != 10))) {
        protx_register_help(pwallet);
    } else if (isPrepareRegister && (request.fHelp || (request.params.size() != 9 && request.params.size() != 10))) {
        protx_register_prepare_help();
    }

    if (!EnsureWalletIsAvailable(pwallet, request.fHelp))
        return NullUniValue;

    if (isExternalRegister || isFundRegister) {
        EnsureWalletIsUnlocked(pwallet);
    }

    size_t paramIdx = 1;

    CAmount collateralAmount = 25000 * COIN;

    CMutableTransaction tx;
    tx.nVersion = 3;
    tx.nType = TRANSACTION_PROVIDER_REGISTER;

    CProRegTx ptx;
    ptx.nVersion = CProRegTx::CURRENT_VERSION;

    if (isFundRegister) {
        CBitcoinAddress collateralAddress(request.params[paramIdx].get_str());
        if (!collateralAddress.IsValid()) {
            throw JSONRPCError(RPC_INVALID_ADDRESS_OR_KEY, strprintf("invalid collaterall address: %s", request.params[paramIdx].get_str()));
        }
        CScript collateralScript = GetScriptForDestination(collateralAddress.Get());

        CTxOut collateralTxOut(collateralAmount, collateralScript);
        tx.vout.emplace_back(collateralTxOut);

        paramIdx++;
    } else {
        uint256 collateralHash = ParseHashV(request.params[paramIdx], "collateralHash");
        int32_t collateralIndex = ParseInt32V(request.params[paramIdx + 1], "collateralIndex");
        if (collateralHash.IsNull() || collateralIndex < 0) {
            throw JSONRPCError(RPC_INVALID_ADDRESS_OR_KEY, strprintf("invalid hash or index: %s-%d", collateralHash.ToString(), collateralIndex));
        }

        ptx.collateralOutpoint = COutPoint(collateralHash, (uint32_t)collateralIndex);
        paramIdx += 2;

        // TODO unlock on failure
        LOCK(pwallet->cs_wallet);
        pwallet->LockCoin(ptx.collateralOutpoint);
    }

    if (request.params[paramIdx].get_str() != "") {
        if (!Lookup(request.params[paramIdx].get_str().c_str(), ptx.addr, Params().GetDefaultPort(), false)) {
            throw std::runtime_error(strprintf("invalid network address %s", request.params[paramIdx].get_str()));
        }
    }

    CKey keyOwner = ParsePrivKey(pwallet, request.params[paramIdx + 1].get_str(), true);
    CBLSPublicKey pubKeyOperator = ParseBLSPubKey(request.params[paramIdx + 2].get_str(), "operator BLS address");
    CKeyID keyIDVoting = keyOwner.GetPubKey().GetID();
    if (request.params[paramIdx + 3].get_str() != "") {
        keyIDVoting = ParsePubKeyIDFromAddress(request.params[paramIdx + 3].get_str(), "voting address");
    }

    int64_t operatorReward;
    if (!ParseFixedPoint(request.params[paramIdx + 4].getValStr(), 2, &operatorReward)) {
        throw JSONRPCError(RPC_INVALID_PARAMETER, "operatorReward must be a number");
    }
    if (operatorReward < 0 || operatorReward > 10000) {
        throw JSONRPCError(RPC_INVALID_PARAMETER, "operatorReward must be between 0.00 and 100.00");
    }
    ptx.nOperatorReward = operatorReward;

    CBitcoinAddress payoutAddress(request.params[paramIdx + 5].get_str());
    if (!payoutAddress.IsValid()) {
        throw JSONRPCError(RPC_INVALID_ADDRESS_OR_KEY, strprintf("invalid payout address: %s", request.params[paramIdx + 5].get_str()));
    }

    ptx.keyIDOwner = keyOwner.GetPubKey().GetID();
    ptx.pubKeyOperator = pubKeyOperator;
    ptx.keyIDVoting = keyIDVoting;
    ptx.scriptPayout = GetScriptForDestination(payoutAddress.Get());

    if (!isFundRegister) {
        // make sure fee calculation works
        ptx.vchSig.resize(65);
    }

    CBitcoinAddress fundAddress = payoutAddress;
    if (request.params.size() > paramIdx + 6) {
        fundAddress = CBitcoinAddress(request.params[paramIdx + 6].get_str());
        if (!fundAddress.IsValid())
            throw JSONRPCError(RPC_INVALID_ADDRESS_OR_KEY, std::string("Invalid Spark address: ") + request.params[paramIdx + 6].get_str());
    }

    FundSpecialTx(pwallet, tx, ptx, fundAddress.Get());
    UpdateSpecialTxInputsHash(tx, ptx);

    if (isFundRegister) {
        uint32_t collateralIndex = (uint32_t) -1;
        for (uint32_t i = 0; i < tx.vout.size(); i++) {
            if (tx.vout[i].nValue == collateralAmount) {
                collateralIndex = i;
                break;
            }
        }
        assert(collateralIndex != (uint32_t) -1);
        ptx.collateralOutpoint.n = collateralIndex;

        SetTxPayload(tx, ptx);
        return SignAndSendSpecialTx(tx);
    } else {
        // referencing external collateral

        Coin coin;
        if (!GetUTXOCoin(ptx.collateralOutpoint, coin)) {
            throw JSONRPCError(RPC_INVALID_ADDRESS_OR_KEY, strprintf("collateral not found: %s", ptx.collateralOutpoint.ToStringShort()));
        }
        CTxDestination txDest;
        CKeyID keyID;
        if (!ExtractDestination(coin.out.scriptPubKey, txDest) || !CBitcoinAddress(txDest).GetKeyID(keyID)) {
            throw JSONRPCError(RPC_INVALID_ADDRESS_OR_KEY, strprintf("collateral type not supported: %s", ptx.collateralOutpoint.ToStringShort()));
        }

        if (isPrepareRegister) {
            // external signing with collateral key
            ptx.vchSig.clear();
            SetTxPayload(tx, ptx);

            UniValue ret(UniValue::VOBJ);
            ret.push_back(Pair("tx", EncodeHexTx(tx)));
            ret.push_back(Pair("collateralAddress", CBitcoinAddress(txDest).ToString()));
            ret.push_back(Pair("signMessage", ptx.MakeSignString()));
            return ret;
        } else {
            // lets prove we own the collateral
            CKey key;
            if (!pwallet->GetKey(keyID, key)) {
                throw JSONRPCError(RPC_INVALID_ADDRESS_OR_KEY, strprintf("collateral key not in wallet: %s", CBitcoinAddress(keyID).ToString()));
            }
            SignSpecialTxPayloadByString(tx, ptx, key);
            SetTxPayload(tx, ptx);
            return SignAndSendSpecialTx(tx);
        }
    }
}

UniValue protx_register_submit(const JSONRPCRequest& request)
{
    CWallet* const pwallet = GetWalletForJSONRPCRequest(request);
    if (request.fHelp || request.params.size() != 3) {
        protx_register_submit_help(pwallet);
    }

    if (!EnsureWalletIsAvailable(pwallet, request.fHelp))
        return NullUniValue;

    EnsureWalletIsUnlocked(pwallet);

    CMutableTransaction tx;
    if (!DecodeHexTx(tx, request.params[1].get_str())) {
        throw JSONRPCError(RPC_INVALID_PARAMETER, "transaction not deserializable");
    }
    if (tx.nType != TRANSACTION_PROVIDER_REGISTER) {
        throw JSONRPCError(RPC_INVALID_PARAMETER, "transaction not a ProRegTx");
    }
    CProRegTx ptx;
    if (!GetTxPayload(tx, ptx)) {
        throw JSONRPCError(RPC_INVALID_PARAMETER, "transaction payload not deserializable");
    }
    if (!ptx.vchSig.empty()) {
        throw JSONRPCError(RPC_INVALID_PARAMETER, "payload signature not empty");
    }

    ptx.vchSig = DecodeBase64(request.params[2].get_str().c_str());

    SetTxPayload(tx, ptx);
    return SignAndSendSpecialTx(tx);
}

void protx_update_service_help(CWallet* const pwallet)
{
    throw std::runtime_error(
            "protx update_service \"proTxHash\" \"ipAndPort\" \"operatorKey\" (\"operatorPayoutAddress\" \"feeSourceAddress\" )\n"
            "\nCreates and sends a ProUpServTx to the network. This will update the IP address\n"
            "of a masternode.\n"
            "If this is done for a masternode that got PoSe-banned, the ProUpServTx will also revive this masternode.\n"
            + HelpRequiringPassphrase(pwallet) + "\n"
            "\nArguments:\n"
            + GetHelpString(1, "proTxHash")
            + GetHelpString(2, "ipAndPort")
            + GetHelpString(3, "operatorKey")
            + GetHelpString(4, "operatorPayoutAddress")
            + GetHelpString(5, "feeSourceAddress") +
            "\nResult:\n"
            "\"txid\"                        (string) The transaction id.\n"
            "\nExamples:\n"
            + HelpExampleCli("protx", "update_service \"0123456701234567012345670123456701234567012345670123456701234567\" \"1.2.3.4:1234\" 5a2e15982e62f1e0b7cf9783c64cf7e3af3f90a52d6c40f6f95d624c0b1621cd")
    );
}

UniValue protx_update_service(const JSONRPCRequest& request)
{
    CWallet* const pwallet = GetWalletForJSONRPCRequest(request);
    if (request.fHelp || (request.params.size() < 4 || request.params.size() > 6))
        protx_update_service_help(pwallet);

    if (!EnsureWalletIsAvailable(pwallet, request.fHelp))
        return NullUniValue;

    EnsureWalletIsUnlocked(pwallet);

    CProUpServTx ptx;
    ptx.nVersion = CProRegTx::CURRENT_VERSION;
    ptx.proTxHash = ParseHashV(request.params[1], "proTxHash");

    if (!Lookup(request.params[2].get_str().c_str(), ptx.addr, Params().GetDefaultPort(), false)) {
        throw std::runtime_error(strprintf("invalid network address %s", request.params[2].get_str()));
    }

    CBLSSecretKey keyOperator = ParseBLSSecretKey(request.params[3].get_str(), "operatorKey");

    auto dmn = deterministicMNManager->GetListAtChainTip().GetMN(ptx.proTxHash);
    if (!dmn) {
        throw std::runtime_error(strprintf("masternode with proTxHash %s not found", ptx.proTxHash.ToString()));
    }

    if (keyOperator.GetPublicKey() != dmn->pdmnState->pubKeyOperator.Get()) {
        throw JSONRPCError(RPC_INVALID_PARAMETER, strprintf("the operator key does not belong to the registered public key"));
    }

    CMutableTransaction tx;
    tx.nVersion = 3;
    tx.nType = TRANSACTION_PROVIDER_UPDATE_SERVICE;

    // param operatorPayoutAddress
    if (request.params.size() >= 5) {
        if (request.params[4].get_str().empty()) {
            ptx.scriptOperatorPayout = dmn->pdmnState->scriptOperatorPayout;
        } else {
            CBitcoinAddress payoutAddress(request.params[4].get_str());
            if (!payoutAddress.IsValid()) {
                throw JSONRPCError(RPC_INVALID_ADDRESS_OR_KEY, strprintf("invalid operator payout address: %s", request.params[4].get_str()));
            }
            ptx.scriptOperatorPayout = GetScriptForDestination(payoutAddress.Get());
        }
    } else {
        ptx.scriptOperatorPayout = dmn->pdmnState->scriptOperatorPayout;
    }

    CTxDestination feeSource;

    // param feeSourceAddress
    if (request.params.size() >= 6) {
        CBitcoinAddress feeSourceAddress = CBitcoinAddress(request.params[5].get_str());
        if (!feeSourceAddress.IsValid())
            throw JSONRPCError(RPC_INVALID_ADDRESS_OR_KEY, std::string("Invalid Spark address: ") + request.params[5].get_str());
        feeSource = feeSourceAddress.Get();
    } else {
        if (ptx.scriptOperatorPayout != CScript()) {
            // use operator reward address as default source for fees
            ExtractDestination(ptx.scriptOperatorPayout, feeSource);
        } else {
            // use payout address as default source for fees
            ExtractDestination(dmn->pdmnState->scriptPayout, feeSource);
        }
    }

    FundSpecialTx(pwallet, tx, ptx, feeSource);

    SignSpecialTxPayloadByHash(tx, ptx, keyOperator);
    SetTxPayload(tx, ptx);

    return SignAndSendSpecialTx(tx);
}

void protx_update_registrar_help(CWallet* const pwallet)
{
    throw std::runtime_error(
            "protx update_registrar \"proTxHash\" \"operatorPubKey\" \"votingAddress\" \"payoutAddress\" ( \"feeSourceAddress\" )\n"
            "\nCreates and sends a ProUpRegTx to the network. This will update the operator key, voting key and payout\n"
            "address of the masternode specified by \"proTxHash\".\n"
            "The owner key of the masternode must be known to your wallet.\n"
            + HelpRequiringPassphrase(pwallet) + "\n"
            "\nArguments:\n"
            + GetHelpString(1, "proTxHash")
            + GetHelpString(2, "operatorPubKey")
            + GetHelpString(3, "votingAddress")
            + GetHelpString(4, "payoutAddress")
            + GetHelpString(5, "feeSourceAddress") +
            "\nResult:\n"
            "\"txid\"                        (string) The transaction id.\n"
            "\nExamples:\n"
            + HelpExampleCli("protx", "update_registrar \"0123456701234567012345670123456701234567012345670123456701234567\" \"982eb34b7c7f614f29e5c665bc3605f1beeef85e3395ca12d3be49d2868ecfea5566f11cedfad30c51b2403f2ad95b67\" \"XwnLY9Tf7Zsef8gMGL2fhWA9ZmMjt4KPwG\"")
    );
}

UniValue protx_update_registrar(const JSONRPCRequest& request)
{
    CWallet* const pwallet = GetWalletForJSONRPCRequest(request);
    if (request.fHelp || (request.params.size() != 5 && request.params.size() != 6)) {
        protx_update_registrar_help(pwallet);
    }

    if (!EnsureWalletIsAvailable(pwallet, request.fHelp))
        return NullUniValue;

    EnsureWalletIsUnlocked(pwallet);

    CProUpRegTx ptx;
    ptx.nVersion = CProRegTx::CURRENT_VERSION;
    ptx.proTxHash = ParseHashV(request.params[1], "proTxHash");

    auto dmn = deterministicMNManager->GetListAtChainTip().GetMN(ptx.proTxHash);
    if (!dmn) {
        throw JSONRPCError(RPC_INVALID_PARAMETER, strprintf("masternode %s not found", ptx.proTxHash.ToString()));
    }
    ptx.pubKeyOperator = dmn->pdmnState->pubKeyOperator.Get();
    ptx.keyIDVoting = dmn->pdmnState->keyIDVoting;
    ptx.scriptPayout = dmn->pdmnState->scriptPayout;

    if (request.params[2].get_str() != "") {
        ptx.pubKeyOperator = ParseBLSPubKey(request.params[2].get_str(), "operator BLS address");
    }
    if (request.params[3].get_str() != "") {
        ptx.keyIDVoting = ParsePubKeyIDFromAddress(request.params[3].get_str(), "voting address");
    }

    CBitcoinAddress payoutAddress(request.params[4].get_str());
    if (!payoutAddress.IsValid()) {
        throw JSONRPCError(RPC_INVALID_ADDRESS_OR_KEY, strprintf("invalid payout address: %s", request.params[4].get_str()));
    }
    ptx.scriptPayout = GetScriptForDestination(payoutAddress.Get());

    CKey keyOwner;
    if (!pwallet->GetKey(dmn->pdmnState->keyIDOwner, keyOwner)) {
        throw std::runtime_error(strprintf("Private key for owner address %s not found in your wallet", CBitcoinAddress(dmn->pdmnState->keyIDOwner).ToString()));
    }

    CMutableTransaction tx;
    tx.nVersion = 3;
    tx.nType = TRANSACTION_PROVIDER_UPDATE_REGISTRAR;

    // make sure we get anough fees added
    ptx.vchSig.resize(65);

    CBitcoinAddress feeSourceAddress = payoutAddress;
    if (request.params.size() > 5) {
        feeSourceAddress = CBitcoinAddress(request.params[5].get_str());
        if (!feeSourceAddress.IsValid())
            throw JSONRPCError(RPC_INVALID_ADDRESS_OR_KEY, std::string("Invalid Spark address: ") + request.params[5].get_str());
    }

    FundSpecialTx(pwallet, tx, ptx, feeSourceAddress.Get());
    SignSpecialTxPayloadByHash(tx, ptx, keyOwner);
    SetTxPayload(tx, ptx);

    return SignAndSendSpecialTx(tx);
}

void protx_revoke_help(CWallet* const pwallet)
{
    throw std::runtime_error(
            "protx revoke \"proTxHash\" \"operatorKey\" ( reason \"feeSourceAddress\")\n"
            "\nCreates and sends a ProUpRevTx to the network. This will revoke the operator key of the masternode and\n"
            "put it into the PoSe-banned state. It will also set the service field of the masternode\n"
            "to zero. Use this in case your operator key got compromised or you want to stop providing your service\n"
            "to the masternode owner.\n"
            + HelpRequiringPassphrase(pwallet) + "\n"
            "\nArguments:\n"
            + GetHelpString(1, "proTxHash")
            + GetHelpString(2, "operatorKey")
            + GetHelpString(3, "reason")
            + GetHelpString(4, "feeSourceAddress") +
            "\nResult:\n"
            "\"txid\"                        (string) The transaction id.\n"
            "\nExamples:\n"
            + HelpExampleCli("protx", "revoke \"0123456701234567012345670123456701234567012345670123456701234567\" \"072f36a77261cdd5d64c32d97bac417540eddca1d5612f416feb07ff75a8e240\"")
    );
}

UniValue protx_revoke(const JSONRPCRequest& request)
{
    CWallet* const pwallet = GetWalletForJSONRPCRequest(request);
    if (request.fHelp || (request.params.size() < 3 || request.params.size() > 5)) {
        protx_revoke_help(pwallet);
    }

    if (!EnsureWalletIsAvailable(pwallet, request.fHelp))
        return NullUniValue;

    EnsureWalletIsUnlocked(pwallet);

    CProUpRevTx ptx;
    ptx.nVersion = CProRegTx::CURRENT_VERSION;
    ptx.proTxHash = ParseHashV(request.params[1], "proTxHash");

    CBLSSecretKey keyOperator = ParseBLSSecretKey(request.params[2].get_str(), "operatorKey");

    if (request.params.size() > 3) {
        int32_t nReason = ParseInt32V(request.params[3], "reason");
        if (nReason < 0 || nReason > CProUpRevTx::REASON_LAST) {
            throw JSONRPCError(RPC_INVALID_PARAMETER, strprintf("invalid reason %d, must be between 0 and %d", nReason, CProUpRevTx::REASON_LAST));
        }
        ptx.nReason = (uint16_t)nReason;
    }

    auto dmn = deterministicMNManager->GetListAtChainTip().GetMN(ptx.proTxHash);
    if (!dmn) {
        throw JSONRPCError(RPC_INVALID_PARAMETER, strprintf("masternode %s not found", ptx.proTxHash.ToString()));
    }

    if (keyOperator.GetPublicKey() != dmn->pdmnState->pubKeyOperator.Get()) {
        throw JSONRPCError(RPC_INVALID_PARAMETER, strprintf("the operator key does not belong to the registered public key"));
    }

    CMutableTransaction tx;
    tx.nVersion = 3;
    tx.nType = TRANSACTION_PROVIDER_UPDATE_REVOKE;

    if (request.params.size() > 4) {
        CBitcoinAddress feeSourceAddress = CBitcoinAddress(request.params[4].get_str());
        if (!feeSourceAddress.IsValid())
<<<<<<< HEAD
            throw JSONRPCError(RPC_INVALID_ADDRESS_OR_KEY, std::string("Invalid Spark address: ") + request.params[4].get_str());
        FundSpecialTx(tx, ptx, feeSourceAddress.Get());
=======
            throw JSONRPCError(RPC_INVALID_ADDRESS_OR_KEY, std::string("Invalid Dash address: ") + request.params[4].get_str());
        FundSpecialTx(pwallet, tx, ptx, feeSourceAddress.Get());
>>>>>>> 2ae1ce48
    } else if (dmn->pdmnState->scriptOperatorPayout != CScript()) {
        // Using funds from previousely specified operator payout address
        CTxDestination txDest;
        ExtractDestination(dmn->pdmnState->scriptOperatorPayout, txDest);
        FundSpecialTx(pwallet, tx, ptx, txDest);
    } else if (dmn->pdmnState->scriptPayout != CScript()) {
        // Using funds from previousely specified masternode payout address
        CTxDestination txDest;
        ExtractDestination(dmn->pdmnState->scriptPayout, txDest);
        FundSpecialTx(pwallet, tx, ptx, txDest);
    } else {
        throw JSONRPCError(RPC_INTERNAL_ERROR, "No payout or fee source addresses found, can't revoke");
    }

    SignSpecialTxPayloadByHash(tx, ptx, keyOperator);
    SetTxPayload(tx, ptx);

    return SignAndSendSpecialTx(tx);
}
#endif//ENABLE_WALLET

void protx_list_help()
{
    throw std::runtime_error(
            "protx list (\"type\" \"detailed\" \"height\")\n"
            "\nLists all ProTxs in your wallet or on-chain, depending on the given type.\n"
            "If \"type\" is not specified, it defaults to \"registered\".\n"
            "If \"detailed\" is not specified, it defaults to \"false\" and only the hashes of the ProTx will be returned.\n"
            "If \"height\" is not specified, it defaults to the current chain-tip.\n"
            "\nAvailable types:\n"
            "  registered   - List all ProTx which are registered at the given chain height.\n"
            "                 This will also include ProTx which failed PoSe verfication.\n"
            "  valid        - List only ProTx which are active/valid at the given chain height.\n"
#ifdef ENABLE_WALLET
            "  wallet       - List only ProTx which are found in your wallet at the given chain height.\n"
            "                 This will also include ProTx which failed PoSe verfication.\n"
#endif
    );
}

static bool CheckWalletOwnsKey(CWallet* pwallet, const CKeyID& keyID) {
#ifndef ENABLE_WALLET
    return false;
#else
    if (!pwallet) {
        return false;
    }
    return pwallet->HaveKey(keyID);
#endif
}

static bool CheckWalletOwnsScript(CWallet* pwallet, const CScript& script) {
#ifndef ENABLE_WALLET
    return false;
#else
    if (!pwallet) {
        return false;
    }

    CTxDestination dest;
    if (ExtractDestination(script, dest)) {
        if ((boost::get<CKeyID>(&dest) && pwallet->HaveKey(*boost::get<CKeyID>(&dest))) || (boost::get<CScriptID>(&dest) && pwallet->HaveCScript(*boost::get<CScriptID>(&dest)))) {
            return true;
        }
    }
    return false;
#endif
}

UniValue BuildDMNListEntry(CWallet* pwallet, const CDeterministicMNCPtr& dmn, bool detailed)
{
    if (!detailed) {
        return dmn->proTxHash.ToString();
    }

    UniValue o(UniValue::VOBJ);

    dmn->ToJson(o);

    int confirmations = GetUTXOConfirmations(dmn->collateralOutpoint);
    o.push_back(Pair("confirmations", confirmations));

    bool hasOwnerKey = CheckWalletOwnsKey(pwallet, dmn->pdmnState->keyIDOwner);
    bool hasOperatorKey = false; //CheckWalletOwnsKey(dmn->pdmnState->keyIDOperator);
    bool hasVotingKey = CheckWalletOwnsKey(pwallet, dmn->pdmnState->keyIDVoting);

    bool ownsCollateral = false;
    CTransactionRef collateralTx;
    uint256 tmpHashBlock;
    if (GetTransaction(dmn->collateralOutpoint.hash, collateralTx, Params().GetConsensus(), tmpHashBlock)) {
        ownsCollateral = CheckWalletOwnsScript(pwallet, collateralTx->vout[dmn->collateralOutpoint.n].scriptPubKey);
    }

    UniValue walletObj(UniValue::VOBJ);
    walletObj.push_back(Pair("hasOwnerKey", hasOwnerKey));
    walletObj.push_back(Pair("hasOperatorKey", hasOperatorKey));
    walletObj.push_back(Pair("hasVotingKey", hasVotingKey));
    walletObj.push_back(Pair("ownsCollateral", ownsCollateral));
    walletObj.push_back(Pair("ownsPayeeScript", CheckWalletOwnsScript(pwallet, dmn->pdmnState->scriptPayout)));
    walletObj.push_back(Pair("ownsOperatorRewardScript", CheckWalletOwnsScript(pwallet, dmn->pdmnState->scriptOperatorPayout)));
    o.push_back(Pair("wallet", walletObj));

    return o;
}

UniValue protx_list(const JSONRPCRequest& request)
{
    if (request.fHelp) {
        protx_list_help();
    }

#ifdef ENABLE_WALLET
    CWallet* const pwallet = GetWalletForJSONRPCRequest(request);
#else
    CWallet* const pwallet = nullptr;
#endif

    std::string type = "registered";
    if (request.params.size() > 1) {
        type = request.params[1].get_str();
    }

    UniValue ret(UniValue::VARR);

    LOCK(cs_main);

    if (type == "wallet") {
        if (!pwallet) {
            throw std::runtime_error("\"protx list wallet\" not supported when wallet is disabled");
        }
#ifdef ENABLE_WALLET
        LOCK2(cs_main, pwallet->cs_wallet);

        if (request.params.size() > 3) {
            protx_list_help();
        }

        bool detailed = request.params.size() > 2 ? ParseBoolV(request.params[2], "detailed") : false;

        int height = request.params.size() > 3 ? ParseInt32V(request.params[3], "height") : chainActive.Height();
        if (height < 1 || height > chainActive.Height()) {
            throw JSONRPCError(RPC_INVALID_PARAMETER, "invalid height specified");
        }

        std::vector<COutPoint> vOutpts;
        pwallet->ListProTxCoins(vOutpts);
        std::set<COutPoint> setOutpts;
        for (const auto& outpt : vOutpts) {
            setOutpts.emplace(outpt);
        }

        CDeterministicMNList mnList = deterministicMNManager->GetListForBlock(chainActive[height]);
        mnList.ForEachMN(false, [&](const CDeterministicMNCPtr& dmn) {
            if (setOutpts.count(dmn->collateralOutpoint) ||
                CheckWalletOwnsKey(pwallet, dmn->pdmnState->keyIDOwner) ||
                CheckWalletOwnsKey(pwallet, dmn->pdmnState->keyIDVoting) ||
                CheckWalletOwnsScript(pwallet, dmn->pdmnState->scriptPayout) ||
                CheckWalletOwnsScript(pwallet, dmn->pdmnState->scriptOperatorPayout)) {
                ret.push_back(BuildDMNListEntry(pwallet, dmn, detailed));
            }
        });
#endif
    } else if (type == "valid" || type == "registered") {
        if (request.params.size() > 4) {
            protx_list_help();
        }

        LOCK(cs_main);

        bool detailed = request.params.size() > 2 ? ParseBoolV(request.params[2], "detailed") : false;

        int height = request.params.size() > 3 ? ParseInt32V(request.params[3], "height") : chainActive.Height();
        if (height < 1 || height > chainActive.Height()) {
            throw JSONRPCError(RPC_INVALID_PARAMETER, "invalid height specified");
        }

        CDeterministicMNList mnList = deterministicMNManager->GetListForBlock(chainActive[height]);
        bool onlyValid = type == "valid";
        mnList.ForEachMN(onlyValid, [&](const CDeterministicMNCPtr& dmn) {
            ret.push_back(BuildDMNListEntry(pwallet, dmn, detailed));
        });
    } else {
        throw JSONRPCError(RPC_INVALID_PARAMETER, "invalid type specified");
    }

    return ret;
}

void protx_info_help()
{
    throw std::runtime_error(
            "protx info \"proTxHash\"\n"
            "\nReturns detailed information about a deterministic masternode.\n"
            "\nArguments:\n"
            + GetHelpString(1, "proTxHash") +
            "\nResult:\n"
            "{                             (json object) Details about a specific deterministic masternode\n"
            "}\n"
            "\nExamples:\n"
            + HelpExampleCli("protx", "info \"0123456701234567012345670123456701234567012345670123456701234567\"")
    );
}

UniValue protx_info(const JSONRPCRequest& request)
{
    if (request.fHelp || request.params.size() != 2) {
        protx_info_help();
    }

#ifdef ENABLE_WALLET
    CWallet* const pwallet = GetWalletForJSONRPCRequest(request);
#else
    CWallet* const pwallet = nullptr;
#endif

    uint256 proTxHash = ParseHashV(request.params[1], "proTxHash");
    auto mnList = deterministicMNManager->GetListAtChainTip();
    auto dmn = mnList.GetMN(proTxHash);
    if (!dmn) {
        throw JSONRPCError(RPC_INVALID_PARAMETER, strprintf("%s not found", proTxHash.ToString()));
    }
    return BuildDMNListEntry(pwallet, dmn, true);
}

void protx_diff_help()
{
    throw std::runtime_error(
            "protx diff \"baseBlock\" \"block\"\n"
            "\nCalculates a diff between two deterministic masternode lists. The result also contains proof data.\n"
            "\nArguments:\n"
            "1. \"baseBlock\"           (numeric, required) The starting block height.\n"
            "2. \"block\"               (numeric, required) The ending block height.\n"
    );
}

static uint256 ParseBlock(const UniValue& v, std::string strName)
{
    AssertLockHeld(cs_main);

    try {
        return ParseHashV(v, strName);
    } catch (...) {
        int h = ParseInt32V(v, strName);
        if (h < 1 || h > chainActive.Height())
            throw std::runtime_error(strprintf("%s must be a block hash or chain height and not %s", strName, v.getValStr()));
        return *chainActive[h]->phashBlock;
    }
}

UniValue protx_diff(const JSONRPCRequest& request)
{
    if (request.fHelp || request.params.size() != 3) {
        protx_diff_help();
    }

    LOCK(cs_main);
    uint256 baseBlockHash = ParseBlock(request.params[1], "baseBlock");
    uint256 blockHash = ParseBlock(request.params[2], "block");

    CSimplifiedMNListDiff mnListDiff;
    std::string strError;
    if (!BuildSimplifiedMNListDiff(baseBlockHash, blockHash, mnListDiff, strError)) {
        throw std::runtime_error(strError);
    }

    UniValue ret;
    mnListDiff.ToJson(ret);
    return ret;
}

[[ noreturn ]] void protx_help()
{
    throw std::runtime_error(
            "protx \"command\" ...\n"
            "Set of commands to execute ProTx related actions.\n"
            "To get help on individual commands, use \"help protx command\".\n"
            "\nArguments:\n"
            "1. \"command\"        (string, required) The command to execute\n"
            "\nAvailable commands:\n"
#ifdef ENABLE_WALLET
            "  register          - Create and send ProTx to network\n"
            "  register_fund     - Fund, create and send ProTx to network\n"
            "  register_prepare  - Create an unsigned ProTx\n"
            "  register_submit   - Sign and submit a ProTx\n"
#endif
            "  list              - List ProTxs\n"
            "  info              - Return information about a ProTx\n"
#ifdef ENABLE_WALLET
            "  update_service    - Create and send ProUpServTx to network\n"
            "  update_registrar  - Create and send ProUpRegTx to network\n"
            "  revoke            - Create and send ProUpRevTx to network\n"
#endif
            "  diff              - Calculate a diff and a proof between two masternode lists\n"
    );
}

UniValue protx(const JSONRPCRequest& request)
{
    if (request.fHelp && request.params.empty()) {
        protx_help();
    }

    std::string command;
    if (request.params.size() >= 1) {
        command = request.params[0].get_str();
    }

#ifdef ENABLE_WALLET
    if (command == "register" || command == "register_fund" || command == "register_prepare") {
        return protx_register(request);
    } else if (command == "register_submit") {
        return protx_register_submit(request);
    } else if (command == "update_service") {
        return protx_update_service(request);
    } else if (command == "update_registrar") {
        return protx_update_registrar(request);
    } else if (command == "revoke") {
        return protx_revoke(request);
    } else
#endif
    if (command == "list") {
        return protx_list(request);
    } else if (command == "info") {
        return protx_info(request);
    } else if (command == "diff") {
        return protx_diff(request);
    } else {
        protx_help();
    }
}

void bls_generate_help()
{
    throw std::runtime_error(
            "bls generate\n"
            "\nReturns a BLS secret/public key pair.\n"
            "\nResult:\n"
            "{\n"
            "  \"secret\": \"xxxx\",        (string) BLS secret key\n"
            "  \"public\": \"xxxx\",        (string) BLS public key\n"
            "}\n"
            "\nExamples:\n"
            + HelpExampleCli("bls generate", "")
    );
}

UniValue bls_generate(const JSONRPCRequest& request)
{
    if (request.fHelp || request.params.size() != 1) {
        bls_generate_help();
    }

    CBLSSecretKey sk;
    sk.MakeNewKey();

    UniValue ret(UniValue::VOBJ);
    ret.push_back(Pair("secret", sk.ToString()));
    ret.push_back(Pair("public", sk.GetPublicKey().ToString()));
    return ret;
}

void bls_fromsecret_help()
{
    throw std::runtime_error(
            "bls fromsecret \"secret\"\n"
            "\nParses a BLS secret key and returns the secret/public key pair.\n"
            "\nArguments:\n"
            "1. \"secret\"                (string, required) The BLS secret key\n"
            "\nResult:\n"
            "{\n"
            "  \"secret\": \"xxxx\",        (string) BLS secret key\n"
            "  \"public\": \"xxxx\",        (string) BLS public key\n"
            "}\n"
            "\nExamples:\n"
            + HelpExampleCli("bls fromsecret", "000102030405060708090a0b0c0d0e0f101112131415161718191a1b1c1d1e1f")
    );
}

UniValue bls_fromsecret(const JSONRPCRequest& request)
{
    if (request.fHelp || request.params.size() != 2) {
        bls_fromsecret_help();
    }

    CBLSSecretKey sk;
    if (!sk.SetHexStr(request.params[1].get_str())) {
        throw JSONRPCError(RPC_INVALID_PARAMETER, strprintf("Secret key must be a valid hex string of length %d", sk.SerSize*2));
    }

    UniValue ret(UniValue::VOBJ);
    ret.push_back(Pair("secret", sk.ToString()));
    ret.push_back(Pair("public", sk.GetPublicKey().ToString()));
    return ret;
}

[[ noreturn ]] void bls_help()
{
    throw std::runtime_error(
            "bls \"command\" ...\n"
            "Set of commands to execute BLS related actions.\n"
            "To get help on individual commands, use \"help bls command\".\n"
            "\nArguments:\n"
            "1. \"command\"        (string, required) The command to execute\n"
            "\nAvailable commands:\n"
            "  generate          - Create a BLS secret/public key pair\n"
            "  fromsecret        - Parse a BLS secret key and return the secret/public key pair\n"
            );
}

UniValue _bls(const JSONRPCRequest& request)
{
    if (request.fHelp && request.params.empty()) {
        bls_help();
    }

    std::string command;
    if (request.params.size() >= 1) {
        command = request.params[0].get_str();
    }

    if (command == "generate") {
        return bls_generate(request);
    } else if (command == "fromsecret") {
        return bls_fromsecret(request);
    } else {
        bls_help();
    }
}

static const CRPCCommand commands[] =
{ //  category              name                      actor (function)         okSafeMode
  //  --------------------- ------------------------  -----------------------  ----------
    { "evo",                "bls",                    &_bls,                   false, {}  },
    { "evo",                "protx",                  &protx,                  false, {}  },
};

void RegisterEvoRPCCommands(CRPCTable &tableRPC)
{
    for (unsigned int vcidx = 0; vcidx < ARRAYLEN(commands); vcidx++) {
        tableRPC.appendCommand(commands[vcidx].name, &commands[vcidx]);
    }
}<|MERGE_RESOLUTION|>--- conflicted
+++ resolved
@@ -1,9 +1,5 @@
-<<<<<<< HEAD
 // Copyright (c) 2018 The Dash Core developers
 // Copyright (c) 2019-2022 The Sparks Core developers
-=======
-// Copyright (c) 2018-2019 The Dash Core developers
->>>>>>> 2ae1ce48
 // Distributed under the MIT software license, see the accompanying
 // file COPYING or http://www.opensource.org/licenses/mit-license.php.
 
@@ -40,12 +36,7 @@
 {
     static const std::map<std::string, std::string> mapParamHelp = {
         {"collateralAddress",
-<<<<<<< HEAD
-            "%d. \"collateralAddress\"        (string, required) The spark address to send the collateral to.\n"
-            "                              Must be a P2PKH address.\n"
-=======
-            "%d. \"collateralAddress\"        (string, required) The dash address to send the collateral to.\n"
->>>>>>> 2ae1ce48
+            "%d. \"collateralAddress\"        (string, required) The sparks address to send the collateral to.\n"
         },
         {"collateralHash",
             "%d. \"collateralHash\"           (string, required) The collateral transaction hash.\n"
@@ -112,13 +103,8 @@
     return strprintf(it->second, nParamNum);
 }
 
-<<<<<<< HEAD
-// Allows to specify Spark address or priv key. In case of Spark address, the priv key is taken from the wallet
-static CKey ParsePrivKey(const std::string &strKeyOrAddress, bool allowAddresses = true) {
-=======
-// Allows to specify Dash address or priv key. In case of Dash address, the priv key is taken from the wallet
+// Allows to specify Dash address or priv key. In case of Sparks address, the priv key is taken from the wallet
 static CKey ParsePrivKey(CWallet* pwallet, const std::string &strKeyOrAddress, bool allowAddresses = true) {
->>>>>>> 2ae1ce48
     CBitcoinAddress address;
     if (allowAddresses && address.SetString(strKeyOrAddress) && address.IsValid()) {
 #ifdef ENABLE_WALLET
@@ -834,13 +820,8 @@
     if (request.params.size() > 4) {
         CBitcoinAddress feeSourceAddress = CBitcoinAddress(request.params[4].get_str());
         if (!feeSourceAddress.IsValid())
-<<<<<<< HEAD
             throw JSONRPCError(RPC_INVALID_ADDRESS_OR_KEY, std::string("Invalid Spark address: ") + request.params[4].get_str());
         FundSpecialTx(tx, ptx, feeSourceAddress.Get());
-=======
-            throw JSONRPCError(RPC_INVALID_ADDRESS_OR_KEY, std::string("Invalid Dash address: ") + request.params[4].get_str());
-        FundSpecialTx(pwallet, tx, ptx, feeSourceAddress.Get());
->>>>>>> 2ae1ce48
     } else if (dmn->pdmnState->scriptOperatorPayout != CScript()) {
         // Using funds from previousely specified operator payout address
         CTxDestination txDest;
