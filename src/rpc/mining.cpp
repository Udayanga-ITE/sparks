// Copyright (c) 2010 Satoshi Nakamoto
// Copyright (c) 2009-2015 The Bitcoin Core developers
<<<<<<< HEAD
// Copyright (c) 2014-2022 The Dash Core developers
// Copyright (c) 2016-2022 The Sparks Core developers
=======
// Copyright (c) 2014-2021 The Dash Core developers
>>>>>>> eaca69b2
// Distributed under the MIT software license, see the accompanying
// file COPYING or http://www.opensource.org/licenses/mit-license.php.

#include <amount.h>
#include <chain.h>
#include <chainparams.h>
#include <consensus/consensus.h>
#include <consensus/params.h>
#include <consensus/validation.h>
#include <core_io.h>
#include <init.h>
#include <validation.h>
#include <key_io.h>
#include <miner.h>
#include <net.h>
#include <policy/fees.h>
#include <pow.h>
#include <rpc/blockchain.h>
#include <rpc/mining.h>
#include <rpc/server.h>
#include <txmempool.h>
#include <util.h>
#include <utilstrencodings.h>
#include <validationinterface.h>
#include <warnings.h>

#include <governance/governance-classes.h>
#include <masternode/masternode-payments.h>
#include <masternode/masternode-sync.h>

#include <evo/deterministicmns.h>
#include <evo/specialtx.h>
#include <evo/cbtx.h>

#include <memory>
#include <stdint.h>

unsigned int ParseConfirmTarget(const UniValue& value)
{
    int target = value.get_int();
    unsigned int max_target = ::feeEstimator.HighestTargetTracked(FeeEstimateHorizon::LONG_HALFLIFE);
    if (target < 1 || (unsigned int)target > max_target) {
        throw JSONRPCError(RPC_INVALID_PARAMETER, strprintf("Invalid conf_target, must be between %u - %u", 1, max_target));
    }
    return (unsigned int)target;
}

/**
 * Return average network hashes per second based on the last 'lookup' blocks,
 * or from the last difficulty change if 'lookup' is nonpositive.
 * If 'height' is nonnegative, compute the estimate at the time when a given block was found.
 */
UniValue GetNetworkHashPS(int lookup, int height) {
    CBlockIndex *pb = chainActive.Tip();

    if (height >= 0 && height < chainActive.Height())
        pb = chainActive[height];

    if (pb == nullptr || !pb->nHeight)
        return 0;

    // If lookup is -1, then use blocks since last difficulty change.
    if (lookup <= 0)
        lookup = pb->nHeight % Params().GetConsensus().DifficultyAdjustmentInterval() + 1;

    // If lookup is larger than chain, then set it to chain length.
    if (lookup > pb->nHeight)
        lookup = pb->nHeight;

    CBlockIndex *pb0 = pb;
    int64_t minTime = pb0->GetBlockTime();
    int64_t maxTime = minTime;
    for (int i = 0; i < lookup; i++) {
        pb0 = pb0->pprev;
        int64_t time = pb0->GetBlockTime();
        minTime = std::min(time, minTime);
        maxTime = std::max(time, maxTime);
    }

    // In case there's a situation where minTime == maxTime, we don't want a divide by zero exception.
    if (minTime == maxTime)
        return 0;

    arith_uint256 workDiff = pb->nChainWork - pb0->nChainWork;
    int64_t timeDiff = maxTime - minTime;

    return workDiff.getdouble() / timeDiff;
}

UniValue getnetworkhashps(const JSONRPCRequest& request)
{
    if (request.fHelp || request.params.size() > 2)
        throw std::runtime_error(
            "getnetworkhashps ( nblocks height )\n"
            "\nReturns the estimated network hashes per second based on the last n blocks.\n"
            "Pass in [blocks] to override # of blocks, -1 specifies since last difficulty change.\n"
            "Pass in [height] to estimate the network speed at the time when a certain block was found.\n"
            "\nArguments:\n"
            "1. nblocks     (numeric, optional, default=120) The number of blocks, or -1 for blocks since last difficulty change.\n"
            "2. height      (numeric, optional, default=-1) To estimate at the time of the given height.\n"
            "\nResult:\n"
            "x             (numeric) Hashes per second estimated\n"
            "\nExamples:\n"
            + HelpExampleCli("getnetworkhashps", "")
            + HelpExampleRpc("getnetworkhashps", "")
       );

    LOCK(cs_main);
    return GetNetworkHashPS(!request.params[0].isNull() ? request.params[0].get_int() : 120, !request.params[1].isNull() ? request.params[1].get_int() : -1);
}

#if ENABLE_MINER
UniValue generateBlocks(std::shared_ptr<CReserveScript> coinbaseScript, int nGenerate, uint64_t nMaxTries, bool keepScript)
{
    static const int nInnerLoopCount = 0x10000;
    int nHeightEnd = 0;
    int nHeight = 0;

    {   // Don't keep cs_main locked
        LOCK(cs_main);
        nHeight = chainActive.Height();
        nHeightEnd = nHeight+nGenerate;
    }
    unsigned int nExtraNonce = 0;
    UniValue blockHashes(UniValue::VARR);
    while (nHeight < nHeightEnd && !ShutdownRequested())
    {
        std::unique_ptr<CBlockTemplate> pblocktemplate(BlockAssembler(Params()).CreateNewBlock(coinbaseScript->reserveScript));
        if (!pblocktemplate.get())
            throw JSONRPCError(RPC_INTERNAL_ERROR, "Couldn't create new block");
        CBlock *pblock = &pblocktemplate->block;
        {
            LOCK(cs_main);
            IncrementExtraNonce(pblock, chainActive.Tip(), nExtraNonce);
        }
        while (nMaxTries > 0 && pblock->nNonce < nInnerLoopCount && !CheckProofOfWork(pblock->GetHash(), pblock->nBits, Params().GetConsensus())) {
            ++pblock->nNonce;
            --nMaxTries;
        }
        if (nMaxTries == 0) {
            break;
        }
        if (pblock->nNonce == nInnerLoopCount) {
            continue;
        }
        std::shared_ptr<const CBlock> shared_pblock = std::make_shared<const CBlock>(*pblock);
        if (!ProcessNewBlock(Params(), shared_pblock, true, nullptr))
            throw JSONRPCError(RPC_INTERNAL_ERROR, "ProcessNewBlock, block not accepted");
        ++nHeight;
        blockHashes.push_back(pblock->GetHash().GetHex());

        //mark script as important because it was used at least for one coinbase output if the script came from the wallet
        if (keepScript)
        {
            coinbaseScript->KeepScript();
        }
    }
    return blockHashes;
}

UniValue generatetoaddress(const JSONRPCRequest& request)
{
    if (request.fHelp || request.params.size() < 2 || request.params.size() > 3)
        throw std::runtime_error(
            "generatetoaddress nblocks address (maxtries)\n"
            "\nMine blocks immediately to a specified address (before the RPC call returns)\n"
            "\nArguments:\n"
            "1. nblocks      (numeric, required) How many blocks are generated immediately.\n"
            "2. address      (string, required) The address to send the newly generated Sparks to.\n"
            "3. maxtries     (numeric, optional) How many iterations to try (default = 1000000).\n"
            "\nResult:\n"
            "[ blockhashes ]     (array) hashes of blocks generated\n"
            "\nExamples:\n"
            "\nGenerate 11 blocks to myaddress\n"
            + HelpExampleCli("generatetoaddress", "11 \"myaddress\"")
        );

    int nGenerate = request.params[0].get_int();
    uint64_t nMaxTries = 1000000;
    if (!request.params[2].isNull()) {
        nMaxTries = request.params[2].get_int();
    }

    CTxDestination destination = DecodeDestination(request.params[1].get_str());
    if (!IsValidDestination(destination)) {
        throw JSONRPCError(RPC_INVALID_ADDRESS_OR_KEY, "Error: Invalid address");
    }

    std::shared_ptr<CReserveScript> coinbaseScript = std::make_shared<CReserveScript>();
    coinbaseScript->reserveScript = GetScriptForDestination(destination);

    return generateBlocks(coinbaseScript, nGenerate, nMaxTries, false);
}
#else
UniValue generatetoaddress(const JSONRPCRequest& request)
{
    throw JSONRPCError(RPC_METHOD_NOT_FOUND, "This call is not available because RPC miner isn't compiled");
}
#endif // ENABLE_MINER

UniValue getmininginfo(const JSONRPCRequest& request)
{
    if (request.fHelp || request.params.size() != 0)
        throw std::runtime_error(
            "getmininginfo\n"
            "\nReturns a json object containing mining-related information."
            "\nResult:\n"
            "{\n"
            "  \"blocks\": nnn,             (numeric) The current block\n"
            "  \"currentblocksize\": nnn,   (numeric) The last block size\n"
            "  \"currentblocktx\": nnn,     (numeric) The last block transaction\n"
            "  \"difficulty\": xxx.xxxxx    (numeric) The current difficulty\n"
            "  \"networkhashps\": nnn,      (numeric) The network hashes per second\n"
            "  \"pooledtx\": n              (numeric) The size of the mempool\n"
            "  \"chain\": \"xxxx\",           (string) current network name as defined in BIP70 (main, test, regtest)\n"
            "  \"warnings\": \"...\"          (string) any network and blockchain warnings\n"
<<<<<<< HEAD
            "  \"errors\": \"...\"            (string) DEPRECATED. Same as warnings. Only shown when sparksd is started with -deprecatedrpc=getmininginfo\n"
=======
>>>>>>> eaca69b2
            "}\n"
            "\nExamples:\n"
            + HelpExampleCli("getmininginfo", "")
            + HelpExampleRpc("getmininginfo", "")
        );


    LOCK(cs_main);

    UniValue obj(UniValue::VOBJ);
    obj.pushKV("blocks",           (int)chainActive.Height());
    obj.pushKV("currentblocksize", (uint64_t)nLastBlockSize);
    obj.pushKV("currentblocktx",   (uint64_t)nLastBlockTx);
    obj.pushKV("difficulty",       (double)GetDifficulty(chainActive.Tip()));
    obj.pushKV("networkhashps",    getnetworkhashps(request));
    obj.pushKV("pooledtx",         (uint64_t)mempool.size());
    obj.pushKV("chain",            Params().NetworkIDString());
    obj.pushKV("warnings",         GetWarnings("statusbar"));
    return obj;
}


// NOTE: Unlike wallet RPC (which use BTC values), mining RPCs follow GBT (BIP 22) in using satoshi amounts
UniValue prioritisetransaction(const JSONRPCRequest& request)
{
    if (request.fHelp || request.params.size() != 2)
        throw std::runtime_error(
            "prioritisetransaction <txid> <fee delta>\n"
            "Accepts the transaction into mined blocks at a higher (or lower) priority\n"
            "\nArguments:\n"
            "1. \"txid\"       (string, required) The transaction id.\n"
            "2. fee_delta      (numeric, required) The fee value (in duffs) to add (or subtract, if negative).\n"
            "                  Note, that this value is not a fee rate. It is a value to modify absolute fee of the TX.\n"
            "                  The fee is not actually paid, only the algorithm for selecting transactions into a block\n"
            "                  considers the transaction as it would have paid a higher (or lower) fee.\n"
            "\nResult:\n"
            "true              (boolean) Returns true\n"
            "\nExamples:\n"
            + HelpExampleCli("prioritisetransaction", "\"txid\" 10000")
            + HelpExampleRpc("prioritisetransaction", "\"txid\", 10000")
        );

    LOCK(cs_main);

    uint256 hash = ParseHashStr(request.params[0].get_str(), "txid");
    CAmount nAmount = request.params[1].get_int64();

    mempool.PrioritiseTransaction(hash, nAmount);
    return true;
}


// NOTE: Assumes a conclusive result; if result is inconclusive, it must be handled by caller
static UniValue BIP22ValidationResult(const CValidationState& state)
{
    if (state.IsValid())
        return NullUniValue;

    if (state.IsError())
        throw JSONRPCError(RPC_VERIFY_ERROR, FormatStateMessage(state));
    if (state.IsInvalid())
    {
        std::string strRejectReason = state.GetRejectReason();
        if (strRejectReason.empty())
            return "rejected";
        return strRejectReason;
    }
    // Should be impossible
    return "valid?";
}

std::string gbt_vb_name(const Consensus::DeploymentPos pos) {
    const struct VBDeploymentInfo& vbinfo = VersionBitsDeploymentInfo[pos];
    std::string s = vbinfo.name;
    if (!vbinfo.gbt_force) {
        s.insert(s.begin(), '!');
    }
    return s;
}

UniValue getblocktemplate(const JSONRPCRequest& request)
{
    if (request.fHelp || request.params.size() > 1)
        throw std::runtime_error(
            "getblocktemplate ( TemplateRequest )\n"
            "\nIf the request parameters include a 'mode' key, that is used to explicitly select between the default 'template' request or a 'proposal'.\n"
            "It returns data needed to construct a block to work on.\n"
            "For full specification, see BIPs 22, 23, and 9:\n"
            "    https://github.com/bitcoin/bips/blob/master/bip-0022.mediawiki\n"
            "    https://github.com/bitcoin/bips/blob/master/bip-0023.mediawiki\n"
            "    https://github.com/bitcoin/bips/blob/master/bip-0009.mediawiki#getblocktemplate_changes\n"

            "\nArguments:\n"
            "1. template_request         (json object, optional) A json object in the following spec\n"
            "     {\n"
            "       \"mode\":\"template\"    (string, optional) This must be set to \"template\", \"proposal\" (see BIP 23), or omitted\n"
            "       \"capabilities\":[     (array, optional) A list of strings\n"
            "           \"support\"          (string) client side supported feature, 'longpoll', 'coinbasetxn', 'coinbasevalue', 'proposal', 'serverlist', 'workid'\n"
            "           ,...\n"
            "       ],\n"
            "       \"rules\":[            (array, optional) A list of strings\n"
            "           \"support\"          (string) client side supported softfork deployment\n"
            "           ,...\n"
            "       ]\n"
            "     }\n"
            "\n"

            "\nResult:\n"
            "{\n"
            "  \"capabilities\" : [ \"capability\", ... ],    (array of strings) specific client side supported features\n"
            "  \"version\" : n,                    (numeric) The preferred block version\n"
            "  \"rules\" : [ \"rulename\", ... ],    (array of strings) specific block rules that are to be enforced\n"
            "  \"vbavailable\" : {                 (json object) set of pending, supported versionbit (BIP 9) softfork deployments\n"
            "      \"rulename\" : bitnumber          (numeric) identifies the bit number as indicating acceptance and readiness for the named softfork rule\n"
            "      ,...\n"
            "  },\n"
            "  \"vbrequired\" : n,                 (numeric) bit mask of versionbits the server requires set in submissions\n"
            "  \"previousblockhash\" : \"xxxx\",     (string) The hash of current highest block\n"
            "  \"transactions\" : [                (array) contents of non-coinbase transactions that should be included in the next block\n"
            "      {\n"
            "         \"data\" : \"xxxx\",             (string) transaction data encoded in hexadecimal (byte-for-byte)\n"
            "         \"hash\" : \"xxxx\",             (string) hash/id encoded in little-endian hexadecimal\n"
            "         \"depends\" : [                (array) array of numbers \n"
            "             n                          (numeric) transactions before this one (by 1-based index in 'transactions' list) that must be present in the final block if this one is\n"
            "             ,...\n"
            "         ],\n"
            "         \"fee\": n,                    (numeric) difference in value between transaction inputs and outputs (in sprites); for coinbase transactions, this is a negative Number of the total collected block fees (ie, not including the block subsidy); if key is not present, fee is unknown and clients MUST NOT assume there isn't one\n"
            "         \"sigops\" : n,                (numeric) total number of SigOps, as counted for purposes of block limits; if key is not present, sigop count is unknown and clients MUST NOT assume there aren't any\n"
            "      }\n"
            "      ,...\n"
            "  ],\n"
            "  \"coinbaseaux\" : {                 (json object) data that should be included in the coinbase's scriptSig content\n"
            "      \"flags\" : \"xx\"                  (string) key name is to be ignored, and value included in scriptSig\n"
            "  },\n"
            "  \"coinbasevalue\" : n,              (numeric) maximum allowable input to coinbase transaction, including the generation award and transaction fees (in sprites)\n"
            "  \"coinbasetxn\" : { ... },          (json object) information for coinbase transaction\n"
            "  \"target\" : \"xxxx\",                (string) The hash target\n"
            "  \"mintime\" : xxx,                  (numeric) The minimum timestamp appropriate for next block time in seconds since epoch (Jan 1 1970 GMT)\n"
            "  \"mutable\" : [                     (array of string) list of ways the block template may be changed \n"
            "     \"value\"                          (string) A way the block template may be changed, e.g. 'time', 'transactions', 'prevblock'\n"
            "     ,...\n"
            "  ],\n"
            "  \"noncerange\" : \"00000000ffffffff\",(string) A range of valid nonces\n"
            "  \"sigoplimit\" : n,                 (numeric) limit of sigops in blocks\n"
            "  \"sizelimit\" : n,                  (numeric) limit of block size\n"
            "  \"curtime\" : ttt,                  (numeric) current timestamp in seconds since epoch (Jan 1 1970 GMT)\n"
            "  \"bits\" : \"xxxxxxxx\",              (string) compressed target of next block\n"
            "  \"previousbits\" : \"xxxxxxxx\",      (string) compressed target of current highest block\n"
            "  \"height\" : n                      (numeric) The height of the next block\n"
            "  \"masternode\" : [                  (array) required masternode payments that must be included in the next block\n"
            "      {\n"
            "         \"payee\" : \"xxxx\",          (string) payee address\n"
            "         \"script\" : \"xxxx\",         (string) payee scriptPubKey\n"
            "         \"amount\": n                (numeric) required amount to pay\n"
            "      }\n"
            "  },\n"
            "  \"masternode_payments_started\" :  true|false, (boolean) true, if masternode payments started\n"
            "  \"masternode_payments_enforced\" : true|false, (boolean) true, if masternode payments are enforced\n"
            "  \"superblock\" : [                  (array) required superblock payees that must be included in the next block\n"
            "      {\n"
            "         \"payee\" : \"xxxx\",          (string) payee address\n"
            "         \"script\" : \"xxxx\",         (string) payee scriptPubKey\n"
            "         \"amount\": n                (numeric) required amount to pay\n"
            "      }\n"
            "      ,...\n"
            "  ],\n"
            "  \"superblocks_started\" : true|false, (boolean) true, if superblock payments started\n"
            "  \"superblocks_enabled\" : true|false, (boolean) true, if superblock payments are enabled\n"
            "  \"coinbase_payload\" : \"xxxxxxxx\"    (string) coinbase transaction payload data encoded in hexadecimal\n"
            "}\n"

            "\nExamples:\n"
            + HelpExampleCli("getblocktemplate", "")
            + HelpExampleRpc("getblocktemplate", "")
         );

    LOCK(cs_main);

    std::string strMode = "template";
    UniValue lpval = NullUniValue;
    std::set<std::string> setClientRules;
    int64_t nMaxVersionPreVB = -1;
    if (!request.params[0].isNull())
    {
        const UniValue& oparam = request.params[0].get_obj();
        const UniValue& modeval = find_value(oparam, "mode");
        if (modeval.isStr())
            strMode = modeval.get_str();
        else if (modeval.isNull())
        {
            /* Do nothing */
        }
        else
            throw JSONRPCError(RPC_INVALID_PARAMETER, "Invalid mode");
        lpval = find_value(oparam, "longpollid");

        if (strMode == "proposal")
        {
            const UniValue& dataval = find_value(oparam, "data");
            if (!dataval.isStr())
                throw JSONRPCError(RPC_TYPE_ERROR, "Missing data String key for proposal");

            CBlock block;
            if (!DecodeHexBlk(block, dataval.get_str()))
                throw JSONRPCError(RPC_DESERIALIZATION_ERROR, "Block decode failed");

            uint256 hash = block.GetHash();
            const CBlockIndex* pindex = LookupBlockIndex(hash);
            if (pindex) {
                if (pindex->IsValid(BLOCK_VALID_SCRIPTS))
                    return "duplicate";
                if (pindex->nStatus & BLOCK_FAILED_MASK)
                    return "duplicate-invalid";
                return "duplicate-inconclusive";
            }

            CBlockIndex* const pindexPrev = chainActive.Tip();
            // TestBlockValidity only supports blocks built on the current Tip
            if (block.hashPrevBlock != pindexPrev->GetBlockHash())
                return "inconclusive-not-best-prevblk";
            CValidationState state;
            TestBlockValidity(state, Params(), block, pindexPrev, false, true);
            return BIP22ValidationResult(state);
        }

        const UniValue& aClientRules = find_value(oparam, "rules");
        if (aClientRules.isArray()) {
            for (unsigned int i = 0; i < aClientRules.size(); ++i) {
                const UniValue& v = aClientRules[i];
                setClientRules.insert(v.get_str());
            }
        } else {
            // NOTE: It is important that this NOT be read if versionbits is supported
            const UniValue& uvMaxVersion = find_value(oparam, "maxversion");
            if (uvMaxVersion.isNum()) {
                nMaxVersionPreVB = uvMaxVersion.get_int64();
            }
        }
    }

    if (strMode != "template")
        throw JSONRPCError(RPC_INVALID_PARAMETER, "Invalid mode");

    if(!g_connman)
        throw JSONRPCError(RPC_CLIENT_P2P_DISABLED, "Error: Peer-to-peer functionality missing or disabled");

    if (g_connman->GetNodeCount(CConnman::CONNECTIONS_ALL) == 0)
        throw JSONRPCError(RPC_CLIENT_NOT_CONNECTED, "Sparks Core is not connected!");

    if (IsInitialBlockDownload())
        throw JSONRPCError(RPC_CLIENT_IN_INITIAL_DOWNLOAD, "Sparks Core is downloading blocks...");

    // next bock is a superblock and we need governance info to correctly construct it
    if (AreSuperblocksEnabled()
        && !masternodeSync.IsSynced()
        && CSuperblock::IsValidBlockHeight(chainActive.Height() + 1))
            throw JSONRPCError(RPC_CLIENT_IN_INITIAL_DOWNLOAD, "Sparks Core is syncing with network...");

    static unsigned int nTransactionsUpdatedLast;

    if (!lpval.isNull())
    {
        // Wait to respond until either the best block changes, OR a minute has passed and there are more transactions
        uint256 hashWatchedChain;
        std::chrono::steady_clock::time_point checktxtime;
        unsigned int nTransactionsUpdatedLastLP;

        if (lpval.isStr())
        {
            // Format: <hashBestChain><nTransactionsUpdatedLast>
            std::string lpstr = lpval.get_str();

            hashWatchedChain.SetHex(lpstr.substr(0, 64));
            nTransactionsUpdatedLastLP = atoi64(lpstr.substr(64));
        }
        else
        {
            // NOTE: Spec does not specify behaviour for non-string longpollid, but this makes testing easier
            hashWatchedChain = chainActive.Tip()->GetBlockHash();
            nTransactionsUpdatedLastLP = nTransactionsUpdatedLast;
        }

        // Release the wallet and main lock while waiting
        LEAVE_CRITICAL_SECTION(cs_main);
        {
            checktxtime = std::chrono::steady_clock::now() + std::chrono::minutes(1);

            WaitableLock lock(g_best_block_mutex);
            while (g_best_block == hashWatchedChain && IsRPCRunning())
            {
                if (g_best_block_cv.wait_until(lock, checktxtime) == std::cv_status::timeout)
                {
                    // Timeout: Check transactions for update
                    if (mempool.GetTransactionsUpdated() != nTransactionsUpdatedLastLP)
                        break;
                    checktxtime += std::chrono::seconds(10);
                }
            }
        }
        ENTER_CRITICAL_SECTION(cs_main);

        if (!IsRPCRunning())
            throw JSONRPCError(RPC_CLIENT_NOT_CONNECTED, "Shutting down");
        // TODO: Maybe recheck connections/IBD and (if something wrong) send an expires-immediately template to stop miners?
    }

    // Update block
    static CBlockIndex* pindexPrev;
    static int64_t nStart;
    static std::unique_ptr<CBlockTemplate> pblocktemplate;
    if (pindexPrev != chainActive.Tip() ||
        (mempool.GetTransactionsUpdated() != nTransactionsUpdatedLast && GetTime() - nStart > 5))
    {
        // Clear pindexPrev so future calls make a new block, despite any failures from here on
        pindexPrev = nullptr;

        // Store the chainActive.Tip() used before CreateNewBlock, to avoid races
        nTransactionsUpdatedLast = mempool.GetTransactionsUpdated();
        CBlockIndex* pindexPrevNew = chainActive.Tip();
        nStart = GetTime();

        // Create new block
        CScript scriptDummy = CScript() << OP_TRUE;
        pblocktemplate = BlockAssembler(Params()).CreateNewBlock(scriptDummy);
        if (!pblocktemplate)
            throw JSONRPCError(RPC_OUT_OF_MEMORY, "Out of memory");

        // Need to update only after we know CreateNewBlock succeeded
        pindexPrev = pindexPrevNew;
    }
    CBlock* pblock = &pblocktemplate->block; // pointer for convenience
    const Consensus::Params& consensusParams = Params().GetConsensus();

    // Update nTime
    UpdateTime(pblock, consensusParams, pindexPrev);
    pblock->nNonce = 0;

    UniValue aCaps(UniValue::VARR); aCaps.push_back("proposal");

    UniValue transactions(UniValue::VARR);
    std::map<uint256, int64_t> setTxIndex;
    int i = 0;
    for (const auto& it : pblock->vtx) {
        const CTransaction& tx = *it;
        uint256 txHash = tx.GetHash();
        setTxIndex[txHash] = i++;

        if (tx.IsCoinBase())
            continue;

        UniValue entry(UniValue::VOBJ);

        entry.pushKV("data", EncodeHexTx(tx));

        entry.pushKV("hash", txHash.GetHex());

        UniValue deps(UniValue::VARR);
        for (const CTxIn &in : tx.vin)
        {
            if (setTxIndex.count(in.prevout.hash))
                deps.push_back(setTxIndex[in.prevout.hash]);
        }
        entry.pushKV("depends", deps);

        int index_in_template = i - 1;
        entry.pushKV("fee", pblocktemplate->vTxFees[index_in_template]);
        entry.pushKV("sigops", pblocktemplate->vTxSigOps[index_in_template]);

        transactions.push_back(entry);
    }

    UniValue aux(UniValue::VOBJ);
    aux.pushKV("flags", HexStr(COINBASE_FLAGS.begin(), COINBASE_FLAGS.end()));

    arith_uint256 hashTarget = arith_uint256().SetCompact(pblock->nBits);

    UniValue aMutable(UniValue::VARR);
    aMutable.push_back("time");
    aMutable.push_back("transactions");
    aMutable.push_back("prevblock");

    UniValue result(UniValue::VOBJ);
    result.pushKV("capabilities", aCaps);

    UniValue aRules(UniValue::VARR);
    UniValue vbavailable(UniValue::VOBJ);
    for (int j = 0; j < (int)Consensus::MAX_VERSION_BITS_DEPLOYMENTS; ++j) {
        Consensus::DeploymentPos pos = Consensus::DeploymentPos(j);
        ThresholdState state = VersionBitsState(pindexPrev, consensusParams, pos, versionbitscache);
        switch (state) {
            case ThresholdState::DEFINED:
            case ThresholdState::FAILED:
                // Not exposed to GBT at all
                break;
            case ThresholdState::LOCKED_IN:
                // Ensure bit is set in block version
                pblock->nVersion |= VersionBitsMask(consensusParams, pos);
                // FALL THROUGH to get vbavailable set...
            case ThresholdState::STARTED:
            {
                const struct VBDeploymentInfo& vbinfo = VersionBitsDeploymentInfo[pos];
                vbavailable.pushKV(gbt_vb_name(pos), consensusParams.vDeployments[pos].bit);
                if (setClientRules.find(vbinfo.name) == setClientRules.end()) {
                    if (!vbinfo.gbt_force) {
                        // If the client doesn't support this, don't indicate it in the [default] version
                        pblock->nVersion &= ~VersionBitsMask(consensusParams, pos);
                    }
                }
                break;
            }
            case ThresholdState::ACTIVE:
            {
                // Add to rules only
                const struct VBDeploymentInfo& vbinfo = VersionBitsDeploymentInfo[pos];
                aRules.push_back(gbt_vb_name(pos));
                if (setClientRules.find(vbinfo.name) == setClientRules.end()) {
                    // Not supported by the client; make sure it's safe to proceed
                    if (!vbinfo.gbt_force) {
                        // If we do anything other than throw an exception here, be sure version/force isn't sent to old clients
                        throw JSONRPCError(RPC_INVALID_PARAMETER, strprintf("Support for '%s' rule requires explicit client support", vbinfo.name));
                    }
                }
                break;
            }
        }
    }
    result.pushKV("version", pblock->nVersion);
    result.pushKV("rules", aRules);
    result.pushKV("vbavailable", vbavailable);
    result.pushKV("vbrequired", int(0));

    if (nMaxVersionPreVB >= 2) {
        // If VB is supported by the client, nMaxVersionPreVB is -1, so we won't get here
        // Because BIP 34 changed how the generation transaction is serialized, we can only use version/force back to v2 blocks
        // This is safe to do [otherwise-]unconditionally only because we are throwing an exception above if a non-force deployment gets activated
        // Note that this can probably also be removed entirely after the first BIP9 non-force deployment (ie, probably segwit) gets activated
        aMutable.push_back("version/force");
    }

    result.pushKV("previousblockhash", pblock->hashPrevBlock.GetHex());
    result.pushKV("transactions", transactions);
    result.pushKV("coinbaseaux", aux);
    result.pushKV("coinbasevalue", (int64_t)pblock->vtx[0]->GetValueOut());
    result.pushKV("longpollid", chainActive.Tip()->GetBlockHash().GetHex() + i64tostr(nTransactionsUpdatedLast));
    result.pushKV("target", hashTarget.GetHex());
    result.pushKV("mintime", (int64_t)pindexPrev->GetMedianTimePast()+1);
    result.pushKV("mutable", aMutable);
    result.pushKV("noncerange", "00000000ffffffff");
    result.pushKV("sigoplimit", (int64_t)MaxBlockSigOps(fDIP0001ActiveAtTip));
    result.pushKV("sizelimit", (int64_t)MaxBlockSize(fDIP0001ActiveAtTip));
    result.pushKV("curtime", pblock->GetBlockTime());
    result.pushKV("bits", strprintf("%08x", pblock->nBits));
    result.pushKV("previousbits", strprintf("%08x", pblocktemplate->nPrevBits));
    result.pushKV("height", (int64_t)(pindexPrev->nHeight+1));

    UniValue masternodeObj(UniValue::VARR);
    for (const auto& txout : pblocktemplate->voutMasternodePayments) {
        CTxDestination dest;
        ExtractDestination(txout.scriptPubKey, dest);

        UniValue obj(UniValue::VOBJ);
        obj.pushKV("payee", EncodeDestination(dest).c_str());
        obj.pushKV("script", HexStr(txout.scriptPubKey));
        obj.pushKV("amount", txout.nValue);
        masternodeObj.push_back(obj);
    }

    result.pushKV("masternode", masternodeObj);
    result.pushKV("masternode_payments_started", pindexPrev->nHeight + 1 > consensusParams.nMasternodePaymentsStartBlock);
    result.pushKV("masternode_payments_enforced", true);

    UniValue superblockObjArray(UniValue::VARR);
    if(pblocktemplate->voutSuperblockPayments.size()) {
        for (const auto& txout : pblocktemplate->voutSuperblockPayments) {
            UniValue entry(UniValue::VOBJ);
            CTxDestination dest;
            ExtractDestination(txout.scriptPubKey, dest);
            entry.pushKV("payee", EncodeDestination(dest).c_str());
            entry.pushKV("script", HexStr(txout.scriptPubKey));
            entry.pushKV("amount", txout.nValue);
            superblockObjArray.push_back(entry);
        }
    }
    result.pushKV("superblock", superblockObjArray);
    result.pushKV("superblocks_started", pindexPrev->nHeight + 1 > consensusParams.nSuperblockStartBlock);
    result.pushKV("superblocks_enabled", AreSuperblocksEnabled());

    result.pushKV("coinbase_payload", HexStr(pblock->vtx[0]->vExtraPayload));

    return result;
}

class submitblock_StateCatcher : public CValidationInterface
{
public:
    uint256 hash;
    bool found;
    CValidationState state;

    explicit submitblock_StateCatcher(const uint256 &hashIn) : hash(hashIn), found(false), state() {}

protected:
    void BlockChecked(const CBlock& block, const CValidationState& stateIn) override {
        if (block.GetHash() != hash)
            return;
        found = true;
        state = stateIn;
    }
};

UniValue submitblock(const JSONRPCRequest& request)
{
    // We allow 2 arguments for compliance with BIP22. Argument 2 is ignored.
    if (request.fHelp || request.params.size() < 1 || request.params.size() > 2) {
        throw std::runtime_error(
            "submitblock \"hexdata\"  ( \"dummy\" )\n"
            "\nAttempts to submit new block to network.\n"
            "See https://en.bitcoin.it/wiki/BIP_0022 for full specification.\n"

            "\nArguments:\n"
            "1. \"hexdata\"        (string, required) the hex-encoded block data to submit\n"
            "2. \"dummy\"          (optional) dummy value, for compatibility with BIP22. This value is ignored.\n"
            "\nResult:\n"
            "\nExamples:\n"
            + HelpExampleCli("submitblock", "\"mydata\"")
            + HelpExampleRpc("submitblock", "\"mydata\"")
        );
    }

    std::shared_ptr<CBlock> blockptr = std::make_shared<CBlock>();
    CBlock& block = *blockptr;
    if (!DecodeHexBlk(block, request.params[0].get_str())) {
        throw JSONRPCError(RPC_DESERIALIZATION_ERROR, "Block decode failed");
    }

    if (block.vtx.empty() || !block.vtx[0]->IsCoinBase()) {
        throw JSONRPCError(RPC_DESERIALIZATION_ERROR, "Block does not start with a coinbase");
    }

    uint256 hash = block.GetHash();
    {
        LOCK(cs_main);
        const CBlockIndex* pindex = LookupBlockIndex(hash);
        if (pindex) {
            if (pindex->IsValid(BLOCK_VALID_SCRIPTS)) {
                return "duplicate";
            }
            if (pindex->nStatus & BLOCK_FAILED_MASK) {
                return "duplicate-invalid";
            }
        }
    }

    bool new_block;
    submitblock_StateCatcher sc(block.GetHash());
    RegisterValidationInterface(&sc);
    bool accepted = ProcessNewBlock(Params(), blockptr, /* fForceProcessing */ true, /* fNewBlock */ &new_block);
    UnregisterValidationInterface(&sc);
    if (!new_block) {
        if (!accepted) {
            // TODO Maybe pass down fNewBlock to AcceptBlockHeader, so it is properly set to true in this case?
            return "invalid";
        }
        return "duplicate";
    }
    if (!sc.found) {
        return "inconclusive";
    }
    return BIP22ValidationResult(sc.state);
}

UniValue estimatefee(const JSONRPCRequest& request)
{
<<<<<<< HEAD
    if (request.fHelp || request.params.size() != 1)
        throw std::runtime_error(
            "estimatefee nblocks\n"
            "\nDEPRECATED. Please use estimatesmartfee for more intelligent estimates."
            "\nEstimates the approximate fee per kilobyte needed for a transaction to begin\n"
            "confirmation within nblocks blocks.\n"
            "\nArguments:\n"
            "1. nblocks     (numeric, required)\n"
            "\nResult:\n"
            "n              (numeric) estimated fee-per-kilobyte\n"
            "\n"
            "A negative value is returned if not enough transactions and blocks\n"
            "have been observed to make an estimate.\n"
            "-1 is always returned for nblocks == 1 as it is impossible to calculate\n"
            "a fee that is high enough to get reliably included in the next block.\n"
            "\nExample:\n"
            + HelpExampleCli("estimatefee", "6")
            );

    if (!IsDeprecatedRPCEnabled("estimatefee")) {
        throw JSONRPCError(RPC_METHOD_DEPRECATED, "estimatefee is deprecated and will be fully removed in v0.17. "
            "To use estimatefee in v0.16, restart sparksd with -deprecatedrpc=estimatefee.\n"
            "Projects should transition to using estimatesmartfee before upgrading to v0.17");
    }

    RPCTypeCheck(request.params, {UniValue::VNUM});

    int nBlocks = request.params[0].get_int();
    if (nBlocks < 1)
        nBlocks = 1;

    CFeeRate feeRate = ::feeEstimator.estimateFee(nBlocks);
    if (feeRate == CFeeRate(0))
        return -1.0;

    return ValueFromAmount(feeRate.GetFeePerK());
=======
    throw JSONRPCError(RPC_METHOD_DEPRECATED, "estimatefee was removed in v0.17.\n"
        "Clients should use estimatesmartfee.");
>>>>>>> eaca69b2
}

UniValue estimatesmartfee(const JSONRPCRequest& request)
{
    if (request.fHelp || request.params.size() < 1 || request.params.size() > 2)
        throw std::runtime_error(
            "estimatesmartfee conf_target (\"estimate_mode\")\n"
            "\nEstimates the approximate fee per kilobyte needed for a transaction to begin\n"
            "confirmation within conf_target blocks if possible and return the number of blocks\n"
            "for which the estimate is valid.\n"
            "\nArguments:\n"
            "1. conf_target     (numeric) Confirmation target in blocks (1 - 1008)\n"
            "2. \"estimate_mode\" (string, optional, default=CONSERVATIVE) The fee estimate mode.\n"
            "                   Whether to return a more conservative estimate which also satisfies\n"
            "                   a longer history. A conservative estimate potentially returns a\n"
            "                   higher feerate and is more likely to be sufficient for the desired\n"
            "                   target, but is not as responsive to short term drops in the\n"
            "                   prevailing fee market.  Must be one of:\n"
            "       \"UNSET\" (defaults to CONSERVATIVE)\n"
            "       \"ECONOMICAL\"\n"
            "       \"CONSERVATIVE\"\n"
            "\nResult:\n"
            "{\n"
            "  \"feerate\" : x.x,     (numeric, optional) estimate fee rate in " + CURRENCY_UNIT + "/kB\n"
            "  \"errors\": [ str... ] (json array of strings, optional) Errors encountered during processing\n"
            "  \"blocks\" : n         (numeric) block number where estimate was found\n"
            "}\n"
            "\n"
            "The request target will be clamped between 2 and the highest target\n"
            "fee estimation is able to return based on how long it has been running.\n"
            "An error is returned if not enough transactions and blocks\n"
            "have been observed to make an estimate for any number of blocks.\n"
            "\nExample:\n"
            + HelpExampleCli("estimatesmartfee", "6")
            );

    RPCTypeCheck(request.params, {UniValue::VNUM, UniValue::VSTR});
    RPCTypeCheckArgument(request.params[0], UniValue::VNUM);
    unsigned int conf_target = ParseConfirmTarget(request.params[0]);
    bool conservative = true;
    if (!request.params[1].isNull()) {
        FeeEstimateMode fee_mode;
        if (!FeeModeFromString(request.params[1].get_str(), fee_mode)) {
            throw JSONRPCError(RPC_INVALID_PARAMETER, "Invalid estimate_mode parameter");
        }
        if (fee_mode == FeeEstimateMode::ECONOMICAL) conservative = false;
    }

    UniValue result(UniValue::VOBJ);
    UniValue errors(UniValue::VARR);
    FeeCalculation feeCalc;
    CFeeRate feeRate = ::feeEstimator.estimateSmartFee(conf_target, &feeCalc, conservative);
    if (feeRate != CFeeRate(0)) {
        result.pushKV("feerate", ValueFromAmount(feeRate.GetFeePerK()));
    } else {
        errors.push_back("Insufficient data or no feerate found");
        result.pushKV("errors", errors);
    }
    result.pushKV("blocks", feeCalc.returnedTarget);
    return result;
}

UniValue estimaterawfee(const JSONRPCRequest& request)
{
    if (request.fHelp || request.params.size() < 1 || request.params.size() > 2)
        throw std::runtime_error(
            "estimaterawfee conf_target (threshold)\n"
            "\nWARNING: This interface is unstable and may disappear or change!\n"
            "\nWARNING: This is an advanced API call that is tightly coupled to the specific\n"
            "         implementation of fee estimation. The parameters it can be called with\n"
            "         and the results it returns will change if the internal implementation changes.\n"
            "\nEstimates the approximate fee per kilobyte needed for a transaction to begin\n"
            "confirmation within conf_target blocks if possible.\n"
            "\nArguments:\n"
            "1. conf_target (numeric) Confirmation target in blocks (1 - 1008)\n"
            "2. threshold   (numeric, optional) The proportion of transactions in a given feerate range that must have been\n"
            "               confirmed within conf_target in order to consider those feerates as high enough and proceed to check\n"
            "               lower buckets.  Default: 0.95\n"
            "\nResult:\n"
            "{\n"
            "  \"short\" : {            (json object, optional) estimate for short time horizon\n"
            "      \"feerate\" : x.x,        (numeric, optional) estimate fee rate in " + CURRENCY_UNIT + "/kB\n"
            "      \"decay\" : x.x,          (numeric) exponential decay (per block) for historical moving average of confirmation data\n"
            "      \"scale\" : x,            (numeric) The resolution of confirmation targets at this time horizon\n"
            "      \"pass\" : {              (json object, optional) information about the lowest range of feerates to succeed in meeting the threshold\n"
            "          \"startrange\" : x.x,     (numeric) start of feerate range\n"
            "          \"endrange\" : x.x,       (numeric) end of feerate range\n"
            "          \"withintarget\" : x.x,   (numeric) number of txs over history horizon in the feerate range that were confirmed within target\n"
            "          \"totalconfirmed\" : x.x, (numeric) number of txs over history horizon in the feerate range that were confirmed at any point\n"
            "          \"inmempool\" : x.x,      (numeric) current number of txs in mempool in the feerate range unconfirmed for at least target blocks\n"
            "          \"leftmempool\" : x.x,    (numeric) number of txs over history horizon in the feerate range that left mempool unconfirmed after target\n"
            "      },\n"
            "      \"fail\" : { ... },       (json object, optional) information about the highest range of feerates to fail to meet the threshold\n"
            "      \"errors\":  [ str... ]   (json array of strings, optional) Errors encountered during processing\n"
            "  },\n"
            "  \"medium\" : { ... },    (json object, optional) estimate for medium time horizon\n"
            "  \"long\" : { ... }       (json object) estimate for long time horizon\n"
            "}\n"
            "\n"
            "Results are returned for any horizon which tracks blocks up to the confirmation target.\n"
            "\nExample:\n"
            + HelpExampleCli("estimaterawfee", "6 0.9")
            );

    RPCTypeCheck(request.params, {UniValue::VNUM, UniValue::VNUM}, true);
    RPCTypeCheckArgument(request.params[0], UniValue::VNUM);
    unsigned int conf_target = ParseConfirmTarget(request.params[0]);
    double threshold = 0.95;
    if (!request.params[1].isNull()) {
        threshold = request.params[1].get_real();
    }
    if (threshold < 0 || threshold > 1) {
        throw JSONRPCError(RPC_INVALID_PARAMETER, "Invalid threshold");
    }

    UniValue result(UniValue::VOBJ);

    for (FeeEstimateHorizon horizon : {FeeEstimateHorizon::SHORT_HALFLIFE, FeeEstimateHorizon::MED_HALFLIFE, FeeEstimateHorizon::LONG_HALFLIFE}) {
        CFeeRate feeRate;
        EstimationResult buckets;

        // Only output results for horizons which track the target
        if (conf_target > ::feeEstimator.HighestTargetTracked(horizon)) continue;

        feeRate = ::feeEstimator.estimateRawFee(conf_target, threshold, horizon, &buckets);
        UniValue horizon_result(UniValue::VOBJ);
        UniValue errors(UniValue::VARR);
        UniValue passbucket(UniValue::VOBJ);
        passbucket.pushKV("startrange", round(buckets.pass.start));
        passbucket.pushKV("endrange", round(buckets.pass.end));
        passbucket.pushKV("withintarget", round(buckets.pass.withinTarget * 100.0) / 100.0);
        passbucket.pushKV("totalconfirmed", round(buckets.pass.totalConfirmed * 100.0) / 100.0);
        passbucket.pushKV("inmempool", round(buckets.pass.inMempool * 100.0) / 100.0);
        passbucket.pushKV("leftmempool", round(buckets.pass.leftMempool * 100.0) / 100.0);
        UniValue failbucket(UniValue::VOBJ);
        failbucket.pushKV("startrange", round(buckets.fail.start));
        failbucket.pushKV("endrange", round(buckets.fail.end));
        failbucket.pushKV("withintarget", round(buckets.fail.withinTarget * 100.0) / 100.0);
        failbucket.pushKV("totalconfirmed", round(buckets.fail.totalConfirmed * 100.0) / 100.0);
        failbucket.pushKV("inmempool", round(buckets.fail.inMempool * 100.0) / 100.0);
        failbucket.pushKV("leftmempool", round(buckets.fail.leftMempool * 100.0) / 100.0);

        // CFeeRate(0) is used to indicate error as a return value from estimateRawFee
        if (feeRate != CFeeRate(0)) {
            horizon_result.pushKV("feerate", ValueFromAmount(feeRate.GetFeePerK()));
            horizon_result.pushKV("decay", buckets.decay);
            horizon_result.pushKV("scale", (int)buckets.scale);
            horizon_result.pushKV("pass", passbucket);
            // buckets.fail.start == -1 indicates that all buckets passed, there is no fail bucket to output
            if (buckets.fail.start != -1) horizon_result.pushKV("fail", failbucket);
        } else {
            // Output only information that is still meaningful in the event of error
            horizon_result.pushKV("decay", buckets.decay);
            horizon_result.pushKV("scale", (int)buckets.scale);
            horizon_result.pushKV("fail", failbucket);
            errors.push_back("Insufficient data or no feerate found which meets threshold");
            horizon_result.pushKV("errors",errors);
        }
        result.pushKV(StringForFeeEstimateHorizon(horizon), horizon_result);
    }
    return result;
}

static const CRPCCommand commands[] =
{ //  category              name                      actor (function)         argNames
  //  --------------------- ------------------------  -----------------------  ----------
    { "mining",             "getnetworkhashps",       &getnetworkhashps,       {"nblocks","height"} },
    { "mining",             "getmininginfo",          &getmininginfo,          {} },
    { "mining",             "prioritisetransaction",  &prioritisetransaction,  {"txid","fee_delta"} },
    { "mining",             "getblocktemplate",       &getblocktemplate,       {"template_request"} },
    { "mining",             "submitblock",            &submitblock,            {"hexdata","dummy"} },

#if ENABLE_MINER
    { "generating",         "generatetoaddress",      &generatetoaddress,      {"nblocks","address","maxtries"} },
#else
    { "hidden",             "generatetoaddress",      &generatetoaddress,      {"nblocks","address","maxtries"} }, // Hidden as it isn't functional, just an error to let people know if miner isn't compiled
#endif // ENABLE_MINER

    { "hidden",             "estimatefee",            &estimatefee,            {} },
    { "util",               "estimatesmartfee",       &estimatesmartfee,       {"conf_target", "estimate_mode"} },

    { "hidden",             "estimaterawfee",         &estimaterawfee,         {"conf_target", "threshold"} },
};

void RegisterMiningRPCCommands(CRPCTable &t)
{
    for (unsigned int vcidx = 0; vcidx < ARRAYLEN(commands); vcidx++)
        t.appendCommand(commands[vcidx].name, &commands[vcidx]);
}<|MERGE_RESOLUTION|>--- conflicted
+++ resolved
@@ -1,11 +1,7 @@
 // Copyright (c) 2010 Satoshi Nakamoto
 // Copyright (c) 2009-2015 The Bitcoin Core developers
-<<<<<<< HEAD
 // Copyright (c) 2014-2022 The Dash Core developers
 // Copyright (c) 2016-2022 The Sparks Core developers
-=======
-// Copyright (c) 2014-2021 The Dash Core developers
->>>>>>> eaca69b2
 // Distributed under the MIT software license, see the accompanying
 // file COPYING or http://www.opensource.org/licenses/mit-license.php.
 
@@ -222,10 +218,6 @@
             "  \"pooledtx\": n              (numeric) The size of the mempool\n"
             "  \"chain\": \"xxxx\",           (string) current network name as defined in BIP70 (main, test, regtest)\n"
             "  \"warnings\": \"...\"          (string) any network and blockchain warnings\n"
-<<<<<<< HEAD
-            "  \"errors\": \"...\"            (string) DEPRECATED. Same as warnings. Only shown when sparksd is started with -deprecatedrpc=getmininginfo\n"
-=======
->>>>>>> eaca69b2
             "}\n"
             "\nExamples:\n"
             + HelpExampleCli("getmininginfo", "")
@@ -799,47 +791,8 @@
 
 UniValue estimatefee(const JSONRPCRequest& request)
 {
-<<<<<<< HEAD
-    if (request.fHelp || request.params.size() != 1)
-        throw std::runtime_error(
-            "estimatefee nblocks\n"
-            "\nDEPRECATED. Please use estimatesmartfee for more intelligent estimates."
-            "\nEstimates the approximate fee per kilobyte needed for a transaction to begin\n"
-            "confirmation within nblocks blocks.\n"
-            "\nArguments:\n"
-            "1. nblocks     (numeric, required)\n"
-            "\nResult:\n"
-            "n              (numeric) estimated fee-per-kilobyte\n"
-            "\n"
-            "A negative value is returned if not enough transactions and blocks\n"
-            "have been observed to make an estimate.\n"
-            "-1 is always returned for nblocks == 1 as it is impossible to calculate\n"
-            "a fee that is high enough to get reliably included in the next block.\n"
-            "\nExample:\n"
-            + HelpExampleCli("estimatefee", "6")
-            );
-
-    if (!IsDeprecatedRPCEnabled("estimatefee")) {
-        throw JSONRPCError(RPC_METHOD_DEPRECATED, "estimatefee is deprecated and will be fully removed in v0.17. "
-            "To use estimatefee in v0.16, restart sparksd with -deprecatedrpc=estimatefee.\n"
-            "Projects should transition to using estimatesmartfee before upgrading to v0.17");
-    }
-
-    RPCTypeCheck(request.params, {UniValue::VNUM});
-
-    int nBlocks = request.params[0].get_int();
-    if (nBlocks < 1)
-        nBlocks = 1;
-
-    CFeeRate feeRate = ::feeEstimator.estimateFee(nBlocks);
-    if (feeRate == CFeeRate(0))
-        return -1.0;
-
-    return ValueFromAmount(feeRate.GetFeePerK());
-=======
     throw JSONRPCError(RPC_METHOD_DEPRECATED, "estimatefee was removed in v0.17.\n"
         "Clients should use estimatesmartfee.");
->>>>>>> eaca69b2
 }
 
 UniValue estimatesmartfee(const JSONRPCRequest& request)
