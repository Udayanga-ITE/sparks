--- conflicted
+++ resolved
@@ -1,11 +1,7 @@
 // Copyright (c) 2010 Satoshi Nakamoto
 // Copyright (c) 2009-2015 The Bitcoin Core developers
-<<<<<<< HEAD
 // Copyright (c) 2014-2017 The Dash Core developers
 // Copyright (c) 2016-2022 The Sparks Core developers
-=======
-// Copyright (c) 2014-2019 The Dash Core developers
->>>>>>> 2ae1ce48
 // Distributed under the MIT software license, see the accompanying
 // file COPYING or http://www.opensource.org/licenses/mit-license.php.
 
@@ -277,14 +273,7 @@
             "Accepts the transaction into mined blocks at a higher (or lower) priority\n"
             "\nArguments:\n"
             "1. \"txid\"       (string, required) The transaction id.\n"
-<<<<<<< HEAD
-            "2. priority_delta (numeric, required) The priority to add or subtract.\n"
-            "                  The transaction selection algorithm considers the tx as it would have a higher priority.\n"
-            "                  (priority of a transaction is calculated: coinage * value_in_sprites / txsize) \n"
-            "3. fee_delta      (numeric, required) The fee value (in sprites) to add (or subtract, if negative).\n"
-=======
             "2. fee_delta      (numeric, required) The fee value (in duffs) to add (or subtract, if negative).\n"
->>>>>>> 2ae1ce48
             "                  The fee is not actually paid, only the algorithm for selecting transactions into a block\n"
             "                  considers the transaction as it would have paid a higher (or lower) fee.\n"
             "\nResult:\n"
@@ -511,14 +500,7 @@
     // Get expected MN/superblock payees. The call to GetBlockTxOuts might fail on regtest/devnet or when
     // testnet is reset. This is fine and we ignore failure (blocks will be accepted)
     std::vector<CTxOut> voutMasternodePayments;
-<<<<<<< HEAD
-    if (sporkManager.IsSporkActive(SPORK_8_MASTERNODE_PAYMENT_ENFORCEMENT)
-        && !masternodeSync.IsWinnersListSynced()
-        && !mnpayments.GetBlockTxOuts(chainActive.Height() + 1, 0, voutMasternodePayments))
-            throw JSONRPCError(RPC_CLIENT_IN_INITIAL_DOWNLOAD, "Sparks Core is downloading masternode winners...");
-=======
     mnpayments.GetBlockTxOuts(chainActive.Height() + 1, 0, voutMasternodePayments);
->>>>>>> 2ae1ce48
 
     // next bock is a superblock and we need governance info to correctly construct it
     if (sporkManager.IsSporkActive(SPORK_9_SUPERBLOCKS_ENABLED)
