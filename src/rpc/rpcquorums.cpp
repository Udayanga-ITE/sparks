--- conflicted
+++ resolved
@@ -15,12 +15,9 @@
 #include <llmq/quorums_signing.h>
 #include <llmq/quorums_signing_shares.h>
 
-<<<<<<< HEAD
-=======
 namespace llmq {
 extern const std::string CLSIG_REQUESTID_PREFIX;
 }
->>>>>>> eaca69b2
 
 void quorum_list_help()
 {
@@ -59,22 +56,10 @@
         }
     }
 
-    bool fDIP0008Active;
-    {
-        LOCK(cs_main);
-        fDIP0008Active = VersionBitsState(chainActive.Tip(), Params().GetConsensus(), Consensus::DEPLOYMENT_DIP0008, versionbitscache) == THRESHOLD_ACTIVE;
-    }
-
     UniValue ret(UniValue::VOBJ);
 
-<<<<<<< HEAD
-    auto llmqs = fDIP0008Active ? Params().GetConsensus().llmqs : Params().GetConsensus().llmqs_old;
-
-    for (auto& p : llmqs) {
-=======
     for (auto& type : llmq::CLLMQUtils::GetEnabledQuorumTypes(chainActive.Tip())) {
         const auto& params = llmq::GetLLMQParams(type);
->>>>>>> eaca69b2
         UniValue v(UniValue::VARR);
 
         auto quorums = llmq::quorumManager->ScanQuorums(type, chainActive.Tip(), count > -1 ? count : params.signingActiveQuorumCount);
@@ -149,17 +134,6 @@
         throw JSONRPCError(RPC_INVALID_PARAMETER, "invalid LLMQ type");
     }
 
-<<<<<<< HEAD
-    bool fDIP0008Active;
-    {
-        LOCK(cs_main);
-        fDIP0008Active = VersionBitsState(chainActive.Tip(), Params().GetConsensus(), Consensus::DEPLOYMENT_DIP0008, versionbitscache) == THRESHOLD_ACTIVE;
-    }
-
-    const auto& llmqParams = fDIP0008Active ? Params().GetConsensus().llmqs.at(llmqType) : Params().GetConsensus().llmqs_old.at(llmqType);
-
-=======
->>>>>>> eaca69b2
     uint256 quorumHash = ParseHashV(request.params[2], "quorumHash");
     bool includeSkShare = false;
     if (!request.params[3].isNull()) {
@@ -208,22 +182,10 @@
     LOCK(cs_main);
     int tipHeight = chainActive.Height();
 
-    bool fDIP0008Active;
-    {
-        LOCK(cs_main);
-        fDIP0008Active = VersionBitsState(chainActive.Tip(), Params().GetConsensus(), Consensus::DEPLOYMENT_DIP0008, versionbitscache) == THRESHOLD_ACTIVE;
-    }
-
     UniValue minableCommitments(UniValue::VOBJ);
     UniValue quorumConnections(UniValue::VOBJ);
-<<<<<<< HEAD
-    auto llmqs = fDIP0008Active ? Params().GetConsensus().llmqs : Params().GetConsensus().llmqs_old;
-    for (const auto& p : llmqs) {
-        auto& params = p.second;
-=======
     for (const auto& type : llmq::CLLMQUtils::GetEnabledQuorumTypes(chainActive.Tip())) {
         const auto& params = llmq::GetLLMQParams(type);
->>>>>>> eaca69b2
 
         if (fMasternodeMode) {
             const CBlockIndex* pindexQuorum = chainActive[tipHeight - (tipHeight % params.dkgInterval)];
@@ -306,19 +268,8 @@
 
     UniValue result(UniValue::VARR);
 
-<<<<<<< HEAD
-    bool fDIP0008Active;
-    {
-        LOCK(cs_main);
-        fDIP0008Active = VersionBitsState(chainActive.Tip(), Params().GetConsensus(), Consensus::DEPLOYMENT_DIP0008, versionbitscache) == THRESHOLD_ACTIVE;
-    }
-    auto llmqs = fDIP0008Active ? Params().GetConsensus().llmqs : Params().GetConsensus().llmqs_old;
-    for (const auto& p : llmqs) {
-        auto& params = p.second;
-=======
     for (const auto& type : llmq::CLLMQUtils::GetEnabledQuorumTypes(pindexTip)) {
         const auto& params = llmq::GetLLMQParams(type);
->>>>>>> eaca69b2
         size_t count = params.signingActiveQuorumCount;
         if (scanQuorumsCount != -1) {
             count = (size_t)scanQuorumsCount;
