--- conflicted
+++ resolved
@@ -1462,13 +1462,8 @@
                         {RPCResult::Type::STR_HEX, "hex", ""},
                         {RPCResult::Type::NUM, "reqSigs", "Number of required signatures"},
                         {RPCResult::Type::STR_HEX, "type", "The type, eg pubkeyhash"},
-<<<<<<< HEAD
-                        {RPCResult::Type::ARR, "addresses", "array of sparks addresses",
-                            {{RPCResult::Type::STR, "address", "sparks address"}}},
-=======
-                        {RPCResult::Type::ARR, "addresses", "Array of Dash addresses",
-                            {{RPCResult::Type::STR, "address", "Dash address"}}},
->>>>>>> 19512988
+                        {RPCResult::Type::ARR, "addresses", "Array of Sparks addresses",
+                            {{RPCResult::Type::STR, "address", "Sparks address"}}},
                     }},
                 {RPCResult::Type::BOOL, "coinbase", "Coinbase or not"},
             }},
