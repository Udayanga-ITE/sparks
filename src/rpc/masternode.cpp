// Copyright (c) 2014-2023 The Dash Core developers
// Copyright (c) 2016-2023 The Sparks Core developers
// Distributed under the MIT/X11 software license, see the accompanying
// file COPYING or http://www.opensource.org/licenses/mit-license.php.

#include <chainparams.h>
#include <evo/deterministicmns.h>
#include <governance/classes.h>
#include <index/txindex.h>
#include <node/context.h>
#include <governance/governance.h>
#include <masternode/node.h>
#include <masternode/payments.h>
#include <net.h>
#include <netbase.h>
#include <rpc/blockchain.h>
#include <rpc/server.h>
#include <rpc/util.h>
#include <univalue.h>
#include <util/strencodings.h>
#include <spork.h>
#include <validation.h>
#include <wallet/coincontrol.h>
#include <wallet/rpcwallet.h>
#ifdef ENABLE_WALLET
#include <wallet/wallet.h>
#endif // ENABLE_WALLET

#include <fstream>
#include <iomanip>

static UniValue masternodelist(const JSONRPCRequest& request);

static void masternode_list_help(const JSONRPCRequest& request)
{
    RPCHelpMan{"masternodelist",
        "Get a list of masternodes in different modes. This call is identical to 'masternode list' call.\n"
        "Available modes:\n"
        "  addr           - Print ip address associated with a masternode (can be additionally filtered, partial match)\n"
        "  recent         - Print info in JSON format for active and recently banned masternodes (can be additionally filtered, partial match)\n"
        "  hpmn           - Print info in JSON format for HPMNs only\n"
        "  full           - Print info in format 'status payee lastpaidtime lastpaidblock IP'\n"
        "                   (can be additionally filtered, partial match)\n"
        "  info           - Print info in format 'status payee IP'\n"
        "                   (can be additionally filtered, partial match)\n"
        "  json           - Print info in JSON format (can be additionally filtered, partial match)\n"
        "  lastpaidblock  - Print the last block height a node was paid on the network\n"
        "  lastpaidtime   - Print the last time a node was paid on the network\n"
        "  owneraddress   - Print the masternode owner Sparks address\n"
        "  payee          - Print the masternode payout Sparks address (can be additionally filtered,\n"
        "                   partial match)\n"
        "  pubKeyOperator - Print the masternode operator public key\n"
        "  status         - Print masternode status: ENABLED / POSE_BANNED\n"
        "                   (can be additionally filtered, partial match)\n"
        "  votingaddress  - Print the masternode voting Sparks address\n",
        {
            {"mode", RPCArg::Type::STR, /* default */ "json", "The mode to run list in"},
            {"filter", RPCArg::Type::STR, /* default */ "", "Filter results. Partial match by outpoint by default in all modes, additional matches in some modes are also available"},
        },
        RPCResults{},
        RPCExamples{""},
    }.Check(request);
}

static void masternode_connect_help(const JSONRPCRequest& request)
{
    RPCHelpMan{"masternode connect",
        "Connect to given masternode\n",
        {
            {"address", RPCArg::Type::STR, RPCArg::Optional::NO, "The address of the masternode to connect"},
        },
        RPCResults{},
        RPCExamples{""}
    }.Check(request);
}

static UniValue masternode_connect(const JSONRPCRequest& request)
{
    masternode_connect_help(request);

    std::string strAddress = request.params[0].get_str();

    CService addr;
    if (!Lookup(strAddress, addr, 0, false))
        throw JSONRPCError(RPC_INTERNAL_ERROR, strprintf("Incorrect masternode address %s", strAddress));

    NodeContext& node = EnsureNodeContext(request.context);
    node.connman->OpenMasternodeConnection(CAddress(addr, NODE_NETWORK));
    if (!node.connman->IsConnected(CAddress(addr, NODE_NETWORK), CConnman::AllNodes))
        throw JSONRPCError(RPC_INTERNAL_ERROR, strprintf("Couldn't connect to masternode %s", strAddress));

    return "successfully connected";
}

static void masternode_count_help(const JSONRPCRequest& request)
{
    RPCHelpMan{"masternode count",
        "Get information about number of masternodes.\n",
        {},
        RPCResults{},
        RPCExamples{""}
    }.Check(request);
}

static UniValue masternode_count(const JSONRPCRequest& request)
{
    masternode_count_help(request);

    auto mnList = deterministicMNManager->GetListAtChainTip();
    int total = mnList.GetAllMNsCount();
    int enabled = mnList.GetValidMNsCount();
    int ipv4 = mnList.GetIPv4Count();
    int ipv6 = mnList.GetIPv6Count();

    UniValue obj(UniValue::VOBJ);
    obj.pushKV("total", total);
    obj.pushKV("enabled", enabled);
<<<<<<< HEAD
    obj.pushKV("ipv4", ipv4);
    obj.pushKV("ipv6", ipv6);
=======

    int hpmn_total = mnList.GetAllHPMNsCount();
    int hpmn_enabled = mnList.GetValidHPMNsCount();

    UniValue hpmnObj(UniValue::VOBJ);
    hpmnObj.pushKV("total", hpmn_total);
    hpmnObj.pushKV("enabled", hpmn_enabled);

    UniValue regularObj(UniValue::VOBJ);
    regularObj.pushKV("total", total - hpmn_total);
    regularObj.pushKV("enabled", enabled - hpmn_enabled);

    UniValue detailedObj(UniValue::VOBJ);
    detailedObj.pushKV("regular", regularObj);
    detailedObj.pushKV("hpmn", hpmnObj);
    obj.pushKV("detailed", detailedObj);

>>>>>>> a884f0c5
    return obj;
}

static UniValue GetNextMasternodeForPayment(int heightShift)
{
    auto mnList = deterministicMNManager->GetListAtChainTip();
    auto payees = mnList.GetProjectedMNPayees(heightShift);
    if (payees.empty())
        return "unknown";
    auto payee = payees.back();
    CScript payeeScript = payee->pdmnState->scriptPayout;

    CTxDestination payeeDest;
    ExtractDestination(payeeScript, payeeDest);

    UniValue obj(UniValue::VOBJ);

    obj.pushKV("height",        mnList.GetHeight() + heightShift);
    obj.pushKV("IP:port",       payee->pdmnState->addr.ToString());
    obj.pushKV("proTxHash",     payee->proTxHash.ToString());
    obj.pushKV("outpoint",      payee->collateralOutpoint.ToStringShort());
    obj.pushKV("payee",         IsValidDestination(payeeDest) ? EncodeDestination(payeeDest) : "UNKNOWN");
    return obj;
}

static void masternode_winner_help(const JSONRPCRequest& request)
{
    if (!IsDeprecatedRPCEnabled("masternode_winner")) {
        throw std::runtime_error("DEPRECATED: set -deprecatedrpc=masternode_winner to enable it");
    }

    RPCHelpMan{"masternode winner",
        "Print info on next masternode winner to vote for\n",
        {},
        RPCResults{},
        RPCExamples{""}
    }.Check(request);
}

static UniValue masternode_winner(const JSONRPCRequest& request)
{
    masternode_winner_help(request);
    return GetNextMasternodeForPayment(10);
}

static void masternode_current_help(const JSONRPCRequest& request)
{
    if (!IsDeprecatedRPCEnabled("masternode_current")) {
        throw std::runtime_error("DEPRECATED: set -deprecatedrpc=masternode_current to enable it");
    }

    RPCHelpMan{"masternode current",
        "Print info on current masternode winner to be paid the next block (calculated locally)\n",
        {},
        RPCResults{},
        RPCExamples{""}
    }.Check(request);
}

static UniValue masternode_current(const JSONRPCRequest& request)
{
    masternode_current_help(request);
    return GetNextMasternodeForPayment(1);
}

#ifdef ENABLE_WALLET
static void masternode_outputs_help(const JSONRPCRequest& request)
{
    RPCHelpMan{"masternode outputs",
        "Print masternode compatible outputs\n",
        {},
        RPCResult {
            RPCResult::Type::ARR, "", "A list of outpoints that can be/are used as masternode collaterals",
            {
                {RPCResult::Type::STR, "", "A (potential) masternode collateral"},
            }},
        RPCExamples{""}
    }.Check(request);
}

static UniValue masternode_outputs(const JSONRPCRequest& request)
{
    masternode_outputs_help(request);

    std::shared_ptr<CWallet> const wallet = GetWalletForJSONRPCRequest(request);
    if (!wallet) return NullUniValue;

    // Find possible candidates
    std::vector<COutput> vPossibleCoins;
    CCoinControl coin_control;
    coin_control.nCoinType = CoinType::ONLY_MASTERNODE_COLLATERAL;
    {
        LOCK(wallet->cs_wallet);
        wallet->AvailableCoins(vPossibleCoins, true, &coin_control);
    }
    UniValue outputsArr(UniValue::VARR);
    for (const auto& out : vPossibleCoins) {
        outputsArr.push_back(out.GetInputCoin().outpoint.ToStringShort());
    }

    return outputsArr;
}

#endif // ENABLE_WALLET

static void masternode_status_help(const JSONRPCRequest& request)
{
    RPCHelpMan{"masternode status",
        "Print masternode status information\n",
        {},
        RPCResults{},
        RPCExamples{""}
    }.Check(request);
}

static UniValue masternode_status(const JSONRPCRequest& request)
{
    masternode_status_help(request);

    if (!fMasternodeMode)
        throw JSONRPCError(RPC_INTERNAL_ERROR, "This is not a masternode");

    UniValue mnObj(UniValue::VOBJ);

    CDeterministicMNCPtr dmn;
    {
        LOCK(activeMasternodeInfoCs);

        // keep compatibility with legacy status for now (might get deprecated/removed later)
        mnObj.pushKV("outpoint", activeMasternodeInfo.outpoint.ToStringShort());
        mnObj.pushKV("service", activeMasternodeInfo.service.ToString());
        dmn = deterministicMNManager->GetListAtChainTip().GetMN(activeMasternodeInfo.proTxHash);
    }
    if (dmn) {
        mnObj.pushKV("proTxHash", dmn->proTxHash.ToString());
        mnObj.pushKV("type", std::string(GetMnType(dmn->nType).description));
        mnObj.pushKV("collateralHash", dmn->collateralOutpoint.hash.ToString());
        mnObj.pushKV("collateralIndex", (int)dmn->collateralOutpoint.n);
        UniValue stateObj;
        dmn->pdmnState->ToJson(stateObj, dmn->nType);
        mnObj.pushKV("dmnState", stateObj);
    }
    mnObj.pushKV("state", activeMasternodeManager->GetStateString());
    mnObj.pushKV("status", activeMasternodeManager->GetStatus());

    return mnObj;
}

static std::string GetRequiredPaymentsString(int nBlockHeight, const CDeterministicMNCPtr &payee)
{
    std::string strPayments = "Unknown";
    if (payee) {
        CTxDestination dest;
        if (!ExtractDestination(payee->pdmnState->scriptPayout, dest)) {
            CHECK_NONFATAL(false);
        }
        strPayments = EncodeDestination(dest);
        if (payee->nOperatorReward != 0 && payee->pdmnState->scriptOperatorPayout != CScript()) {
            if (!ExtractDestination(payee->pdmnState->scriptOperatorPayout, dest)) {
                CHECK_NONFATAL(false);
            }
            strPayments += ", " + EncodeDestination(dest);
        }
    }
    if (CSuperblockManager::IsSuperblockTriggered(*governance, nBlockHeight)) {
        std::vector<CTxOut> voutSuperblock;
        if (!CSuperblockManager::GetSuperblockPayments(*governance, nBlockHeight, voutSuperblock)) {
            return strPayments + ", error";
        }
        std::string strSBPayees = "Unknown";
        for (const auto& txout : voutSuperblock) {
            CTxDestination dest;
            ExtractDestination(txout.scriptPubKey, dest);
            if (strSBPayees != "Unknown") {
                strSBPayees += ", " + EncodeDestination(dest);
            } else {
                strSBPayees = EncodeDestination(dest);
            }
        }
        strPayments += ", " + strSBPayees;
    }
    return strPayments;
}

static void masternode_winners_help(const JSONRPCRequest& request)
{
    RPCHelpMan{"masternode winners",
        "Print list of masternode winners\n",
        {
            {"count", RPCArg::Type::NUM, /* default */ "", "number of last winners to return"},
            {"filter", RPCArg::Type::STR, /* default */ "", "filter for returned winners"},
        },
        RPCResults{},
        RPCExamples{""}
    }.Check(request);
}

static UniValue masternode_winners(const JSONRPCRequest& request)
{
    masternode_winners_help(request);

    const CBlockIndex* pindexTip{nullptr};
    {
        LOCK(cs_main);
        pindexTip = ::ChainActive().Tip();
        if (!pindexTip) return NullUniValue;
    }

    int nCount = 10;
    std::string strFilter = "";

    if (!request.params[0].isNull()) {
        nCount = LocaleIndependentAtoi<int>(request.params[0].get_str());
    }

    if (!request.params[1].isNull()) {
        strFilter = request.params[1].get_str();
    }

    UniValue obj(UniValue::VOBJ);

    int nChainTipHeight = pindexTip->nHeight;
    int nStartHeight = std::max(nChainTipHeight - nCount, 1);

    for (int h = nStartHeight; h <= nChainTipHeight; h++) {
        const CBlockIndex* pIndex = pindexTip->GetAncestor(h - 1);
        auto payee = deterministicMNManager->GetListForBlock(pIndex).GetMNPayee(pIndex);
        std::string strPayments = GetRequiredPaymentsString(h, payee);
        if (strFilter != "" && strPayments.find(strFilter) == std::string::npos) continue;
        obj.pushKV(strprintf("%d", h), strPayments);
    }

    auto projection = deterministicMNManager->GetListForBlock(pindexTip).GetProjectedMNPayees(20);
    for (size_t i = 0; i < projection.size(); i++) {
        int h = nChainTipHeight + 1 + i;
        std::string strPayments = GetRequiredPaymentsString(h, projection[i]);
        if (strFilter != "" && strPayments.find(strFilter) == std::string::npos) continue;
        obj.pushKV(strprintf("%d", h), strPayments);
    }

    return obj;
}
static void masternode_payments_help(const JSONRPCRequest& request)
{
    RPCHelpMan{"masternode payments",
        "\nReturns an array of deterministic masternodes and their payments for the specified block\n",
        {
            {"blockhash", RPCArg::Type::STR_HEX, /* default */ "tip", "The hash of the starting block"},
            {"count", RPCArg::Type::NUM, /* default */ "1", "The number of blocks to return. Will return <count> previous blocks if <count> is negative. Both 1 and -1 correspond to the chain tip."},
        },
        RPCResult {
            RPCResult::Type::ARR, "", "Blocks",
            {
                {RPCResult::Type::OBJ, "", "",
                {
                    {RPCResult::Type::NUM, "height", "The height of the block"},
                    {RPCResult::Type::STR_HEX, "blockhash", "The hash of the block"},
                    {RPCResult::Type::NUM, "amount", "Amount received in this block by all masternodes"},
                    {RPCResult::Type::ARR, "masternodes", "Masternodes that received payments in this block",
                    {
                        {RPCResult::Type::STR_HEX, "proTxHash", "The hash of the corresponding ProRegTx"},
                        {RPCResult::Type::NUM, "amount", "Amount received by this masternode"},
                        {RPCResult::Type::ARR, "payees", "Payees who received a share of this payment",
                        {
                            {RPCResult::Type::STR, "address", "Payee address"},
                            {RPCResult::Type::STR_HEX, "script", "Payee scriptPubKey"},
                            {RPCResult::Type::NUM, "amount", "Amount received by this payee"},
                        }},
                    }},
                }},
            },
        },
        RPCExamples{""}
    }.Check(request);
}

static UniValue masternode_payments(const JSONRPCRequest& request)
{
    masternode_payments_help(request);

    CBlockIndex* pindex{nullptr};

    if (g_txindex) {
        g_txindex->BlockUntilSyncedToCurrentChain();
    }

    if (request.params[0].isNull()) {
        LOCK(cs_main);
        pindex = ::ChainActive().Tip();
    } else {
        LOCK(cs_main);
        uint256 blockHash = ParseHashV(request.params[0], "blockhash");
        pindex = LookupBlockIndex(blockHash);
        if (pindex == nullptr) {
            throw JSONRPCError(RPC_INVALID_ADDRESS_OR_KEY, "Block not found");
        }
    }

    int64_t nCount = request.params.size() > 1 ? ParseInt64V(request.params[1], "count") : 1;

    // A temporary vector which is used to sort results properly (there is no "reverse" in/for UniValue)
    std::vector<UniValue> vecPayments;

    while (vecPayments.size() < uint64_t(std::abs(nCount)) && pindex != nullptr) {

        CBlock block;
        if (!ReadBlockFromDisk(block, pindex, Params().GetConsensus())) {
            throw JSONRPCError(RPC_INTERNAL_ERROR, "Can't read block from disk");
        }

        // Note: we have to actually calculate block reward from scratch instead of simply querying coinbase vout
        // because miners might collect less coins than they potentially could and this would break our calculations.
        CAmount nBlockFees{0};
        const CTxMemPool& mempool = EnsureMemPool(request.context);
        for (const auto& tx : block.vtx) {
            if (tx->IsCoinBase()) {
                continue;
            }
            CAmount nValueIn{0};
            for (const auto& txin : tx->vin) {
                uint256 blockHashTmp;
                CTransactionRef txPrev = GetTransaction(/* block_index */ nullptr, &mempool, txin.prevout.hash, Params().GetConsensus(), blockHashTmp);
                nValueIn += txPrev->vout[txin.prevout.n].nValue;
            }
            nBlockFees += nValueIn - tx->GetValueOut();
        }

        std::vector<CTxOut> voutMasternodePayments, voutDummy;
        CMutableTransaction dummyTx;
        CAmount blockReward = nBlockFees + GetBlockSubsidy(pindex->pprev->nBits, pindex->pprev->nHeight, Params().GetConsensus());
        FillBlockPayments(*sporkManager, *governance, dummyTx, pindex->nHeight, blockReward, voutMasternodePayments, voutDummy);

        UniValue blockObj(UniValue::VOBJ);
        CAmount payedPerBlock{0};

        UniValue masternodeArr(UniValue::VARR);
        UniValue protxObj(UniValue::VOBJ);
        UniValue payeesArr(UniValue::VARR);
        CAmount payedPerMasternode{0};

        for (const auto& txout : voutMasternodePayments) {
            UniValue obj(UniValue::VOBJ);
            CTxDestination dest;
            ExtractDestination(txout.scriptPubKey, dest);
            obj.pushKV("address", EncodeDestination(dest));
            obj.pushKV("script", HexStr(txout.scriptPubKey));
            obj.pushKV("amount", txout.nValue);
            payedPerMasternode += txout.nValue;
            payeesArr.push_back(obj);
        }

        // NOTE: we use _previous_ block to find a payee for the current one
        const auto dmnPayee = deterministicMNManager->GetListForBlock(pindex->pprev).GetMNPayee(pindex->pprev);
        protxObj.pushKV("proTxHash", dmnPayee == nullptr ? "" : dmnPayee->proTxHash.ToString());
        protxObj.pushKV("amount", payedPerMasternode);
        protxObj.pushKV("payees", payeesArr);
        payedPerBlock += payedPerMasternode;
        masternodeArr.push_back(protxObj);

        blockObj.pushKV("height", pindex->nHeight);
        blockObj.pushKV("blockhash", pindex->GetBlockHash().ToString());
        blockObj.pushKV("amount", payedPerBlock);
        blockObj.pushKV("masternodes", masternodeArr);
        vecPayments.push_back(blockObj);

        if (nCount > 0) {
            LOCK(cs_main);
            pindex = ::ChainActive().Next(pindex);
        } else {
            pindex = pindex->pprev;
        }
    }

    if (nCount < 0) {
        std::reverse(vecPayments.begin(), vecPayments.end());
    }

    UniValue paymentsArr(UniValue::VARR);
    for (const auto& payment : vecPayments) {
        paymentsArr.push_back(payment);
    }

    return paymentsArr;
}

[[ noreturn ]] static void masternode_help()
{
    RPCHelpMan{"masternode",
        "Set of commands to execute masternode related actions\n"
        "\nAvailable commands:\n"
        "  count        - Get information about number of masternodes\n"
        "  current      - DEPRECATED Print info on current masternode winner to be paid the next block (calculated locally)\n"
#ifdef ENABLE_WALLET
        "  outputs      - Print masternode compatible outputs\n"
#endif // ENABLE_WALLET
        "  status       - Print masternode status information\n"
        "  list         - Print list of all known masternodes (see masternodelist for more info)\n"
        "  payments     - Return information about masternode payments in a mined block\n"
        "  winner       - DEPRECATED Print info on next masternode winner to vote for\n"
        "  winners      - Print list of masternode winners\n",
        {
            {"command", RPCArg::Type::STR, RPCArg::Optional::NO, "The command to execute"},
        },
        RPCResults{},
        RPCExamples{""},
    }.Throw();
}

static UniValue masternode(const JSONRPCRequest& request)
{
    const JSONRPCRequest new_request{request.strMethod == "masternode" ? request.squashed() : request};
    const std::string command{new_request.strMethod};

    if (command == "masternodeconnect") {
        return masternode_connect(new_request);
    } else if (command == "masternodecount") {
        return masternode_count(new_request);
    } else if (command == "masternodecurrent") {
        return masternode_current(new_request);
    } else if (command == "masternodewinner") {
        return masternode_winner(new_request);
#ifdef ENABLE_WALLET
    } else if (command == "masternodeoutputs") {
        return masternode_outputs(new_request);
#endif // ENABLE_WALLET
    } else if (command == "masternodestatus") {
        return masternode_status(new_request);
    } else if (command == "masternodepayments") {
        return masternode_payments(new_request);
    } else if (command == "masternodewinners") {
        return masternode_winners(new_request);
    } else if (command == "masternodelist") {
        return masternodelist(new_request);
    } else {
        masternode_help();
    }
}

static UniValue masternodelist(const JSONRPCRequest& request)
{
    std::string strMode = "json";
    std::string strFilter = "";

    if (!request.params[0].isNull()) strMode = request.params[0].get_str();
    if (!request.params[1].isNull()) strFilter = request.params[1].get_str();

    strMode = ToLower(strMode);

    if (request.fHelp || (
                strMode != "addr" && strMode != "full" && strMode != "info" && strMode != "json" &&
                strMode != "owneraddress" && strMode != "votingaddress" &&
                strMode != "lastpaidtime" && strMode != "lastpaidblock" &&
                strMode != "payee" && strMode != "pubkeyoperator" &&
                strMode != "status" && strMode != "recent" && strMode != "hpmn"))
    {
        masternode_list_help(request);
    }

    UniValue obj(UniValue::VOBJ);

    auto mnList = deterministicMNManager->GetListAtChainTip();
    auto dmnToStatus = [&](auto& dmn) {
        if (mnList.IsMNValid(dmn)) {
            return "ENABLED";
        }
        if (mnList.IsMNPoSeBanned(dmn)) {
            return "POSE_BANNED";
        }
        return "UNKNOWN";
    };
    auto dmnToLastPaidTime = [&](auto& dmn) {
        if (dmn.pdmnState->nLastPaidHeight == 0) {
            return (int)0;
        }

        LOCK(cs_main);
        const CBlockIndex* pindex = ::ChainActive()[dmn.pdmnState->nLastPaidHeight];
        return (int)pindex->nTime;
    };

    bool showRecentMnsOnly = strMode == "recent";
    bool showHPMNsOnly = strMode == "hpmn";
    int tipHeight = WITH_LOCK(cs_main, return ::ChainActive().Tip()->nHeight);
    mnList.ForEachMN(false, [&](auto& dmn) {
        if (showRecentMnsOnly && mnList.IsMNPoSeBanned(dmn)) {
            if (tipHeight - dmn.pdmnState->GetBannedHeight() > Params().GetConsensus().nSuperblockCycle) {
                return;
            }
        }
        if (showHPMNsOnly && dmn.nType != MnType::HighPerformance) {
            return;
        }

        std::string strOutpoint = dmn.collateralOutpoint.ToStringShort();
        Coin coin;
        std::string collateralAddressStr = "UNKNOWN";
        if (GetUTXOCoin(dmn.collateralOutpoint, coin)) {
            CTxDestination collateralDest;
            if (ExtractDestination(coin.out.scriptPubKey, collateralDest)) {
                collateralAddressStr = EncodeDestination(collateralDest);
            }
        }

        CScript payeeScript = dmn.pdmnState->scriptPayout;
        CTxDestination payeeDest;
        std::string payeeStr = "UNKNOWN";
        if (ExtractDestination(payeeScript, payeeDest)) {
            payeeStr = EncodeDestination(payeeDest);
        }

        if (strMode == "addr") {
            std::string strAddress = dmn.pdmnState->addr.ToString(false);
            if (strFilter !="" && strAddress.find(strFilter) == std::string::npos &&
                strOutpoint.find(strFilter) == std::string::npos) return;
            obj.pushKV(strOutpoint, strAddress);
        } else if (strMode == "full") {
            std::ostringstream streamFull;
            streamFull << std::setw(18) <<
                           dmnToStatus(dmn) << " " <<
                           dmn.pdmnState->nPoSePenalty << " " <<
                           payeeStr << " " << std::setw(10) <<
                           dmnToLastPaidTime(dmn) << " "  << std::setw(6) <<
                           dmn.pdmnState->nLastPaidHeight << " " <<
                           dmn.pdmnState->addr.ToString();
            std::string strFull = streamFull.str();
            if (strFilter !="" && strFull.find(strFilter) == std::string::npos &&
                strOutpoint.find(strFilter) == std::string::npos) return;
            obj.pushKV(strOutpoint, strFull);
        } else if (strMode == "info") {
            std::ostringstream streamInfo;
            streamInfo << std::setw(18) <<
                           dmnToStatus(dmn) << " " <<
                           dmn.pdmnState->nPoSePenalty << " " <<
                           payeeStr << " " <<
                           dmn.pdmnState->addr.ToString();
            std::string strInfo = streamInfo.str();
            if (strFilter !="" && strInfo.find(strFilter) == std::string::npos &&
                strOutpoint.find(strFilter) == std::string::npos) return;
            obj.pushKV(strOutpoint, strInfo);
        } else if (strMode == "json" || strMode == "recent" || strMode == "hpmn") {
            std::ostringstream streamInfo;
            streamInfo <<  dmn.proTxHash.ToString() << " " <<
                           dmn.pdmnState->addr.ToString() << " " <<
                           payeeStr << " " <<
                           dmnToStatus(dmn) << " " <<
                           dmn.pdmnState->nPoSePenalty << " " <<
                           dmnToLastPaidTime(dmn) << " " <<
                           dmn.pdmnState->nLastPaidHeight << " " <<
                           EncodeDestination(PKHash(dmn.pdmnState->keyIDOwner)) << " " <<
                           EncodeDestination(PKHash(dmn.pdmnState->keyIDVoting)) << " " <<
                           collateralAddressStr << " " <<
                           dmn.pdmnState->pubKeyOperator.ToString();
            std::string strInfo = streamInfo.str();
            if (strFilter !="" && strInfo.find(strFilter) == std::string::npos &&
                strOutpoint.find(strFilter) == std::string::npos) return;
            UniValue objMN(UniValue::VOBJ);
            objMN.pushKV("proTxHash", dmn.proTxHash.ToString());
            objMN.pushKV("address", dmn.pdmnState->addr.ToString());
            objMN.pushKV("payee", payeeStr);
            objMN.pushKV("status", dmnToStatus(dmn));
            objMN.pushKV("type", std::string(GetMnType(dmn.nType).description));
            if (dmn.nType == MnType::HighPerformance) {
                objMN.pushKV("platformNodeID", dmn.pdmnState->platformNodeID.ToString());
                objMN.pushKV("platformP2PPort", dmn.pdmnState->platformP2PPort);
                objMN.pushKV("platformHTTPPort", dmn.pdmnState->platformHTTPPort);
            }
            objMN.pushKV("pospenaltyscore", dmn.pdmnState->nPoSePenalty);
            objMN.pushKV("consecutivePayments", dmn.pdmnState->nConsecutivePayments);
            objMN.pushKV("lastpaidtime", dmnToLastPaidTime(dmn));
            objMN.pushKV("lastpaidblock", dmn.pdmnState->nLastPaidHeight);
            objMN.pushKV("owneraddress", EncodeDestination(PKHash(dmn.pdmnState->keyIDOwner)));
            objMN.pushKV("votingaddress", EncodeDestination(PKHash(dmn.pdmnState->keyIDVoting)));
            objMN.pushKV("collateraladdress", collateralAddressStr);
            objMN.pushKV("pubkeyoperator", dmn.pdmnState->pubKeyOperator.ToString());
            obj.pushKV(strOutpoint, objMN);
        } else if (strMode == "lastpaidblock") {
            if (strFilter !="" && strOutpoint.find(strFilter) == std::string::npos) return;
            obj.pushKV(strOutpoint, dmn.pdmnState->nLastPaidHeight);
        } else if (strMode == "lastpaidtime") {
            if (strFilter !="" && strOutpoint.find(strFilter) == std::string::npos) return;
            obj.pushKV(strOutpoint, dmnToLastPaidTime(dmn));
        } else if (strMode == "payee") {
            if (strFilter !="" && payeeStr.find(strFilter) == std::string::npos &&
                strOutpoint.find(strFilter) == std::string::npos) return;
            obj.pushKV(strOutpoint, payeeStr);
        } else if (strMode == "owneraddress") {
            if (strFilter !="" && strOutpoint.find(strFilter) == std::string::npos) return;
            obj.pushKV(strOutpoint, EncodeDestination(PKHash(dmn.pdmnState->keyIDOwner)));
        } else if (strMode == "pubkeyoperator") {
            if (strFilter !="" && strOutpoint.find(strFilter) == std::string::npos) return;
            obj.pushKV(strOutpoint, dmn.pdmnState->pubKeyOperator.ToString());
        } else if (strMode == "status") {
            std::string strStatus = dmnToStatus(dmn);
            if (strFilter !="" && strStatus.find(strFilter) == std::string::npos &&
                strOutpoint.find(strFilter) == std::string::npos) return;
            obj.pushKV(strOutpoint, strStatus);
        } else if (strMode == "votingaddress") {
            if (strFilter !="" && strOutpoint.find(strFilter) == std::string::npos) return;
            obj.pushKV(strOutpoint, EncodeDestination(PKHash(dmn.pdmnState->keyIDVoting)));
        }
    });

    return obj;
}
// clang-format off
static const CRPCCommand commands[] =
{ //  category              name                      actor (function)         argNames
  //  --------------------- ------------------------  -----------------------  ----------
    { "sparks",               "masternode",             &masternode,             {} },
    { "sparks",               "masternodelist",         &masternode,             {} },
};
// clang-format on
void RegisterMasternodeRPCCommands(CRPCTable &t)
{
    for (const auto& command : commands) {
        t.appendCommand(command.name, &command);
    }
}<|MERGE_RESOLUTION|>--- conflicted
+++ resolved
@@ -115,10 +115,8 @@
     UniValue obj(UniValue::VOBJ);
     obj.pushKV("total", total);
     obj.pushKV("enabled", enabled);
-<<<<<<< HEAD
     obj.pushKV("ipv4", ipv4);
     obj.pushKV("ipv6", ipv6);
-=======
 
     int hpmn_total = mnList.GetAllHPMNsCount();
     int hpmn_enabled = mnList.GetValidHPMNsCount();
@@ -136,7 +134,6 @@
     detailedObj.pushKV("hpmn", hpmnObj);
     obj.pushKV("detailed", detailedObj);
 
->>>>>>> a884f0c5
     return obj;
 }
 
