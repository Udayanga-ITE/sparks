<<<<<<< HEAD
// Copyright (c) 2014-2022 The Dash Core developers
// Copyright (c) 2016-2022 The Sparks Core developers
=======
// Copyright (c) 2014-2023 The Dash Core developers
>>>>>>> 1f3f0e00
// Distributed under the MIT/X11 software license, see the accompanying
// file COPYING or http://www.opensource.org/licenses/mit-license.php.

#include <chainparams.h>
#include <evo/deterministicmns.h>
#include <governance/classes.h>
#include <index/txindex.h>
#include <node/context.h>
#include <governance/governance.h>
#include <masternode/node.h>
#include <masternode/payments.h>
#include <net.h>
#include <netbase.h>
#include <rpc/blockchain.h>
#include <rpc/server.h>
#include <rpc/util.h>
#include <univalue.h>
#include <spork.h>
#include <validation.h>
#include <wallet/coincontrol.h>
#include <wallet/rpcwallet.h>
#ifdef ENABLE_WALLET
#include <wallet/wallet.h>
#endif // ENABLE_WALLET

#include <fstream>
#include <iomanip>

static UniValue masternodelist(const JSONRPCRequest& request);

static void masternode_list_help(const JSONRPCRequest& request)
{
<<<<<<< HEAD
    throw std::runtime_error(
            "masternodelist ( \"mode\" \"filter\" )\n"
            "Get a list of masternodes in different modes. This call is identical to 'masternode list' call.\n"
            "\nArguments:\n"
            "1. \"mode\"      (string, optional/required to use filter, defaults = json) The mode to run list in\n"
            "2. \"filter\"    (string, optional) Filter results. Partial match by outpoint by default in all modes,\n"
            "                                    additional matches in some modes are also available\n"
            "\nAvailable modes:\n"
            "  addr           - Print ip address associated with a masternode (can be additionally filtered, partial match)\n"
            "  full           - Print info in format 'status payee lastpaidtime lastpaidblock IP'\n"
            "                   (can be additionally filtered, partial match)\n"
            "  info           - Print info in format 'status payee IP'\n"
            "                   (can be additionally filtered, partial match)\n"
            "  json           - Print info in JSON format (can be additionally filtered, partial match)\n"
            "  lastpaidblock  - Print the last block height a node was paid on the network\n"
            "  lastpaidtime   - Print the last time a node was paid on the network\n"
            "  owneraddress   - Print the masternode owner Sparks address\n"
            "  payee          - Print the masternode payout Sparks address (can be additionally filtered,\n"
            "                   partial match)\n"
            "  pubKeyOperator - Print the masternode operator public key\n"
            "  status         - Print masternode status: ENABLED / POSE_BANNED\n"
            "                   (can be additionally filtered, partial match)\n"
            "  votingaddress  - Print the masternode voting Sparks address\n"
        );
=======
    RPCHelpMan{"masternodelist",
        "Get a list of masternodes in different modes. This call is identical to 'masternode list' call.\n"
        "Available modes:\n"
        "  addr           - Print ip address associated with a masternode (can be additionally filtered, partial match)\n"
        "  full           - Print info in format 'status payee lastpaidtime lastpaidblock IP'\n"
        "                   (can be additionally filtered, partial match)\n"
        "  info           - Print info in format 'status payee IP'\n"
        "                   (can be additionally filtered, partial match)\n"
        "  json           - Print info in JSON format (can be additionally filtered, partial match)\n"
        "  lastpaidblock  - Print the last block height a node was paid on the network\n"
        "  lastpaidtime   - Print the last time a node was paid on the network\n"
        "  owneraddress   - Print the masternode owner Dash address\n"
        "  payee          - Print the masternode payout Dash address (can be additionally filtered,\n"
        "                   partial match)\n"
        "  pubKeyOperator - Print the masternode operator public key\n"
        "  status         - Print masternode status: ENABLED / POSE_BANNED\n"
        "                   (can be additionally filtered, partial match)\n"
        "  votingaddress  - Print the masternode voting Dash address\n",
        {
            {"mode", RPCArg::Type::STR, /* default */ "json", "The mode to run list in"},
            {"filter", RPCArg::Type::STR, /* default */ "", "Filter results. Partial match by outpoint by default in all modes, additional matches in some modes are also available"},
        },
        RPCResults{},
        RPCExamples{""},
    }.Check(request);
>>>>>>> 1f3f0e00
}

static void masternode_connect_help(const JSONRPCRequest& request)
{
    RPCHelpMan{"masternode connect",
        "Connect to given masternode\n",
        {
            {"address", RPCArg::Type::STR, RPCArg::Optional::NO, "The address of the masternode to connect"},
        },
        RPCResults{},
        RPCExamples{""}
    }.Check(request);
}

static UniValue masternode_connect(const JSONRPCRequest& request)
{
    masternode_connect_help(request);

    std::string strAddress = request.params[0].get_str();

    CService addr;
    if (!Lookup(strAddress, addr, 0, false))
        throw JSONRPCError(RPC_INTERNAL_ERROR, strprintf("Incorrect masternode address %s", strAddress));

    // TODO: Pass CConnman instance somehow and don't use global variable.
    NodeContext& node = EnsureNodeContext(request.context);
    node.connman->OpenMasternodeConnection(CAddress(addr, NODE_NETWORK));
    if (!node.connman->IsConnected(CAddress(addr, NODE_NETWORK), CConnman::AllNodes))
        throw JSONRPCError(RPC_INTERNAL_ERROR, strprintf("Couldn't connect to masternode %s", strAddress));

    return "successfully connected";
}

static void masternode_count_help(const JSONRPCRequest& request)
{
    RPCHelpMan{"masternode count",
        "Get information about number of masternodes.\n",
        {},
        RPCResults{},
        RPCExamples{""}
    }.Check(request);
}

static UniValue masternode_count(const JSONRPCRequest& request)
{
    masternode_count_help(request);

    auto mnList = deterministicMNManager->GetListAtChainTip();
    int total = mnList.GetAllMNsCount();
    int enabled = mnList.GetValidMNsCount();
    int ipv4 = mnList.GetIPv4Count();
    int ipv6 = mnList.GetIPv6Count();

    UniValue obj(UniValue::VOBJ);
    obj.pushKV("total", total);
    obj.pushKV("enabled", enabled);
    obj.pushKV("ipv4", ipv4);
    obj.pushKV("ipv6", ipv6);
    return obj;
}

static UniValue GetNextMasternodeForPayment(int heightShift)
{
    auto mnList = deterministicMNManager->GetListAtChainTip();
    auto payees = mnList.GetProjectedMNPayees(heightShift);
    if (payees.empty())
        return "unknown";
    auto payee = payees.back();
    CScript payeeScript = payee->pdmnState->scriptPayout;

    CTxDestination payeeDest;
    ExtractDestination(payeeScript, payeeDest);

    UniValue obj(UniValue::VOBJ);

    obj.pushKV("height",        mnList.GetHeight() + heightShift);
    obj.pushKV("IP:port",       payee->pdmnState->addr.ToString());
    obj.pushKV("proTxHash",     payee->proTxHash.ToString());
    obj.pushKV("outpoint",      payee->collateralOutpoint.ToStringShort());
    obj.pushKV("payee",         IsValidDestination(payeeDest) ? EncodeDestination(payeeDest) : "UNKNOWN");
    return obj;
}

static void masternode_winner_help(const JSONRPCRequest& request)
{
    if (!IsDeprecatedRPCEnabled("masternode_winner")) {
        throw std::runtime_error("DEPRECATED: set -deprecatedrpc=masternode_winner to enable it");
    }

    RPCHelpMan{"masternode winner",
        "Print info on next masternode winner to vote for\n",
        {},
        RPCResults{},
        RPCExamples{""}
    }.Check(request);
}

static UniValue masternode_winner(const JSONRPCRequest& request)
{
    masternode_winner_help(request);
    return GetNextMasternodeForPayment(10);
}

static void masternode_current_help(const JSONRPCRequest& request)
{
    if (!IsDeprecatedRPCEnabled("masternode_current")) {
        throw std::runtime_error("DEPRECATED: set -deprecatedrpc=masternode_current to enable it");
    }

    RPCHelpMan{"masternode current",
        "Print info on current masternode winner to be paid the next block (calculated locally)\n",
        {},
        RPCResults{},
        RPCExamples{""}
    }.Check(request);
}

static UniValue masternode_current(const JSONRPCRequest& request)
{
    masternode_current_help(request);
    return GetNextMasternodeForPayment(1);
}

#ifdef ENABLE_WALLET
static void masternode_outputs_help(const JSONRPCRequest& request)
{
    RPCHelpMan{"masternode outputs",
        "Print masternode compatible outputs\n",
        {},
        RPCResult {
            RPCResult::Type::ARR, "", "A list of outpoints that can be/are used as masternode collaterals",
            {
                {RPCResult::Type::STR, "", "A (potential) masternode collateral"},
            }},
        RPCExamples{""}
    }.Check(request);
}

static UniValue masternode_outputs(const JSONRPCRequest& request)
{
    masternode_outputs_help(request);

    std::shared_ptr<CWallet> const wallet = GetWalletForJSONRPCRequest(request);
    if (!wallet) return NullUniValue;

    // Find possible candidates
    std::vector<COutput> vPossibleCoins;
    CCoinControl coin_control;
    coin_control.nCoinType = CoinType::ONLY_MASTERNODE_COLLATERAL;
    {
        LOCK(wallet->cs_wallet);
        wallet->AvailableCoins(vPossibleCoins, true, &coin_control);
    }
    UniValue outputsArr(UniValue::VARR);
    for (const auto& out : vPossibleCoins) {
        outputsArr.push_back(out.GetInputCoin().outpoint.ToStringShort());
    }

    return outputsArr;
}

#endif // ENABLE_WALLET

static void masternode_status_help(const JSONRPCRequest& request)
{
    RPCHelpMan{"masternode status",
        "Print masternode status information\n",
        {},
        RPCResults{},
        RPCExamples{""}
    }.Check(request);
}

static UniValue masternode_status(const JSONRPCRequest& request)
{
    masternode_status_help(request);

    if (!fMasternodeMode)
        throw JSONRPCError(RPC_INTERNAL_ERROR, "This is not a masternode");

    UniValue mnObj(UniValue::VOBJ);

    CDeterministicMNCPtr dmn;
    {
        LOCK(activeMasternodeInfoCs);

        // keep compatibility with legacy status for now (might get deprecated/removed later)
        mnObj.pushKV("outpoint", activeMasternodeInfo.outpoint.ToStringShort());
        mnObj.pushKV("service", activeMasternodeInfo.service.ToString());
        dmn = deterministicMNManager->GetListAtChainTip().GetMN(activeMasternodeInfo.proTxHash);
    }
    if (dmn) {
        mnObj.pushKV("proTxHash", dmn->proTxHash.ToString());
        mnObj.pushKV("collateralHash", dmn->collateralOutpoint.hash.ToString());
        mnObj.pushKV("collateralIndex", (int)dmn->collateralOutpoint.n);
        UniValue stateObj;
        dmn->pdmnState->ToJson(stateObj);
        mnObj.pushKV("dmnState", stateObj);
    }
    mnObj.pushKV("state", activeMasternodeManager->GetStateString());
    mnObj.pushKV("status", activeMasternodeManager->GetStatus());

    return mnObj;
}

static std::string GetRequiredPaymentsString(int nBlockHeight, const CDeterministicMNCPtr &payee)
{
    std::string strPayments = "Unknown";
    if (payee) {
        CTxDestination dest;
        if (!ExtractDestination(payee->pdmnState->scriptPayout, dest)) {
            CHECK_NONFATAL(false);
        }
        strPayments = EncodeDestination(dest);
        if (payee->nOperatorReward != 0 && payee->pdmnState->scriptOperatorPayout != CScript()) {
            if (!ExtractDestination(payee->pdmnState->scriptOperatorPayout, dest)) {
                CHECK_NONFATAL(false);
            }
            strPayments += ", " + EncodeDestination(dest);
        }
    }
    if (CSuperblockManager::IsSuperblockTriggered(*governance, nBlockHeight)) {
        std::vector<CTxOut> voutSuperblock;
        if (!CSuperblockManager::GetSuperblockPayments(*governance, nBlockHeight, voutSuperblock)) {
            return strPayments + ", error";
        }
        std::string strSBPayees = "Unknown";
        for (const auto& txout : voutSuperblock) {
            CTxDestination dest;
            ExtractDestination(txout.scriptPubKey, dest);
            if (strSBPayees != "Unknown") {
                strSBPayees += ", " + EncodeDestination(dest);
            } else {
                strSBPayees = EncodeDestination(dest);
            }
        }
        strPayments += ", " + strSBPayees;
    }
    return strPayments;
}

static void masternode_winners_help(const JSONRPCRequest& request)
{
    RPCHelpMan{"masternode winners",
        "Print list of masternode winners\n",
        {
            {"count", RPCArg::Type::NUM, /* default */ "", "number of last winners to return"},
            {"filter", RPCArg::Type::STR, /* default */ "", "filter for returned winners"},
        },
        RPCResults{},
        RPCExamples{""}
    }.Check(request);
}

static UniValue masternode_winners(const JSONRPCRequest& request)
{
    masternode_winners_help(request);

    const CBlockIndex* pindexTip{nullptr};
    {
        LOCK(cs_main);
        pindexTip = ::ChainActive().Tip();
        if (!pindexTip) return NullUniValue;
    }

    int nCount = 10;
    std::string strFilter = "";

    if (!request.params[0].isNull()) {
        nCount = atoi(request.params[0].get_str());
    }

    if (!request.params[1].isNull()) {
        strFilter = request.params[1].get_str();
    }

    UniValue obj(UniValue::VOBJ);

    int nChainTipHeight = pindexTip->nHeight;
    int nStartHeight = std::max(nChainTipHeight - nCount, 1);

    for (int h = nStartHeight; h <= nChainTipHeight; h++) {
        auto payee = deterministicMNManager->GetListForBlock(pindexTip->GetAncestor(h - 1)).GetMNPayee();
        std::string strPayments = GetRequiredPaymentsString(h, payee);
        if (strFilter != "" && strPayments.find(strFilter) == std::string::npos) continue;
        obj.pushKV(strprintf("%d", h), strPayments);
    }

    auto projection = deterministicMNManager->GetListForBlock(pindexTip).GetProjectedMNPayees(20);
    for (size_t i = 0; i < projection.size(); i++) {
        int h = nChainTipHeight + 1 + i;
        std::string strPayments = GetRequiredPaymentsString(h, projection[i]);
        if (strFilter != "" && strPayments.find(strFilter) == std::string::npos) continue;
        obj.pushKV(strprintf("%d", h), strPayments);
    }

    return obj;
}
static void masternode_payments_help(const JSONRPCRequest& request)
{
    RPCHelpMan{"masternode payments",
        "\nReturns an array of deterministic masternodes and their payments for the specified block\n",
        {
            {"blockhash", RPCArg::Type::STR_HEX, /* default */ "tip", "The hash of the starting block"},
            {"count", RPCArg::Type::NUM, /* default */ "1", "The number of blocks to return. Will return <count> previous blocks if <count> is negative. Both 1 and -1 correspond to the chain tip."},
        },
        RPCResult {
            RPCResult::Type::ARR, "", "Blocks",
            {
                {RPCResult::Type::OBJ, "", "",
                {
                    {RPCResult::Type::NUM, "height", "The height of the block"},
                    {RPCResult::Type::STR_HEX, "blockhash", "The hash of the block"},
                    {RPCResult::Type::NUM, "amount", "Amount received in this block by all masternodes"},
                    {RPCResult::Type::ARR, "masternodes", "Masternodes that received payments in this block",
                    {
                        {RPCResult::Type::STR_HEX, "proTxHash", "The hash of the corresponding ProRegTx"},
                        {RPCResult::Type::NUM, "amount", "Amount received by this masternode"},
                        {RPCResult::Type::ARR, "payees", "Payees who received a share of this payment",
                        {
                            {RPCResult::Type::STR, "address", "Payee address"},
                            {RPCResult::Type::STR_HEX, "script", "Payee scriptPubKey"},
                            {RPCResult::Type::NUM, "amount", "Amount received by this payee"},
                        }},
                    }},
                }},
            },
        },
        RPCExamples{""}
    }.Check(request);
}

static UniValue masternode_payments(const JSONRPCRequest& request)
{
    masternode_payments_help(request);

    CBlockIndex* pindex{nullptr};

    if (g_txindex) {
        g_txindex->BlockUntilSyncedToCurrentChain();
    }

    if (request.params[0].isNull()) {
        LOCK(cs_main);
        pindex = ::ChainActive().Tip();
    } else {
        LOCK(cs_main);
        uint256 blockHash = ParseHashV(request.params[0], "blockhash");
        pindex = LookupBlockIndex(blockHash);
        if (pindex == nullptr) {
            throw JSONRPCError(RPC_INVALID_ADDRESS_OR_KEY, "Block not found");
        }
    }

    int64_t nCount = request.params.size() > 1 ? ParseInt64V(request.params[1], "count") : 1;

    // A temporary vector which is used to sort results properly (there is no "reverse" in/for UniValue)
    std::vector<UniValue> vecPayments;

    while (vecPayments.size() < uint64_t(std::abs(nCount)) && pindex != nullptr) {

        CBlock block;
        if (!ReadBlockFromDisk(block, pindex, Params().GetConsensus())) {
            throw JSONRPCError(RPC_INTERNAL_ERROR, "Can't read block from disk");
        }

        // Note: we have to actually calculate block reward from scratch instead of simply querying coinbase vout
        // because miners might collect less coins than they potentially could and this would break our calculations.
        CAmount nBlockFees{0};
        NodeContext& node = EnsureNodeContext(request.context);
        for (const auto& tx : block.vtx) {
            if (tx->IsCoinBase()) {
                continue;
            }
            CAmount nValueIn{0};
            for (const auto& txin : tx->vin) {
                uint256 blockHashTmp;
                CTransactionRef txPrev = GetTransaction(/* block_index */ nullptr, node.mempool, txin.prevout.hash, Params().GetConsensus(), blockHashTmp);
                nValueIn += txPrev->vout[txin.prevout.n].nValue;
            }
            nBlockFees += nValueIn - tx->GetValueOut();
        }

        std::vector<CTxOut> voutMasternodePayments, voutDummy;
        CMutableTransaction dummyTx;
        CAmount blockReward = nBlockFees + GetBlockSubsidy(pindex->pprev->nBits, pindex->pprev->nHeight, Params().GetConsensus());
        FillBlockPayments(*sporkManager, *governance, dummyTx, pindex->nHeight, blockReward, voutMasternodePayments, voutDummy);

        UniValue blockObj(UniValue::VOBJ);
        CAmount payedPerBlock{0};

        UniValue masternodeArr(UniValue::VARR);
        UniValue protxObj(UniValue::VOBJ);
        UniValue payeesArr(UniValue::VARR);
        CAmount payedPerMasternode{0};

        for (const auto& txout : voutMasternodePayments) {
            UniValue obj(UniValue::VOBJ);
            CTxDestination dest;
            ExtractDestination(txout.scriptPubKey, dest);
            obj.pushKV("address", EncodeDestination(dest));
            obj.pushKV("script", HexStr(txout.scriptPubKey));
            obj.pushKV("amount", txout.nValue);
            payedPerMasternode += txout.nValue;
            payeesArr.push_back(obj);
        }

        const auto dmnPayee = deterministicMNManager->GetListForBlock(pindex).GetMNPayee();
        protxObj.pushKV("proTxHash", dmnPayee == nullptr ? "" : dmnPayee->proTxHash.ToString());
        protxObj.pushKV("amount", payedPerMasternode);
        protxObj.pushKV("payees", payeesArr);
        payedPerBlock += payedPerMasternode;
        masternodeArr.push_back(protxObj);

        blockObj.pushKV("height", pindex->nHeight);
        blockObj.pushKV("blockhash", pindex->GetBlockHash().ToString());
        blockObj.pushKV("amount", payedPerBlock);
        blockObj.pushKV("masternodes", masternodeArr);
        vecPayments.push_back(blockObj);

        if (nCount > 0) {
            LOCK(cs_main);
            pindex = ::ChainActive().Next(pindex);
        } else {
            pindex = pindex->pprev;
        }
    }

    if (nCount < 0) {
        std::reverse(vecPayments.begin(), vecPayments.end());
    }

    UniValue paymentsArr(UniValue::VARR);
    for (const auto& payment : vecPayments) {
        paymentsArr.push_back(payment);
    }

    return paymentsArr;
}

[[ noreturn ]] static void masternode_help()
{
    RPCHelpMan{"masternode",
        "Set of commands to execute masternode related actions\n"
        "\nAvailable commands:\n"
        "  count        - Get information about number of masternodes\n"
        "  current      - DEPRECATED Print info on current masternode winner to be paid the next block (calculated locally)\n"
#ifdef ENABLE_WALLET
        "  outputs      - Print masternode compatible outputs\n"
#endif // ENABLE_WALLET
        "  status       - Print masternode status information\n"
        "  list         - Print list of all known masternodes (see masternodelist for more info)\n"
        "  payments     - Return information about masternode payments in a mined block\n"
        "  winner       - DEPRECATED Print info on next masternode winner to vote for\n"
        "  winners      - Print list of masternode winners\n",
        {
            {"command", RPCArg::Type::STR, RPCArg::Optional::NO, "The command to execute"},
        },
        RPCResults{},
        RPCExamples{""},
    }.Throw();
}

static UniValue masternode(const JSONRPCRequest& request)
{
    const JSONRPCRequest new_request{request.strMethod == "masternode" ? request.squashed() : request};
    const std::string command{new_request.strMethod};

    if (command == "masternodeconnect") {
        return masternode_connect(new_request);
    } else if (command == "masternodecount") {
        return masternode_count(new_request);
    } else if (command == "masternodecurrent") {
        return masternode_current(new_request);
    } else if (command == "masternodewinner") {
        return masternode_winner(new_request);
#ifdef ENABLE_WALLET
    } else if (command == "masternodeoutputs") {
        return masternode_outputs(new_request);
#endif // ENABLE_WALLET
    } else if (command == "masternodestatus") {
        return masternode_status(new_request);
    } else if (command == "masternodepayments") {
        return masternode_payments(new_request);
    } else if (command == "masternodewinners") {
        return masternode_winners(new_request);
    } else if (command == "masternodelist") {
        return masternodelist(new_request);
    } else {
        masternode_help();
    }
}

static UniValue masternodelist(const JSONRPCRequest& request)
{
    std::string strMode = "json";
    std::string strFilter = "";

    if (!request.params[0].isNull()) strMode = request.params[0].get_str();
    if (!request.params[1].isNull()) strFilter = request.params[1].get_str();

    strMode = ToLower(strMode);

    if (request.fHelp || (
                strMode != "addr" && strMode != "full" && strMode != "info" && strMode != "json" &&
                strMode != "owneraddress" && strMode != "votingaddress" &&
                strMode != "lastpaidtime" && strMode != "lastpaidblock" &&
                strMode != "payee" && strMode != "pubkeyoperator" &&
                strMode != "status"))
    {
        masternode_list_help(request);
    }

    UniValue obj(UniValue::VOBJ);

    auto mnList = deterministicMNManager->GetListAtChainTip();
    auto dmnToStatus = [&](auto& dmn) {
        if (mnList.IsMNValid(dmn)) {
            return "ENABLED";
        }
        if (mnList.IsMNPoSeBanned(dmn)) {
            return "POSE_BANNED";
        }
        return "UNKNOWN";
    };
    auto dmnToLastPaidTime = [&](auto& dmn) {
        if (dmn.pdmnState->nLastPaidHeight == 0) {
            return (int)0;
        }

        LOCK(cs_main);
        const CBlockIndex* pindex = ::ChainActive()[dmn.pdmnState->nLastPaidHeight];
        return (int)pindex->nTime;
    };

    mnList.ForEachMN(false, [&](auto& dmn) {
        std::string strOutpoint = dmn.collateralOutpoint.ToStringShort();
        Coin coin;
        std::string collateralAddressStr = "UNKNOWN";
        if (GetUTXOCoin(dmn.collateralOutpoint, coin)) {
            CTxDestination collateralDest;
            if (ExtractDestination(coin.out.scriptPubKey, collateralDest)) {
                collateralAddressStr = EncodeDestination(collateralDest);
            }
        }

        CScript payeeScript = dmn.pdmnState->scriptPayout;
        CTxDestination payeeDest;
        std::string payeeStr = "UNKNOWN";
        if (ExtractDestination(payeeScript, payeeDest)) {
            payeeStr = EncodeDestination(payeeDest);
        }

        if (strMode == "addr") {
            std::string strAddress = dmn.pdmnState->addr.ToString(false);
            if (strFilter !="" && strAddress.find(strFilter) == std::string::npos &&
                strOutpoint.find(strFilter) == std::string::npos) return;
            obj.pushKV(strOutpoint, strAddress);
        } else if (strMode == "full") {
            std::ostringstream streamFull;
            streamFull << std::setw(18) <<
                           dmnToStatus(dmn) << " " <<
                           dmn.pdmnState->nPoSePenalty << " " <<
                           payeeStr << " " << std::setw(10) <<
                           dmnToLastPaidTime(dmn) << " "  << std::setw(6) <<
                           dmn.pdmnState->nLastPaidHeight << " " <<
                           dmn.pdmnState->addr.ToString();
            std::string strFull = streamFull.str();
            if (strFilter !="" && strFull.find(strFilter) == std::string::npos &&
                strOutpoint.find(strFilter) == std::string::npos) return;
            obj.pushKV(strOutpoint, strFull);
        } else if (strMode == "info") {
            std::ostringstream streamInfo;
            streamInfo << std::setw(18) <<
                           dmnToStatus(dmn) << " " <<
                           dmn.pdmnState->nPoSePenalty << " " <<
                           payeeStr << " " <<
                           dmn.pdmnState->addr.ToString();
            std::string strInfo = streamInfo.str();
            if (strFilter !="" && strInfo.find(strFilter) == std::string::npos &&
                strOutpoint.find(strFilter) == std::string::npos) return;
            obj.pushKV(strOutpoint, strInfo);
        } else if (strMode == "json") {
            std::ostringstream streamInfo;
            streamInfo <<  dmn.proTxHash.ToString() << " " <<
                           dmn.pdmnState->addr.ToString() << " " <<
                           payeeStr << " " <<
                           dmnToStatus(dmn) << " " <<
                           dmn.pdmnState->nPoSePenalty << " " <<
                           dmnToLastPaidTime(dmn) << " " <<
                           dmn.pdmnState->nLastPaidHeight << " " <<
                           EncodeDestination(dmn.pdmnState->keyIDOwner) << " " <<
                           EncodeDestination(dmn.pdmnState->keyIDVoting) << " " <<
                           collateralAddressStr << " " <<
                           dmn.pdmnState->pubKeyOperator.Get().ToString();
            std::string strInfo = streamInfo.str();
            if (strFilter !="" && strInfo.find(strFilter) == std::string::npos &&
                strOutpoint.find(strFilter) == std::string::npos) return;
            UniValue objMN(UniValue::VOBJ);
            objMN.pushKV("proTxHash", dmn.proTxHash.ToString());
            objMN.pushKV("address", dmn.pdmnState->addr.ToString());
            objMN.pushKV("payee", payeeStr);
            objMN.pushKV("status", dmnToStatus(dmn));
            objMN.pushKV("pospenaltyscore", dmn.pdmnState->nPoSePenalty);
            objMN.pushKV("lastpaidtime", dmnToLastPaidTime(dmn));
            objMN.pushKV("lastpaidblock", dmn.pdmnState->nLastPaidHeight);
            objMN.pushKV("owneraddress", EncodeDestination(dmn.pdmnState->keyIDOwner));
            objMN.pushKV("votingaddress", EncodeDestination(dmn.pdmnState->keyIDVoting));
            objMN.pushKV("collateraladdress", collateralAddressStr);
            objMN.pushKV("pubkeyoperator", dmn.pdmnState->pubKeyOperator.Get().ToString());
            obj.pushKV(strOutpoint, objMN);
        } else if (strMode == "lastpaidblock") {
            if (strFilter !="" && strOutpoint.find(strFilter) == std::string::npos) return;
            obj.pushKV(strOutpoint, dmn.pdmnState->nLastPaidHeight);
        } else if (strMode == "lastpaidtime") {
            if (strFilter !="" && strOutpoint.find(strFilter) == std::string::npos) return;
            obj.pushKV(strOutpoint, dmnToLastPaidTime(dmn));
        } else if (strMode == "payee") {
            if (strFilter !="" && payeeStr.find(strFilter) == std::string::npos &&
                strOutpoint.find(strFilter) == std::string::npos) return;
            obj.pushKV(strOutpoint, payeeStr);
        } else if (strMode == "owneraddress") {
            if (strFilter !="" && strOutpoint.find(strFilter) == std::string::npos) return;
            obj.pushKV(strOutpoint, EncodeDestination(dmn.pdmnState->keyIDOwner));
        } else if (strMode == "pubkeyoperator") {
            if (strFilter !="" && strOutpoint.find(strFilter) == std::string::npos) return;
            obj.pushKV(strOutpoint, dmn.pdmnState->pubKeyOperator.Get().ToString());
        } else if (strMode == "status") {
            std::string strStatus = dmnToStatus(dmn);
            if (strFilter !="" && strStatus.find(strFilter) == std::string::npos &&
                strOutpoint.find(strFilter) == std::string::npos) return;
            obj.pushKV(strOutpoint, strStatus);
        } else if (strMode == "votingaddress") {
            if (strFilter !="" && strOutpoint.find(strFilter) == std::string::npos) return;
            obj.pushKV(strOutpoint, EncodeDestination(dmn.pdmnState->keyIDVoting));
        }
    });

    return obj;
}
// clang-format off
static const CRPCCommand commands[] =
{ //  category              name                      actor (function)         argNames
  //  --------------------- ------------------------  -----------------------  ----------
<<<<<<< HEAD
    { "sparks",               "masternode",             &masternode,             {} },
    { "sparks",               "masternodelist",         &masternodelist,         {} },
=======
    { "dash",               "masternode",             &masternode,             {} },
    { "dash",               "masternodelist",         &masternode,             {} },
>>>>>>> 1f3f0e00
};
// clang-format on
void RegisterMasternodeRPCCommands(CRPCTable &t)
{
    for (const auto& command : commands) {
        t.appendCommand(command.name, &command);
    }
}<|MERGE_RESOLUTION|>--- conflicted
+++ resolved
@@ -1,9 +1,5 @@
-<<<<<<< HEAD
-// Copyright (c) 2014-2022 The Dash Core developers
-// Copyright (c) 2016-2022 The Sparks Core developers
-=======
 // Copyright (c) 2014-2023 The Dash Core developers
->>>>>>> 1f3f0e00
+// Copyright (c) 2016-2023 The Sparks Core developers
 // Distributed under the MIT/X11 software license, see the accompanying
 // file COPYING or http://www.opensource.org/licenses/mit-license.php.
 
@@ -36,32 +32,6 @@
 
 static void masternode_list_help(const JSONRPCRequest& request)
 {
-<<<<<<< HEAD
-    throw std::runtime_error(
-            "masternodelist ( \"mode\" \"filter\" )\n"
-            "Get a list of masternodes in different modes. This call is identical to 'masternode list' call.\n"
-            "\nArguments:\n"
-            "1. \"mode\"      (string, optional/required to use filter, defaults = json) The mode to run list in\n"
-            "2. \"filter\"    (string, optional) Filter results. Partial match by outpoint by default in all modes,\n"
-            "                                    additional matches in some modes are also available\n"
-            "\nAvailable modes:\n"
-            "  addr           - Print ip address associated with a masternode (can be additionally filtered, partial match)\n"
-            "  full           - Print info in format 'status payee lastpaidtime lastpaidblock IP'\n"
-            "                   (can be additionally filtered, partial match)\n"
-            "  info           - Print info in format 'status payee IP'\n"
-            "                   (can be additionally filtered, partial match)\n"
-            "  json           - Print info in JSON format (can be additionally filtered, partial match)\n"
-            "  lastpaidblock  - Print the last block height a node was paid on the network\n"
-            "  lastpaidtime   - Print the last time a node was paid on the network\n"
-            "  owneraddress   - Print the masternode owner Sparks address\n"
-            "  payee          - Print the masternode payout Sparks address (can be additionally filtered,\n"
-            "                   partial match)\n"
-            "  pubKeyOperator - Print the masternode operator public key\n"
-            "  status         - Print masternode status: ENABLED / POSE_BANNED\n"
-            "                   (can be additionally filtered, partial match)\n"
-            "  votingaddress  - Print the masternode voting Sparks address\n"
-        );
-=======
     RPCHelpMan{"masternodelist",
         "Get a list of masternodes in different modes. This call is identical to 'masternode list' call.\n"
         "Available modes:\n"
@@ -73,13 +43,13 @@
         "  json           - Print info in JSON format (can be additionally filtered, partial match)\n"
         "  lastpaidblock  - Print the last block height a node was paid on the network\n"
         "  lastpaidtime   - Print the last time a node was paid on the network\n"
-        "  owneraddress   - Print the masternode owner Dash address\n"
-        "  payee          - Print the masternode payout Dash address (can be additionally filtered,\n"
+        "  owneraddress   - Print the masternode owner Sparks address\n"
+        "  payee          - Print the masternode payout Sparks address (can be additionally filtered,\n"
         "                   partial match)\n"
         "  pubKeyOperator - Print the masternode operator public key\n"
         "  status         - Print masternode status: ENABLED / POSE_BANNED\n"
         "                   (can be additionally filtered, partial match)\n"
-        "  votingaddress  - Print the masternode voting Dash address\n",
+        "  votingaddress  - Print the masternode voting Sparks address\n",
         {
             {"mode", RPCArg::Type::STR, /* default */ "json", "The mode to run list in"},
             {"filter", RPCArg::Type::STR, /* default */ "", "Filter results. Partial match by outpoint by default in all modes, additional matches in some modes are also available"},
@@ -87,7 +57,6 @@
         RPCResults{},
         RPCExamples{""},
     }.Check(request);
->>>>>>> 1f3f0e00
 }
 
 static void masternode_connect_help(const JSONRPCRequest& request)
@@ -732,13 +701,8 @@
 static const CRPCCommand commands[] =
 { //  category              name                      actor (function)         argNames
   //  --------------------- ------------------------  -----------------------  ----------
-<<<<<<< HEAD
     { "sparks",               "masternode",             &masternode,             {} },
-    { "sparks",               "masternodelist",         &masternodelist,         {} },
-=======
-    { "dash",               "masternode",             &masternode,             {} },
-    { "dash",               "masternodelist",         &masternode,             {} },
->>>>>>> 1f3f0e00
+    { "sparks",               "masternodelist",         &masternode,             {} },
 };
 // clang-format on
 void RegisterMasternodeRPCCommands(CRPCTable &t)
