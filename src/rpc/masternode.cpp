--- conflicted
+++ resolved
@@ -1,9 +1,5 @@
-<<<<<<< HEAD
 // Copyright (c) 2014-2017 The Dash Core developers
 // Copyright (c) 2016-2022 The Sparks Core developers
-=======
-// Copyright (c) 2014-2019 The Dash Core developers
->>>>>>> 2ae1ce48
 // Distributed under the MIT/X11 software license, see the accompanying
 // file COPYING or http://www.opensource.org/licenses/mit-license.php.
 
@@ -325,11 +321,7 @@
 
     // Find possible candidates
     std::vector<COutput> vPossibleCoins;
-<<<<<<< HEAD
     pwalletMain->AvailableCoins(vPossibleCoins, true, NULL, false, ONLY_25000);
-=======
-    pwallet->AvailableCoins(vPossibleCoins, true, NULL, false, ONLY_1000);
->>>>>>> 2ae1ce48
 
     UniValue obj(UniValue::VOBJ);
     for (const auto& out : vPossibleCoins) {
@@ -507,126 +499,10 @@
 
     UniValue obj(UniValue::VOBJ);
 
-<<<<<<< HEAD
-            if (strMode == "activeseconds") {
-                if (strFilter !="" && strOutpoint.find(strFilter) == std::string::npos) continue;
-                obj.push_back(Pair(strOutpoint, (int64_t)(mn.lastPing.sigTime - mn.sigTime)));
-            } else if (strMode == "addr") {
-                std::string strAddress = mn.addr.ToString();
-                if (strFilter !="" && strAddress.find(strFilter) == std::string::npos &&
-                    strOutpoint.find(strFilter) == std::string::npos) continue;
-                obj.push_back(Pair(strOutpoint, strAddress));
-            } else if (strMode == "daemon") {
-                std::string strDaemon = mn.lastPing.GetDaemonString();
-                if (strFilter !="" && strDaemon.find(strFilter) == std::string::npos &&
-                    strOutpoint.find(strFilter) == std::string::npos) continue;
-                obj.push_back(Pair(strOutpoint, strDaemon));
-            } else if (strMode == "sentinel") {
-                std::string strSentinel = mn.lastPing.GetSentinelString();
-                if (strFilter !="" && strSentinel.find(strFilter) == std::string::npos &&
-                    strOutpoint.find(strFilter) == std::string::npos) continue;
-                obj.push_back(Pair(strOutpoint, strSentinel));
-            } else if (strMode == "full") {
-                std::ostringstream streamFull;
-                streamFull << std::setw(18) <<
-                            mn.GetStatus() << " " <<
-                            mn.nProtocolVersion << " " <<
-                            payeeStr << " " <<
-                            (int64_t)mn.lastPing.sigTime << " " << std::setw(8) <<
-                            (int64_t)(mn.lastPing.sigTime - mn.sigTime) << " " << std::setw(10) <<
-                            mn.GetLastPaidTime() << " "  << std::setw(6) <<
-                            mn.GetLastPaidBlock() << " " <<
-                            mn.addr.ToString();
-                std::string strFull = streamFull.str();
-                if (strFilter !="" && strFull.find(strFilter) == std::string::npos &&
-                    strOutpoint.find(strFilter) == std::string::npos) continue;
-                obj.push_back(Pair(strOutpoint, strFull));
-            } else if (strMode == "info") {
-                std::ostringstream streamInfo;
-                streamInfo << std::setw(18) <<
-                            mn.GetStatus() << " " <<
-                            mn.nProtocolVersion << " " <<
-                            payeeStr << " " <<
-                            (int64_t)mn.lastPing.sigTime << " " << std::setw(8) <<
-                            (int64_t)(mn.lastPing.sigTime - mn.sigTime) << " " <<
-                            mn.lastPing.GetSentinelString() << " "  <<
-                            (mn.lastPing.fSentinelIsCurrent ? "current" : "expired") << " " <<
-                            mn.addr.ToString();
-                std::string strInfo = streamInfo.str();
-                if (strFilter !="" && strInfo.find(strFilter) == std::string::npos &&
-                    strOutpoint.find(strFilter) == std::string::npos) continue;
-                obj.push_back(Pair(strOutpoint, strInfo));
-            } else if (strMode == "json") {
-                std::ostringstream streamInfo;
-                streamInfo <<  mn.addr.ToString() << " " <<
-                            payeeStr << " " <<
-                            mn.GetStatus() << " " <<
-                            mn.nProtocolVersion << " " <<
-                            mn.lastPing.nDaemonVersion << " " <<
-                            mn.lastPing.GetSentinelString() << " " <<
-                            (mn.lastPing.fSentinelIsCurrent ? "current" : "expired") << " " <<
-                            (int64_t)mn.lastPing.sigTime << " " <<
-                            (int64_t)(mn.lastPing.sigTime - mn.sigTime) << " " <<
-                            mn.GetLastPaidTime() << " " <<
-                            mn.GetLastPaidBlock() << " " <<
-                            collateralAddressStr;
-                std::string strInfo = streamInfo.str();
-                if (strFilter !="" && strInfo.find(strFilter) == std::string::npos &&
-                    strOutpoint.find(strFilter) == std::string::npos) continue;
-                UniValue objMN(UniValue::VOBJ);
-                objMN.push_back(Pair("address", mn.addr.ToString()));
-                objMN.push_back(Pair("payee", payeeStr));
-                objMN.push_back(Pair("status", mn.GetStatus()));
-                objMN.push_back(Pair("protocol", mn.nProtocolVersion));
-                objMN.push_back(Pair("daemonversion", mn.lastPing.GetDaemonString()));
-                objMN.push_back(Pair("sentinelversion", mn.lastPing.GetSentinelString()));
-                objMN.push_back(Pair("sentinelstate", (mn.lastPing.fSentinelIsCurrent ? "current" : "expired")));
-                objMN.push_back(Pair("lastseen", (int64_t)mn.lastPing.sigTime));
-                objMN.push_back(Pair("activeseconds", (int64_t)(mn.lastPing.sigTime - mn.sigTime)));
-                objMN.push_back(Pair("lastpaidtime", mn.GetLastPaidTime()));
-                objMN.push_back(Pair("lastpaidblock", mn.GetLastPaidBlock()));
-                objMN.push_back(Pair("owneraddress", CBitcoinAddress(mn.keyIDOwner).ToString()));
-                objMN.push_back(Pair("votingaddress", CBitcoinAddress(mn.keyIDVoting).ToString()));
-                objMN.push_back(Pair("collateraladdress", collateralAddressStr));
-                obj.push_back(Pair(strOutpoint, objMN));
-            } else if (strMode == "keyid") {
-                if (strFilter !="" && strOutpoint.find(strFilter) == std::string::npos) continue;
-                obj.push_back(Pair(strOutpoint, HexStr(mn.legacyKeyIDOperator)));
-            } else if (strMode == "lastpaidblock") {
-                if (strFilter !="" && strOutpoint.find(strFilter) == std::string::npos) continue;
-                obj.push_back(Pair(strOutpoint, mn.GetLastPaidBlock()));
-            } else if (strMode == "lastpaidtime") {
-                if (strFilter !="" && strOutpoint.find(strFilter) == std::string::npos) continue;
-                obj.push_back(Pair(strOutpoint, mn.GetLastPaidTime()));
-            } else if (strMode == "lastseen") {
-                if (strFilter !="" && strOutpoint.find(strFilter) == std::string::npos) continue;
-                obj.push_back(Pair(strOutpoint, (int64_t)mn.lastPing.sigTime));
-            } else if (strMode == "owneraddress") {
-                if (strFilter !="" && strOutpoint.find(strFilter) == std::string::npos) continue;
-                obj.push_back(Pair(strOutpoint, CBitcoinAddress(mn.keyIDOwner).ToString()));
-            } else if (strMode == "payee") {
-                if (strFilter !="" && payeeStr.find(strFilter) == std::string::npos &&
-                    strOutpoint.find(strFilter) == std::string::npos) continue;
-                obj.push_back(Pair(strOutpoint, payeeStr));
-            } else if (strMode == "protocol") {
-                if (strFilter !="" && strFilter != strprintf("%d", mn.nProtocolVersion) &&
-                    strOutpoint.find(strFilter) == std::string::npos) continue;
-                obj.push_back(Pair(strOutpoint, mn.nProtocolVersion));
-            } else if (strMode == "status") {
-                std::string strStatus = mn.GetStatus();
-                if (strFilter !="" && strStatus.find(strFilter) == std::string::npos &&
-                    strOutpoint.find(strFilter) == std::string::npos) continue;
-                obj.push_back(Pair(strOutpoint, strStatus));
-            } else if (strMode == "votingaddress") {
-                if (strFilter !="" && strOutpoint.find(strFilter) == std::string::npos) continue;
-                obj.push_back(Pair(strOutpoint, CBitcoinAddress(mn.keyIDVoting).ToString()));
-            }
-=======
     auto mnList = deterministicMNManager->GetListAtChainTip();
     auto dmnToStatus = [&](const CDeterministicMNCPtr& dmn) {
         if (mnList.IsMNValid(dmn)) {
             return "ENABLED";
->>>>>>> 2ae1ce48
         }
         if (mnList.IsMNPoSeBanned(dmn)) {
             return "POSE_BANNED";
@@ -748,17 +624,9 @@
 static const CRPCCommand commands[] =
 { //  category              name                      actor (function)         okSafe argNames
   //  --------------------- ------------------------  -----------------------  ------ ----------
-<<<<<<< HEAD
     { "sparks",               "masternode",             &masternode,             true,  {} },
     { "sparks",               "masternodelist",         &masternodelist,         true,  {} },
-    { "sparks",               "masternodebroadcast",    &masternodebroadcast,    true,  {} },
     { "sparks",               "getpoolinfo",            &getpoolinfo,            true,  {} },
-    { "sparks",               "sentinelping",           &sentinelping,           true,  {} },
-=======
-    { "dash",               "masternode",             &masternode,             true,  {} },
-    { "dash",               "masternodelist",         &masternodelist,         true,  {} },
-    { "dash",               "getpoolinfo",            &getpoolinfo,            true,  {} },
->>>>>>> 2ae1ce48
 #ifdef ENABLE_WALLET
     { "sparks",               "privatesend",            &privatesend,            false, {} },
 #endif // ENABLE_WALLET
