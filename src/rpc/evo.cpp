// Copyright (c) 2018-2024 The Dash Core developers
// Distributed under the MIT software license, see the accompanying
// file COPYING or http://www.opensource.org/licenses/mit-license.php.

#include <base58.h>
#include <bls/bls.h>
#include <chainparams.h>
#include <consensus/validation.h>
#include <core_io.h>
#include <deploymentstatus.h>
#include <evo/deterministicmns.h>
#include <evo/dmn_types.h>
#include <evo/providertx.h>
#include <evo/simplifiedmns.h>
#include <evo/specialtx.h>
#include <evo/specialtxman.h>
#include <index/txindex.h>
#include <llmq/blockprocessor.h>
#include <llmq/context.h>
#include <masternode/meta.h>
#include <messagesigner.h>
#include <netbase.h>
#include <node/context.h>
#include <rpc/blockchain.h>
#include <rpc/server.h>
#include <rpc/util.h>
#include <util/moneystr.h>
#include <util/translation.h>
#include <validation.h>
#include <spork.h>

#ifdef ENABLE_WALLET
#include <wallet/coincontrol.h>
#include <wallet/rpcwallet.h>
#include <wallet/wallet.h>
#endif//ENABLE_WALLET

#include <evo/datatx.h>

#ifdef ENABLE_WALLET
extern UniValue signrawtransaction(const JSONRPCRequest& request);
extern UniValue sendrawtransaction(const JSONRPCRequest& request);
#else
class CWallet;
#endif//ENABLE_WALLET

static RPCArg GetRpcArg(const std::string& strParamName)
{
    static const std::map<std::string, RPCArg> mapParamHelp = {
        {"collateralAddress",
            {"collateralAddress", RPCArg::Type::STR, RPCArg::Optional::NO,
<<<<<<< HEAD
                "The sparks address to send the collateral to."}
=======
                "The Dash address to send the collateral to."}
>>>>>>> 19512988
        },
        {"collateralHash",
            {"collateralHash", RPCArg::Type::STR, RPCArg::Optional::NO,
                "The collateral transaction hash."}
        },
        {"collateralIndex",
            {"collateralIndex", RPCArg::Type::NUM, RPCArg::Optional::NO,
                "The collateral transaction output index."}
        },
        {"feeSourceAddress",
            {"feeSourceAddress", RPCArg::Type::STR, /* default */ "",
                "If specified wallet will only use coins from this address to fund ProTx.\n"
                "If not specified, payoutAddress is the one that is going to be used.\n"
                "The private key belonging to this address must be known in your wallet."}
        },
        {"fundAddress",
            {"fundAddress", RPCArg::Type::STR, /* default */ "",
                "If specified wallet will only use coins from this address to fund ProTx.\n"
                "If not specified, payoutAddress is the one that is going to be used.\n"
                "The private key belonging to this address must be known in your wallet."}
        },
        {"ipAndPort",
            {"ipAndPort", RPCArg::Type::STR, RPCArg::Optional::NO,
                "IP and port in the form \"IP:PORT\". Must be unique on the network.\n"
                "Can be set to an empty string, which will require a ProUpServTx afterwards."}
        },
        {"ipAndPort_update",
            {"ipAndPort", RPCArg::Type::STR, RPCArg::Optional::NO,
                "IP and port in the form \"IP:PORT\". Must be unique on the network."}
        },
        {"operatorKey",
            {"operatorKey", RPCArg::Type::STR, RPCArg::Optional::NO,
                "The operator BLS private key associated with the\n"
                "registered operator public key."}
        },
        {"operatorPayoutAddress",
            {"operatorPayoutAddress", RPCArg::Type::STR, /* default */ "",
                "The address used for operator reward payments.\n"
                "Only allowed when the ProRegTx had a non-zero operatorReward value.\n"
                "If set to an empty string, the currently active payout address is reused."}
        },
        {"operatorPubKey_register",
            {"operatorPubKey", RPCArg::Type::STR, RPCArg::Optional::NO,
                "The operator BLS public key. The BLS private key does not have to be known.\n"
                "It has to match the BLS private key which is later used when operating the masternode."}
        },
        {"operatorPubKey_register_legacy",
            {"operatorPubKey", RPCArg::Type::STR, RPCArg::Optional::NO,
                "The operator BLS public key in legacy scheme. The BLS private key does not have to be known.\n"
                "It has to match the BLS private key which is later used when operating the masternode.\n"}
        },
        {"operatorPubKey_update",
            {"operatorPubKey", RPCArg::Type::STR, RPCArg::Optional::NO,
                "The operator BLS public key. The BLS private key does not have to be known.\n"
                "It has to match the BLS private key which is later used when operating the masternode.\n"
                "If set to an empty string, the currently active operator BLS public key is reused."}
        },
        {"operatorPubKey_update_legacy",
            {"operatorPubKey", RPCArg::Type::STR, RPCArg::Optional::NO,
                "The operator BLS public key in legacy scheme. The BLS private key does not have to be known.\n"
                "It has to match the BLS private key which is later used when operating the masternode.\n"
                "If set to an empty string, the currently active operator BLS public key is reused."}
        },
        {"operatorReward",
            {"operatorReward", RPCArg::Type::STR, RPCArg::Optional::NO,
                "The fraction in %% to share with the operator.\n"
                "The value must be between 0 and 10000."}
        },
        {"ownerAddress",
            {"ownerAddress", RPCArg::Type::STR, RPCArg::Optional::NO,
<<<<<<< HEAD
                "The sparks address to use for payee updates and proposal voting.\n"
=======
                "The Dash address to use for payee updates and proposal voting.\n"
>>>>>>> 19512988
                "The corresponding private key does not have to be known by your wallet.\n"
                "The address must be unused and must differ from the collateralAddress."}
        },
        {"payoutAddress_register",
            {"payoutAddress", RPCArg::Type::STR, RPCArg::Optional::NO,
<<<<<<< HEAD
                "The sparks address to use for masternode reward payments."}
        },
        {"payoutAddress_update",
            {"payoutAddress", RPCArg::Type::STR, RPCArg::Optional::NO,
                "The sparks address to use for masternode reward payments.\n"
=======
                "The Dash address to use for masternode reward payments."}
        },
        {"payoutAddress_update",
            {"payoutAddress", RPCArg::Type::STR, RPCArg::Optional::NO,
                "The Dash address to use for masternode reward payments.\n"
>>>>>>> 19512988
                "If set to an empty string, the currently active payout address is reused."}
        },
        {"proTxHash",
            {"proTxHash", RPCArg::Type::STR, RPCArg::Optional::NO,
                "The hash of the initial ProRegTx."}
        },
        {"reason",
            {"reason", RPCArg::Type::NUM, /* default */ "",
                "The reason for masternode service revocation."}
        },
        {"submit",
            {"submit", RPCArg::Type::BOOL, /* default */ "true",
                "If true, the resulting transaction is sent to the network."}
        },
        {"votingAddress_register",
            {"votingAddress", RPCArg::Type::STR, RPCArg::Optional::NO,
                "The voting key address. The private key does not have to be known by your wallet.\n"
                "It has to match the private key which is later used when voting on proposals.\n"
                "If set to an empty string, ownerAddress will be used."}
        },
        {"votingAddress_update",
            {"votingAddress", RPCArg::Type::STR, RPCArg::Optional::NO,
                "The voting key address. The private key does not have to be known by your wallet.\n"
                "It has to match the private key which is later used when voting on proposals.\n"
                "If set to an empty string, the currently active voting key address is reused."}
        },
        {"platformNodeID",
            {"platformNodeID", RPCArg::Type::STR, RPCArg::Optional::NO,
                "Platform P2P node ID, derived from P2P public key."}
        },
        {"platformP2PPort",
            {"platformP2PPort", RPCArg::Type::NUM, RPCArg::Optional::NO,
                "TCP port of Sparks Platform peer-to-peer communication between nodes (network byte order)."}
        },
        {"platformHTTPPort",
            {"platformHTTPPort", RPCArg::Type::NUM, RPCArg::Optional::NO,
                "TCP port of Platform HTTP/API interface (network byte order)."}
        },
    };

    auto it = mapParamHelp.find(strParamName);
    if (it == mapParamHelp.end())
        throw std::runtime_error(strprintf("FIXME: WRONG PARAM NAME %s!", strParamName));

    return it->second;
}

static CKeyID ParsePubKeyIDFromAddress(const std::string& strAddress, const std::string& paramName)
{
    CTxDestination dest = DecodeDestination(strAddress);
    const PKHash *pkhash = std::get_if<PKHash>(&dest);
    if (!pkhash) {
        throw JSONRPCError(RPC_INVALID_PARAMETER, strprintf("%s must be a valid P2PKH address, not %s", paramName, strAddress));
    }
    return ToKeyID(*pkhash);
}

static CBLSPublicKey ParseBLSPubKey(const std::string& hexKey, const std::string& paramName, bool specific_legacy_bls_scheme)
{
    CBLSPublicKey pubKey;
    if (!pubKey.SetHexStr(hexKey, specific_legacy_bls_scheme)) {
        throw JSONRPCError(RPC_INVALID_PARAMETER, strprintf("%s must be a valid BLS public key, not %s", paramName, hexKey));
    }
    return pubKey;
}

static CBLSSecretKey ParseBLSSecretKey(const std::string& hexKey, const std::string& paramName, bool specific_legacy_bls_scheme)
{
    CBLSSecretKey secKey;

    if (!secKey.SetHexStr(hexKey, specific_legacy_bls_scheme)) {
        throw JSONRPCError(RPC_INVALID_PARAMETER, strprintf("%s must be a valid BLS secret key", paramName));
    }
    return secKey;
}

static bool ValidatePlatformPort(const int32_t port)
{
    return port >= 1 && port <= std::numeric_limits<uint16_t>::max();
}

#ifdef ENABLE_WALLET

template<typename SpecialTxPayload>
static void FundSpecialTx(CWallet* pwallet, CMutableTransaction& tx, const SpecialTxPayload& payload, const CTxDestination& fundDest)
{
    CHECK_NONFATAL(pwallet != nullptr);

    // Make sure the results are valid at least up to the most recent block
    // the user could have gotten from another RPC command prior to now
    pwallet->BlockUntilSyncedToCurrentChain();

    LOCK(pwallet->cs_wallet);

    CTxDestination nodest = CNoDestination();
    if (fundDest == nodest) {
        throw JSONRPCError(RPC_INTERNAL_ERROR, "No source of funds specified");
    }

    CDataStream ds(SER_NETWORK, PROTOCOL_VERSION);
    ds << payload;
    tx.vExtraPayload.assign(UCharCast(ds.data()), UCharCast(ds.data() + ds.size()));

    static const CTxOut dummyTxOut(0, CScript() << OP_RETURN);
    std::vector<CRecipient> vecSend;
    bool dummyTxOutAdded = false;

    if (tx.vout.empty()) {
        // add dummy txout as CreateTransaction requires at least one recipient
        tx.vout.emplace_back(dummyTxOut);
        dummyTxOutAdded = true;
    }

    for (const auto& txOut : tx.vout) {
        CRecipient recipient = {txOut.scriptPubKey, txOut.nValue, false};
        vecSend.push_back(recipient);
    }

    CCoinControl coinControl;
    coinControl.destChange = fundDest;
    coinControl.fRequireAllInputs = false;

    std::vector<COutput> vecOutputs;
    pwallet->AvailableCoins(vecOutputs);

    for (const auto& out : vecOutputs) {
        CTxDestination txDest;
        if (ExtractDestination(out.tx->tx->vout[out.i].scriptPubKey, txDest) && txDest == fundDest) {
            coinControl.Select(COutPoint(out.tx->tx->GetHash(), out.i));
        }
    }

    if (!coinControl.HasSelected()) {
        throw JSONRPCError(RPC_INTERNAL_ERROR, strprintf("No funds at specified address %s", EncodeDestination(fundDest)));
    }

    CTransactionRef newTx;
    CAmount nFee;
    if(tx.nType == TRANSACTION_DATA){
        CAmount nSporkDataTxFee = sporkManager->GetSporkValue(SPORK_24_DATATX_FEE);
        CAmount nDataTxFeeRate = nSporkDataTxFee > 0 ? nSporkDataTxFee : DEFAULT_DATA_TRANSACTION_MINFEE;
        coinControl.fOverrideFeeRate = true;
        coinControl.m_feerate = CFeeRate(nDataTxFeeRate);
    }
    int nChangePos = -1;
    bilingual_str strFailReason;

    if (!pwallet->CreateTransaction(vecSend, newTx, nFee, nChangePos, strFailReason, coinControl, false, tx.vExtraPayload.size())) {
        throw JSONRPCError(RPC_INTERNAL_ERROR, strFailReason.original);
    }

    tx.vin = newTx->vin;
    tx.vout = newTx->vout;

    if (dummyTxOutAdded && tx.vout.size() > 1) {
        // CreateTransaction added a change output, so we don't need the dummy txout anymore.
        // Removing it results in slight overpayment of fees, but we ignore this for now (as it's a very low amount).
        auto it = std::find(tx.vout.begin(), tx.vout.end(), dummyTxOut);
        CHECK_NONFATAL(it != tx.vout.end());
        tx.vout.erase(it);
    }
}

template<typename SpecialTxPayload>
static void UpdateSpecialTxInputsHash(const CMutableTransaction& tx, SpecialTxPayload& payload)
{
    payload.inputsHash = CalcTxInputsHash(CTransaction(tx));
}

template<typename SpecialTxPayload>
static void SignSpecialTxPayloadByHash(const CMutableTransaction& tx, SpecialTxPayload& payload, const CKey& key)
{
    UpdateSpecialTxInputsHash(tx, payload);
    payload.vchSig.clear();

    uint256 hash = ::SerializeHash(payload);
    if (!CHashSigner::SignHash(hash, key, payload.vchSig)) {
        throw JSONRPCError(RPC_INTERNAL_ERROR, "failed to sign special tx");
    }
}

template<typename SpecialTxPayload>
static void SignSpecialTxPayloadByString(const CMutableTransaction& tx, SpecialTxPayload& payload, const CKey& key)
{
    UpdateSpecialTxInputsHash(tx, payload);
    payload.vchSig.clear();

    std::string m = payload.MakeSignString();
    if (!CMessageSigner::SignMessage(m, payload.vchSig, key)) {
        throw JSONRPCError(RPC_INTERNAL_ERROR, "failed to sign special tx");
    }
}

template<typename SpecialTxPayload>
static void SignSpecialTxPayloadByHash(const CMutableTransaction& tx, SpecialTxPayload& payload, const CBLSSecretKey& key)
{
    UpdateSpecialTxInputsHash(tx, payload);

    uint256 hash = ::SerializeHash(payload);
    payload.sig = key.Sign(hash);
}

static std::string SignAndSendSpecialTx(const JSONRPCRequest& request, const ChainstateManager& chainman, const CMutableTransaction& tx, bool fSubmit = true)
{
    {
    LOCK(cs_main);

    TxValidationState state;
    if (!CheckSpecialTx(CTransaction(tx), chainman.ActiveChain().Tip(), chainman.ActiveChainstate().CoinsTip(), true, state)) {
        throw std::runtime_error(state.ToString());
    }
    } // cs_main

    CDataStream ds(SER_NETWORK, PROTOCOL_VERSION);
    ds << tx;

    JSONRPCRequest signRequest(request);
    signRequest.params.setArray();
    signRequest.params.push_back(HexStr(ds));
    UniValue signResult = signrawtransactionwithwallet(signRequest);

    if (!fSubmit) {
        return signResult["hex"].get_str();
    }

    JSONRPCRequest sendRequest(request);
    sendRequest.params.setArray();
    sendRequest.params.push_back(signResult["hex"].get_str());
    return sendrawtransaction(sendRequest).get_str();
}

static void protx_register_fund_help(const JSONRPCRequest& request, bool legacy)
{
    std::string rpc_name = legacy ? "register_fund_legacy" : "register_fund";
    std::string rpc_full_name = std::string("protx ").append(rpc_name);
    std::string pubkey_operator = legacy ? "\"0532646990082f4fd639f90387b1551f2c7c39d37392cb9055a06a7e85c1d23692db8f87f827886310bccc1e29db9aee\"" : "\"8532646990082f4fd639f90387b1551f2c7c39d37392cb9055a06a7e85c1d23692db8f87f827886310bccc1e29db9aee\"";
    std::string rpc_example = rpc_name.append(" \"" + EXAMPLE_ADDRESS[0] + "\" \"1.2.3.4:1234\" \"" + EXAMPLE_ADDRESS[1] + "\" ").append(pubkey_operator).append(" \"" + EXAMPLE_ADDRESS[1] + "\" 0 \"" + EXAMPLE_ADDRESS[0] + "\"");
    RPCHelpMan{rpc_full_name,
        "\nCreates, funds and sends a ProTx to the network. The resulting transaction will move 5000 Sparks\n"
        "to the address specified by collateralAddress and will then function as the collateral of your\n"
        "masternode.\n"
        "A few of the limitations you see in the arguments are temporary and might be lifted after DIP3\n"
        "is fully deployed.\n"
        + HELP_REQUIRING_PASSPHRASE,
        {
            GetRpcArg("collateralAddress"),
            GetRpcArg("ipAndPort"),
            GetRpcArg("ownerAddress"),
            legacy ? GetRpcArg("operatorPubKey_register_legacy") : GetRpcArg("operatorPubKey_register"),
            GetRpcArg("votingAddress_register"),
            GetRpcArg("operatorReward"),
            GetRpcArg("payoutAddress_register"),
            GetRpcArg("fundAddress"),
            GetRpcArg("submit"),
        },
        {
            RPCResult{"if \"submit\" is not set or set to true",
                RPCResult::Type::STR_HEX, "txid", "The transaction id"},
            RPCResult{"if \"submit\" is set to false",
                RPCResult::Type::STR_HEX, "hex", "The serialized signed ProTx in hex format"},
        },
        RPCExamples{
            HelpExampleCli("protx",  rpc_example)
        },
    }.Check(request);
}

static void protx_register_help(const JSONRPCRequest& request, bool legacy)
{
    std::string rpc_name = legacy ? "register_legacy" : "register";
    std::string rpc_full_name = std::string("protx ").append(rpc_name);
    std::string pubkey_operator = legacy ? "\"0532646990082f4fd639f90387b1551f2c7c39d37392cb9055a06a7e85c1d23692db8f87f827886310bccc1e29db9aee\"" : "\"8532646990082f4fd639f90387b1551f2c7c39d37392cb9055a06a7e85c1d23692db8f87f827886310bccc1e29db9aee\"";
    std::string rpc_example = rpc_name.append(" \"0123456701234567012345670123456701234567012345670123456701234567\" 0 \"1.2.3.4:1234\" \"" + EXAMPLE_ADDRESS[1] + "\" ").append(pubkey_operator).append(" \"" + EXAMPLE_ADDRESS[1] + "\" 0 \"" + EXAMPLE_ADDRESS[0] + "\"");
    RPCHelpMan{rpc_full_name,
        "\nSame as \"protx register_fund\", but with an externally referenced collateral.\n"
        "The collateral is specified through \"collateralHash\" and \"collateralIndex\" and must be an unspent\n"
        "transaction output spendable by this wallet. It must also not be used by any other masternode.\n"
        + HELP_REQUIRING_PASSPHRASE,
        {
            GetRpcArg("collateralHash"),
            GetRpcArg("collateralIndex"),
            GetRpcArg("ipAndPort"),
            GetRpcArg("ownerAddress"),
            legacy ? GetRpcArg("operatorPubKey_register_legacy") : GetRpcArg("operatorPubKey_register"),
            GetRpcArg("votingAddress_register"),
            GetRpcArg("operatorReward"),
            GetRpcArg("payoutAddress_register"),
            GetRpcArg("feeSourceAddress"),
            GetRpcArg("submit"),
        },
        {
            RPCResult{"if \"submit\" is not set or set to true",
                RPCResult::Type::STR_HEX, "txid", "The transaction id"},
            RPCResult{"if \"submit\" is set to false",
                RPCResult::Type::STR_HEX, "hex", "The serialized signed ProTx in hex format"},
        },
        RPCExamples{
            HelpExampleCli("protx", rpc_example)
        },
    }.Check(request);
}

static void protx_register_prepare_help(const JSONRPCRequest& request, bool legacy)
{
    std::string rpc_name = legacy ? "register_prepare_legacy" : "register_prepare";
    std::string rpc_full_name = std::string("protx ").append(rpc_name);
    std::string pubkey_operator = legacy ? "\"0532646990082f4fd639f90387b1551f2c7c39d37392cb9055a06a7e85c1d23692db8f87f827886310bccc1e29db9aee\"" : "\"8532646990082f4fd639f90387b1551f2c7c39d37392cb9055a06a7e85c1d23692db8f87f827886310bccc1e29db9aee\"";
    std::string rpc_example = rpc_name.append(" \"0123456701234567012345670123456701234567012345670123456701234567\" 0 \"1.2.3.4:1234\" \"" + EXAMPLE_ADDRESS[1] + "\" ").append(pubkey_operator).append(" \"" + EXAMPLE_ADDRESS[1] + "\" 0 \"" + EXAMPLE_ADDRESS[0] + "\"");
    RPCHelpMan{rpc_full_name,
        "\nCreates an unsigned ProTx and a message that must be signed externally\n"
        "with the private key that corresponds to collateralAddress to prove collateral ownership.\n"
        "The prepared transaction will also contain inputs and outputs to cover fees.\n",
        {
            GetRpcArg("collateralHash"),
            GetRpcArg("collateralIndex"),
            GetRpcArg("ipAndPort"),
            GetRpcArg("ownerAddress"),
            legacy ? GetRpcArg("operatorPubKey_register_legacy") : GetRpcArg("operatorPubKey_register"),
            GetRpcArg("votingAddress_register"),
            GetRpcArg("operatorReward"),
            GetRpcArg("payoutAddress_register"),
            GetRpcArg("feeSourceAddress"),
        },
        RPCResult{
            RPCResult::Type::OBJ, "", "",
            {
                {RPCResult::Type::STR_HEX, "tx", "The serialized unsigned ProTx in hex format"},
                {RPCResult::Type::STR_HEX, "collateralAddress", "The collateral address"},
                {RPCResult::Type::STR_HEX, "signMessage", "The string message that needs to be signed with the collateral key"},
            }},
        RPCExamples{
            HelpExampleCli("protx", rpc_example)
        },
    }.Check(request);
}

static void protx_register_submit_help(const JSONRPCRequest& request)
{
    RPCHelpMan{"protx register_submit",
        "\nCombines the unsigned ProTx and a signature of the signMessage, signs all inputs\n"
        "which were added to cover fees and submits the resulting transaction to the network.\n"
        "Note: See \"help protx register_prepare\" for more info about creating a ProTx and a message to sign.\n"
        + HELP_REQUIRING_PASSPHRASE,
        {
            {"tx", RPCArg::Type::STR_HEX, RPCArg::Optional::NO, "The serialized unsigned ProTx in hex format."},
            {"sig", RPCArg::Type::STR, RPCArg::Optional::NO, "The signature signed with the collateral key. Must be in base64 format."},
        },
        RPCResult{
            RPCResult::Type::STR_HEX, "txid", "The transaction id"
        },
        RPCExamples{
            HelpExampleCli("protx", "register_submit \"tx\" \"sig\"")
        },
    }.Check(request);
}

static void protx_register_fund_evo_help(const JSONRPCRequest& request)
{
    RPCHelpMan{
        "protx register_fund_evo",
        "\nCreates, funds and sends a ProTx to the network. The resulting transaction will move 25000 Sparks\n"
        "to the address specified by collateralAddress and will then function as the collateral of your\n"
        "EvoNode.\n"
        "A few of the limitations you see in the arguments are temporary and might be lifted after DIP3\n"
        "is fully deployed.\n" +
            HELP_REQUIRING_PASSPHRASE,
        {
            GetRpcArg("collateralAddress"),
            GetRpcArg("ipAndPort"),
            GetRpcArg("ownerAddress"),
            GetRpcArg("operatorPubKey_register"),
            GetRpcArg("votingAddress_register"),
            GetRpcArg("operatorReward"),
            GetRpcArg("payoutAddress_register"),
            GetRpcArg("platformNodeID"),
            GetRpcArg("platformP2PPort"),
            GetRpcArg("platformHTTPPort"),
            GetRpcArg("fundAddress"),
            GetRpcArg("submit"),
        },
        {
            RPCResult{"if \"submit\" is not set or set to true",
                      RPCResult::Type::STR_HEX, "txid", "The transaction id"},
            RPCResult{"if \"submit\" is set to false",
                      RPCResult::Type::STR_HEX, "hex", "The serialized signed ProTx in hex format"},
        },
        RPCExamples{
            HelpExampleCli("protx", "register_fund_evo \"" + EXAMPLE_ADDRESS[0] + "\" \"1.2.3.4:1234\" \"" + EXAMPLE_ADDRESS[1] + "\" \"93746e8731c57f87f79b3620a7982924e2931717d49540a85864bd543de11c43fb868fd63e501a1db37e19ed59ae6db4\" \"" + EXAMPLE_ADDRESS[1] + "\" 0 \"" + EXAMPLE_ADDRESS[0] + "\" \"f2dbd9b0a1f541a7c44d34a58674d0262f5feca5\" 22821 22822")},
    }.Check(request);
}

static void protx_register_evo_help(const JSONRPCRequest& request)
{
    RPCHelpMan{
        "protx register_evo",
        "\nSame as \"protx register_fund_evo\", but with an externally referenced collateral.\n"
        "The collateral is specified through \"collateralHash\" and \"collateralIndex\" and must be an unspent\n"
        "transaction output spendable by this wallet. It must also not be used by any other masternode.\n" +
            HELP_REQUIRING_PASSPHRASE,
        {
            GetRpcArg("collateralHash"),
            GetRpcArg("collateralIndex"),
            GetRpcArg("ipAndPort"),
            GetRpcArg("ownerAddress"),
            GetRpcArg("operatorPubKey_register"),
            GetRpcArg("votingAddress_register"),
            GetRpcArg("operatorReward"),
            GetRpcArg("payoutAddress_register"),
            GetRpcArg("platformNodeID"),
            GetRpcArg("platformP2PPort"),
            GetRpcArg("platformHTTPPort"),
            GetRpcArg("feeSourceAddress"),
            GetRpcArg("submit"),
        },
        {
            RPCResult{"if \"submit\" is not set or set to true",
                      RPCResult::Type::STR_HEX, "txid", "The transaction id"},
            RPCResult{"if \"submit\" is set to false",
                      RPCResult::Type::STR_HEX, "hex", "The serialized signed ProTx in hex format"},
        },
        RPCExamples{
            HelpExampleCli("protx", "register_evo \"0123456701234567012345670123456701234567012345670123456701234567\" 0 \"1.2.3.4:1234\" \"" + EXAMPLE_ADDRESS[1] + "\" \"93746e8731c57f87f79b3620a7982924e2931717d49540a85864bd543de11c43fb868fd63e501a1db37e19ed59ae6db4\" \"" + EXAMPLE_ADDRESS[1] + "\" 0 \"" + EXAMPLE_ADDRESS[0] + "\" \"f2dbd9b0a1f541a7c44d34a58674d0262f5feca5\" 22821 22822")},
    }.Check(request);
}

static void protx_register_prepare_evo_help(const JSONRPCRequest& request)
{
    RPCHelpMan{
        "protx register_prepare_evo",
        "\nCreates an unsigned ProTx and a message that must be signed externally\n"
        "with the private key that corresponds to collateralAddress to prove collateral ownership.\n"
        "The prepared transaction will also contain inputs and outputs to cover fees.\n",
        {
            GetRpcArg("collateralHash"),
            GetRpcArg("collateralIndex"),
            GetRpcArg("ipAndPort"),
            GetRpcArg("ownerAddress"),
            GetRpcArg("operatorPubKey_register"),
            GetRpcArg("votingAddress_register"),
            GetRpcArg("operatorReward"),
            GetRpcArg("payoutAddress_register"),
            GetRpcArg("platformNodeID"),
            GetRpcArg("platformP2PPort"),
            GetRpcArg("platformHTTPPort"),
            GetRpcArg("feeSourceAddress"),
        },
        RPCResult{
            RPCResult::Type::OBJ, "", "", {
                                              {RPCResult::Type::STR_HEX, "tx", "The serialized unsigned ProTx in hex format"},
                                              {RPCResult::Type::STR_HEX, "collateralAddress", "The collateral address"},
                                              {RPCResult::Type::STR_HEX, "signMessage", "The string message that needs to be signed with the collateral key"},
                                          }},
        RPCExamples{HelpExampleCli("protx", "register_prepare_evo \"0123456701234567012345670123456701234567012345670123456701234567\" 0 \"1.2.3.4:1234\" \"" + EXAMPLE_ADDRESS[1] + "\" \"93746e8731c57f87f79b3620a7982924e2931717d49540a85864bd543de11c43fb868fd63e501a1db37e19ed59ae6db4\" \"" + EXAMPLE_ADDRESS[1] + "\" 0 \"" + EXAMPLE_ADDRESS[0] + "\" \"f2dbd9b0a1f541a7c44d34a58674d0262f5feca5\" 22821 22822")},
    }.Check(request);
}

static UniValue protx_register_common_wrapper(const JSONRPCRequest& request,
                                              const ChainstateManager& chainman,
                                              const bool specific_legacy_bls_scheme,
                                              const bool isExternalRegister,
                                              const bool isFundRegister,
                                              const bool isPrepareRegister,
                                              const MnType mnType)
{
    const bool isEvoRequested = mnType == MnType::Evo;
    if (isEvoRequested) {
        if (isFundRegister && (request.fHelp || (request.params.size() < 10 || request.params.size() > 12))) {
            protx_register_fund_evo_help(request);
        } else if (isExternalRegister && (request.fHelp || (request.params.size() < 11 || request.params.size() > 13))) {
            protx_register_evo_help(request);
        } else if (isPrepareRegister && (request.fHelp || (request.params.size() != 11 && request.params.size() != 12))) {
            protx_register_prepare_evo_help(request);
        }
    } else {
        if (isFundRegister && (request.fHelp || (request.params.size() < 7 || request.params.size() > 9))) {
            protx_register_fund_help(request, specific_legacy_bls_scheme);
        } else if (isExternalRegister && (request.fHelp || (request.params.size() < 8 || request.params.size() > 10))) {
            protx_register_help(request, specific_legacy_bls_scheme);
        } else if (isPrepareRegister && (request.fHelp || (request.params.size() != 8 && request.params.size() != 9))) {
            protx_register_prepare_help(request, specific_legacy_bls_scheme);
        }
    }

    std::shared_ptr<CWallet> const wallet = GetWalletForJSONRPCRequest(request);
    if (!wallet) return NullUniValue;

    if (isExternalRegister || isFundRegister) {
        EnsureWalletIsUnlocked(wallet.get());
    }

    const bool isV19active{DeploymentActiveAfter(WITH_LOCK(cs_main, return chainman.ActiveChain().Tip();), Params().GetConsensus(), Consensus::DEPLOYMENT_V19)};
    if (isEvoRequested && !isV19active) {
        throw JSONRPCError(RPC_INVALID_REQUEST, "EvoNodes aren't allowed yet");
    }

    size_t paramIdx = 0;

    CMutableTransaction tx;
    tx.nVersion = 3;
    tx.nType = TRANSACTION_PROVIDER_REGISTER;

    const bool use_legacy = isV19active ? specific_legacy_bls_scheme : true;

    CProRegTx ptx;
    ptx.nType = mnType;

    if (isFundRegister) {
        CTxDestination collateralDest = DecodeDestination(request.params[paramIdx].get_str());
        if (!IsValidDestination(collateralDest)) {
            throw JSONRPCError(RPC_INVALID_ADDRESS_OR_KEY, strprintf("invalid collaterall address: %s", request.params[paramIdx].get_str()));
        }
        CScript collateralScript = GetScriptForDestination(collateralDest);

        CAmount fundCollateral = GetMnType(mnType, chainman.ActiveChain().Tip()).collat_amount;
        CTxOut collateralTxOut(fundCollateral, collateralScript);
        tx.vout.emplace_back(collateralTxOut);

        paramIdx++;
    } else {
        uint256 collateralHash(ParseHashV(request.params[paramIdx], "collateralHash"));
        int32_t collateralIndex = ParseInt32V(request.params[paramIdx + 1], "collateralIndex");
        if (collateralHash.IsNull() || collateralIndex < 0) {
            throw JSONRPCError(RPC_INVALID_ADDRESS_OR_KEY, strprintf("invalid hash or index: %s-%d", collateralHash.ToString(), collateralIndex));
        }

        ptx.collateralOutpoint = COutPoint(collateralHash, (uint32_t)collateralIndex);
        paramIdx += 2;
    }

    if (request.params[paramIdx].get_str() != "") {
        if (!Lookup(request.params[paramIdx].get_str().c_str(), ptx.addr, Params().GetDefaultPort(), false)) {
            throw std::runtime_error(strprintf("invalid network address %s", request.params[paramIdx].get_str()));
        }
    }

    ptx.keyIDOwner = ParsePubKeyIDFromAddress(request.params[paramIdx + 1].get_str(), "owner address");
    ptx.pubKeyOperator.Set(ParseBLSPubKey(request.params[paramIdx + 2].get_str(), "operator BLS address", use_legacy), use_legacy);
    ptx.nVersion = use_legacy ? CProRegTx::LEGACY_BLS_VERSION : CProRegTx::BASIC_BLS_VERSION;
    CHECK_NONFATAL(ptx.pubKeyOperator.IsLegacy() == (ptx.nVersion == CProRegTx::LEGACY_BLS_VERSION));

    CKeyID keyIDVoting = ptx.keyIDOwner;

    if (request.params[paramIdx + 3].get_str() != "") {
        keyIDVoting = ParsePubKeyIDFromAddress(request.params[paramIdx + 3].get_str(), "voting address");
    }

    int64_t operatorReward;
    if (!ParseFixedPoint(request.params[paramIdx + 4].getValStr(), 2, &operatorReward)) {
        throw JSONRPCError(RPC_INVALID_PARAMETER, "operatorReward must be a number");
    }
    if (operatorReward < 0 || operatorReward > 10000) {
        throw JSONRPCError(RPC_INVALID_PARAMETER, "operatorReward must be between 0 and 10000");
    }
    ptx.nOperatorReward = operatorReward;

    CTxDestination payoutDest = DecodeDestination(request.params[paramIdx + 5].get_str());
    if (!IsValidDestination(payoutDest)) {
        throw JSONRPCError(RPC_INVALID_ADDRESS_OR_KEY, strprintf("invalid payout address: %s", request.params[paramIdx + 5].get_str()));
    }

    if (isEvoRequested) {
        if (!IsHex(request.params[paramIdx + 6].get_str())) {
            throw JSONRPCError(RPC_INVALID_PARAMETER, "platformNodeID must be hexadecimal string");
        }
        ptx.platformNodeID.SetHex(request.params[paramIdx + 6].get_str());

        int32_t requestedPlatformP2PPort = ParseInt32V(request.params[paramIdx + 7], "platformP2PPort");
        if (!ValidatePlatformPort(requestedPlatformP2PPort)) {
            throw JSONRPCError(RPC_INVALID_PARAMETER, "platformP2PPort must be a valid port [1-65535]");
        }
        ptx.platformP2PPort = static_cast<uint16_t>(requestedPlatformP2PPort);

        int32_t requestedPlatformHTTPPort = ParseInt32V(request.params[paramIdx + 8], "platformHTTPPort");
        if (!ValidatePlatformPort(requestedPlatformHTTPPort)) {
            throw JSONRPCError(RPC_INVALID_PARAMETER, "platformHTTPPort must be a valid port [1-65535]");
        }
        ptx.platformHTTPPort = static_cast<uint16_t>(requestedPlatformHTTPPort);

        paramIdx += 3;
    }

    ptx.keyIDVoting = keyIDVoting;
    ptx.scriptPayout = GetScriptForDestination(payoutDest);

    if (!isFundRegister) {
        // make sure fee calculation works
        ptx.vchSig.resize(65);
    }

    CTxDestination fundDest = payoutDest;
    if (!request.params[paramIdx + 6].isNull()) {
        fundDest = DecodeDestination(request.params[paramIdx + 6].get_str());
        if (!IsValidDestination(fundDest))
            throw JSONRPCError(RPC_INVALID_ADDRESS_OR_KEY, std::string("Invalid Sparks address: ") + request.params[paramIdx + 6].get_str());
    }

    bool fSubmit{true};
    if ((isExternalRegister || isFundRegister) && !request.params[paramIdx + 7].isNull()) {
        fSubmit = ParseBoolV(request.params[paramIdx + 7], "submit");
    }

    if (isFundRegister) {
<<<<<<< HEAD
        CAmount fundCollateral = GetMnType(mnType, chainman.ActiveChain().Tip()).collat_amount;
=======
        FundSpecialTx(wallet.get(), tx, ptx, fundDest);
        UpdateSpecialTxInputsHash(tx, ptx);
        CAmount fundCollateral = GetMnType(mnType).collat_amount;
>>>>>>> 19512988
        uint32_t collateralIndex = (uint32_t) -1;
        for (uint32_t i = 0; i < tx.vout.size(); i++) {
            if (tx.vout[i].nValue == fundCollateral) {
                collateralIndex = i;
                break;
            }
        }
        CHECK_NONFATAL(collateralIndex != (uint32_t) -1);
        ptx.collateralOutpoint.n = collateralIndex;

        SetTxPayload(tx, ptx);
        return SignAndSendSpecialTx(request, chainman, tx, fSubmit);
    } else {
        // referencing external collateral

        const bool unlockOnError = [&]() {
            if (LOCK(wallet->cs_wallet); !wallet->IsLockedCoin(ptx.collateralOutpoint.hash, ptx.collateralOutpoint.n)) {
                wallet->LockCoin(ptx.collateralOutpoint);
                return true;
            }
            return false;
        }();
        try {
            FundSpecialTx(wallet.get(), tx, ptx, fundDest);
            UpdateSpecialTxInputsHash(tx, ptx);
            Coin coin;
            if (!GetUTXOCoin(ptx.collateralOutpoint, coin)) {
                throw JSONRPCError(RPC_INVALID_ADDRESS_OR_KEY, strprintf("collateral not found: %s", ptx.collateralOutpoint.ToStringShort()));
            }
            CTxDestination txDest;
            ExtractDestination(coin.out.scriptPubKey, txDest);
            const PKHash* pkhash = std::get_if<PKHash>(&txDest);
            if (!pkhash) {
                throw JSONRPCError(RPC_INVALID_ADDRESS_OR_KEY, strprintf("collateral type not supported: %s", ptx.collateralOutpoint.ToStringShort()));
            }

            if (isPrepareRegister) {
                // external signing with collateral key
                ptx.vchSig.clear();
                SetTxPayload(tx, ptx);

                UniValue ret(UniValue::VOBJ);
                ret.pushKV("tx", EncodeHexTx(CTransaction(tx)));
                ret.pushKV("collateralAddress", EncodeDestination(txDest));
                ret.pushKV("signMessage", ptx.MakeSignString());
                return ret;
            } else {
                // lets prove we own the collateral
                LegacyScriptPubKeyMan* spk_man = wallet->GetLegacyScriptPubKeyMan();
                if (!spk_man) {
                    throw JSONRPCError(RPC_WALLET_ERROR, "This type of wallet does not support this command");
                }

                CKey key;
                if (!spk_man->GetKey(ToKeyID(*pkhash), key)) {
                    throw JSONRPCError(RPC_INVALID_ADDRESS_OR_KEY, strprintf("collateral key not in wallet: %s", EncodeDestination(txDest)));
                }
                SignSpecialTxPayloadByString(tx, ptx, key);
                SetTxPayload(tx, ptx);
                return SignAndSendSpecialTx(request, chainman, tx, fSubmit);
            }
        } catch (...) {
            if (unlockOnError) {
                WITH_LOCK(wallet->cs_wallet, wallet->UnlockCoin(ptx.collateralOutpoint));
            }
            throw;
        }
    }
}

static UniValue protx_register_evo(const JSONRPCRequest& request, const ChainstateManager& chainman)
{
    bool isExternalRegister = request.strMethod == "protxregister_evo";
    bool isFundRegister = request.strMethod == "protxregister_fund_evo";
    bool isPrepareRegister = request.strMethod == "protxregister_prepare_evo";
    if (request.strMethod.find("_hpmn") != std::string::npos) {
        if (!IsDeprecatedRPCEnabled("hpmn")) {
            throw JSONRPCError(RPC_METHOD_DEPRECATED, "*_hpmn methods are deprecated. Use the related *_evo methods or set -deprecatedrpc=hpmn to enable them");
        }
        isExternalRegister = request.strMethod == "protxregister_hpmn";
        isFundRegister = request.strMethod == "protxregister_fund_hpmn";
        isPrepareRegister = request.strMethod == "protxregister_prepare_hpmn";
    }
    return protx_register_common_wrapper(request, chainman, false, isExternalRegister, isFundRegister, isPrepareRegister, MnType::Evo);
}

static UniValue protx_register(const JSONRPCRequest& request, const ChainstateManager& chainman)
{
    bool isExternalRegister = request.strMethod == "protxregister";
    bool isFundRegister = request.strMethod == "protxregister_fund";
    bool isPrepareRegister = request.strMethod == "protxregister_prepare";
    return protx_register_common_wrapper(request, chainman, false, isExternalRegister, isFundRegister, isPrepareRegister, MnType::Regular);
}

static UniValue protx_register_legacy(const JSONRPCRequest& request, const ChainstateManager& chainman)
{
    bool isExternalRegister = request.strMethod == "protxregister_legacy";
    bool isFundRegister = request.strMethod == "protxregister_fund_legacy";
    bool isPrepareRegister = request.strMethod == "protxregister_prepare_legacy";
    return protx_register_common_wrapper(request, chainman, true, isExternalRegister, isFundRegister, isPrepareRegister, MnType::Regular);
}

static UniValue protx_register_submit(const JSONRPCRequest& request, const ChainstateManager& chainman)
{
    protx_register_submit_help(request);

    std::shared_ptr<CWallet> const wallet = GetWalletForJSONRPCRequest(request);
    if (!wallet) return NullUniValue;

    EnsureWalletIsUnlocked(wallet.get());

    CMutableTransaction tx;
    if (!DecodeHexTx(tx, request.params[0].get_str())) {
        throw JSONRPCError(RPC_INVALID_PARAMETER, "transaction not deserializable");
    }
    if (tx.nType != TRANSACTION_PROVIDER_REGISTER) {
        throw JSONRPCError(RPC_INVALID_PARAMETER, "transaction not a ProRegTx");
    }
    auto ptx = [&tx]() {
        if (const auto opt_ptx = GetTxPayload<CProRegTx>(tx); opt_ptx.has_value()) {
            return *opt_ptx;
        }
        throw JSONRPCError(RPC_INVALID_PARAMETER, "transaction payload not deserializable");
    }();
    if (!ptx.vchSig.empty()) {
        throw JSONRPCError(RPC_INVALID_PARAMETER, "payload signature not empty");
    }

    bool decode_fail{false};
    ptx.vchSig = DecodeBase64(request.params[1].get_str().c_str(), &decode_fail);
    if (decode_fail) {
        throw JSONRPCError(RPC_INVALID_PARAMETER, "malformed base64 encoding");
    }

    SetTxPayload(tx, ptx);
    return SignAndSendSpecialTx(request, chainman, tx);
}

static void protx_update_service_help(const JSONRPCRequest& request)
{
    RPCHelpMan{"protx update_service",
        "\nCreates and sends a ProUpServTx to the network. This will update the IP address\n"
        "of a masternode.\n"
        "If this is done for a masternode that got PoSe-banned, the ProUpServTx will also revive this masternode.\n"
        + HELP_REQUIRING_PASSPHRASE,
        {
            GetRpcArg("proTxHash"),
            GetRpcArg("ipAndPort_update"),
            GetRpcArg("operatorKey"),
            GetRpcArg("operatorPayoutAddress"),
            GetRpcArg("feeSourceAddress"),
        },
        RPCResult{
            RPCResult::Type::STR_HEX, "txid", "The transaction id"
        },
        RPCExamples{
            HelpExampleCli("protx", "update_service \"0123456701234567012345670123456701234567012345670123456701234567\" \"1.2.3.4:1234\" 5a2e15982e62f1e0b7cf9783c64cf7e3af3f90a52d6c40f6f95d624c0b1621cd")
        },
    }.Check(request);
}

static void protx_update_service_evo_help(const JSONRPCRequest& request)
{
    RPCHelpMan{
        "protx update_service_evo",
        "\nCreates and sends a ProUpServTx to the network. This will update the IP address and the Platform fields\n"
        "of an EvoNode.\n"
        "If this is done for an EvoNode that got PoSe-banned, the ProUpServTx will also revive this EvoNode.\n" +
            HELP_REQUIRING_PASSPHRASE,
        {
            GetRpcArg("proTxHash"),
            GetRpcArg("ipAndPort_update"),
            GetRpcArg("operatorKey"),
            GetRpcArg("platformNodeID"),
            GetRpcArg("platformP2PPort"),
            GetRpcArg("platformHTTPPort"),
            GetRpcArg("operatorPayoutAddress"),
            GetRpcArg("feeSourceAddress"),
        },
        RPCResult{
            RPCResult::Type::STR_HEX, "txid", "The transaction id"},
        RPCExamples{
            HelpExampleCli("protx", "update_service_evo \"0123456701234567012345670123456701234567012345670123456701234567\" \"1.2.3.4:1234\" \"5a2e15982e62f1e0b7cf9783c64cf7e3af3f90a52d6c40f6f95d624c0b1621cd\" \"f2dbd9b0a1f541a7c44d34a58674d0262f5feca5\" 22821 22822")},
    }.Check(request);
}

static UniValue protx_update_service_common_wrapper(const JSONRPCRequest& request, const ChainstateManager& chainman, const MnType mnType)
{
    if (request.strMethod.find("_hpmn") != std::string::npos) {
        if (!IsDeprecatedRPCEnabled("hpmn")) {
            throw JSONRPCError(RPC_METHOD_DEPRECATED, "*_hpmn methods are deprecated. Use the related *_evo methods or set -deprecatedrpc=hpmn to enable them");
        }
    }

    const bool isEvoRequested = mnType == MnType::Evo;
    if (isEvoRequested) {
        protx_update_service_evo_help(request);
    } else {
        protx_update_service_help(request);
    }

    std::shared_ptr<CWallet> const wallet = GetWalletForJSONRPCRequest(request);
    if (!wallet) return NullUniValue;

    EnsureWalletIsUnlocked(wallet.get());

    const NodeContext& node = EnsureAnyNodeContext(request.context);

    const bool isV19active{DeploymentActiveAfter(WITH_LOCK(cs_main, return chainman.ActiveChain().Tip();), Params().GetConsensus(), Consensus::DEPLOYMENT_V19)};
    const bool is_bls_legacy = !isV19active;
    if (isEvoRequested && !isV19active) {
        throw JSONRPCError(RPC_INVALID_REQUEST, "EvoNodes aren't allowed yet");
    }

    CProUpServTx ptx;
    ptx.nType = mnType;
    ptx.proTxHash = ParseHashV(request.params[0], "proTxHash");

    if (!Lookup(request.params[1].get_str().c_str(), ptx.addr, Params().GetDefaultPort(), false)) {
        throw std::runtime_error(strprintf("invalid network address %s", request.params[1].get_str()));
    }

    CBLSSecretKey keyOperator = ParseBLSSecretKey(request.params[2].get_str(), "operatorKey", is_bls_legacy);

    size_t paramIdx = 3;
    if (isEvoRequested) {
        if (!IsHex(request.params[paramIdx].get_str())) {
            throw JSONRPCError(RPC_INVALID_PARAMETER, "platformNodeID must be hexadecimal string");
        }
        ptx.platformNodeID.SetHex(request.params[paramIdx].get_str());

        int32_t requestedPlatformP2PPort = ParseInt32V(request.params[paramIdx + 1], "platformP2PPort");
        if (!ValidatePlatformPort(requestedPlatformP2PPort)) {
            throw JSONRPCError(RPC_INVALID_PARAMETER, "platformP2PPort must be a valid port [1-65535]");
        }
        ptx.platformP2PPort = static_cast<uint16_t>(requestedPlatformP2PPort);

        int32_t requestedPlatformHTTPPort = ParseInt32V(request.params[paramIdx + 2], "platformHTTPPort");
        if (!ValidatePlatformPort(requestedPlatformHTTPPort)) {
            throw JSONRPCError(RPC_INVALID_PARAMETER, "platformHTTPPort must be a valid port [1-65535]");
        }
        ptx.platformHTTPPort = static_cast<uint16_t>(requestedPlatformHTTPPort);

        paramIdx += 3;
    }

    auto dmn = node.dmnman->GetListAtChainTip().GetMN(ptx.proTxHash);
    if (!dmn) {
        throw std::runtime_error(strprintf("masternode with proTxHash %s not found", ptx.proTxHash.ToString()));
    }
    if (dmn->nType != mnType) {

        throw std::runtime_error(strprintf("masternode with proTxHash %s is not a %s", ptx.proTxHash.ToString(), GetMnType(mnType, chainman.ActiveChain()[dmn->pdmnState->nRegisteredHeight]).description));
    }
    ptx.nVersion = dmn->pdmnState->nVersion;

    if (keyOperator.GetPublicKey() != dmn->pdmnState->pubKeyOperator.Get()) {
        throw JSONRPCError(RPC_INVALID_PARAMETER, strprintf("the operator key does not belong to the registered public key"));
    }

    CMutableTransaction tx;
    tx.nVersion = 3;
    tx.nType = TRANSACTION_PROVIDER_UPDATE_SERVICE;

    // param operatorPayoutAddress
    if (!request.params[paramIdx].isNull()) {
        if (request.params[paramIdx].get_str().empty()) {
            ptx.scriptOperatorPayout = dmn->pdmnState->scriptOperatorPayout;
        } else {
            CTxDestination payoutDest = DecodeDestination(request.params[paramIdx].get_str());
            if (!IsValidDestination(payoutDest)) {
                throw JSONRPCError(RPC_INVALID_ADDRESS_OR_KEY, strprintf("invalid operator payout address: %s", request.params[paramIdx].get_str()));
            }
            ptx.scriptOperatorPayout = GetScriptForDestination(payoutDest);
        }
    } else {
        ptx.scriptOperatorPayout = dmn->pdmnState->scriptOperatorPayout;
    }

    CTxDestination feeSource;

    // param feeSourceAddress
    if (!request.params[paramIdx + 1].isNull()) {
        feeSource = DecodeDestination(request.params[paramIdx + 1].get_str());
        if (!IsValidDestination(feeSource))
            throw JSONRPCError(RPC_INVALID_ADDRESS_OR_KEY, std::string("Invalid Sparks address: ") + request.params[paramIdx + 1].get_str());
    } else {
        if (ptx.scriptOperatorPayout != CScript()) {
            // use operator reward address as default source for fees
            ExtractDestination(ptx.scriptOperatorPayout, feeSource);
        } else {
            // use payout address as default source for fees
            ExtractDestination(dmn->pdmnState->scriptPayout, feeSource);
        }
    }

    FundSpecialTx(wallet.get(), tx, ptx, feeSource);

    SignSpecialTxPayloadByHash(tx, ptx, keyOperator);
    SetTxPayload(tx, ptx);

    return SignAndSendSpecialTx(request, chainman, tx);
}

static void protx_update_registrar_help(const JSONRPCRequest& request, bool legacy)
{
    std::string rpc_name = legacy ? "update_registrar_legacy" : "update_registrar";
    std::string rpc_full_name = std::string("protx ").append(rpc_name);
    std::string pubkey_operator = legacy ? "\"0532646990082f4fd639f90387b1551f2c7c39d37392cb9055a06a7e85c1d23692db8f87f827886310bccc1e29db9aee\"" : "\"8532646990082f4fd639f90387b1551f2c7c39d37392cb9055a06a7e85c1d23692db8f87f827886310bccc1e29db9aee\"";
    std::string rpc_example = rpc_name.append(" \"0123456701234567012345670123456701234567012345670123456701234567\" ").append(pubkey_operator).append(" \"" + EXAMPLE_ADDRESS[1] + "\"");
    RPCHelpMan{rpc_full_name,
        "\nCreates and sends a ProUpRegTx to the network. This will update the operator key, voting key and payout\n"
        "address of the masternode specified by \"proTxHash\".\n"
        "The owner key of the masternode must be known to your wallet.\n"
        + HELP_REQUIRING_PASSPHRASE,
        {
            GetRpcArg("proTxHash"),
            legacy ? GetRpcArg("operatorPubKey_update_legacy") : GetRpcArg("operatorPubKey_update"),
            GetRpcArg("votingAddress_update"),
            GetRpcArg("payoutAddress_update"),
            GetRpcArg("feeSourceAddress"),
        },
        RPCResult{
            RPCResult::Type::STR_HEX, "txid", "The transaction id"
        },
        RPCExamples{
            HelpExampleCli("protx", rpc_example)
        },
    }.Check(request);
}

static UniValue protx_update_registrar_wrapper(const JSONRPCRequest& request, const ChainstateManager& chainman, const bool specific_legacy_bls_scheme)
{
    protx_update_registrar_help(request, specific_legacy_bls_scheme);

    std::shared_ptr<CWallet> const wallet = GetWalletForJSONRPCRequest(request);
    if (!wallet) return NullUniValue;

    EnsureWalletIsUnlocked(wallet.get());

    const NodeContext& node = EnsureAnyNodeContext(request.context);

    CProUpRegTx ptx;
    ptx.proTxHash = ParseHashV(request.params[0], "proTxHash");

    auto dmn = node.dmnman->GetListAtChainTip().GetMN(ptx.proTxHash);
    if (!dmn) {
        throw JSONRPCError(RPC_INVALID_PARAMETER, strprintf("masternode %s not found", ptx.proTxHash.ToString()));
    }
    ptx.keyIDVoting = dmn->pdmnState->keyIDVoting;
    ptx.scriptPayout = dmn->pdmnState->scriptPayout;

    const bool isV19Active{DeploymentActiveAfter(WITH_LOCK(cs_main, return chainman.ActiveChain().Tip();), Params().GetConsensus(), Consensus::DEPLOYMENT_V19)};
    const bool use_legacy = isV19Active ? specific_legacy_bls_scheme : true;

    if (request.params[1].get_str() != "") {
        // new pubkey
        ptx.pubKeyOperator.Set(ParseBLSPubKey(request.params[1].get_str(), "operator BLS address", use_legacy), use_legacy);
    } else {
        // same pubkey, reuse as is
        ptx.pubKeyOperator = dmn->pdmnState->pubKeyOperator;
    }

    ptx.nVersion = use_legacy ? CProUpRegTx::LEGACY_BLS_VERSION : CProUpRegTx::BASIC_BLS_VERSION;
    CHECK_NONFATAL(ptx.pubKeyOperator.IsLegacy() == (ptx.nVersion == CProUpRegTx::LEGACY_BLS_VERSION));

    if (request.params[2].get_str() != "") {
        ptx.keyIDVoting = ParsePubKeyIDFromAddress(request.params[2].get_str(), "voting address");
    }

    CTxDestination payoutDest;
    ExtractDestination(ptx.scriptPayout, payoutDest);
    if (request.params[3].get_str() != "") {
        payoutDest = DecodeDestination(request.params[3].get_str());
        if (!IsValidDestination(payoutDest)) {
            throw JSONRPCError(RPC_INVALID_ADDRESS_OR_KEY, strprintf("invalid payout address: %s", request.params[3].get_str()));
        }
        ptx.scriptPayout = GetScriptForDestination(payoutDest);
    }

    LegacyScriptPubKeyMan* spk_man = wallet->GetLegacyScriptPubKeyMan();
    if (!spk_man) {
        throw JSONRPCError(RPC_WALLET_ERROR, "This type of wallet does not support this command");
    }

    CKey keyOwner;
    if (!spk_man->GetKey(dmn->pdmnState->keyIDOwner, keyOwner)) {
        throw std::runtime_error(strprintf("Private key for owner address %s not found in your wallet", EncodeDestination(PKHash(dmn->pdmnState->keyIDOwner))));
    }

    CMutableTransaction tx;
    tx.nVersion = 3;
    tx.nType = TRANSACTION_PROVIDER_UPDATE_REGISTRAR;

    // make sure we get anough fees added
    ptx.vchSig.resize(65);

    CTxDestination feeSourceDest = payoutDest;
    if (!request.params[4].isNull()) {
        feeSourceDest = DecodeDestination(request.params[4].get_str());
        if (!IsValidDestination(feeSourceDest))
            throw JSONRPCError(RPC_INVALID_ADDRESS_OR_KEY, std::string("Invalid Sparks address: ") + request.params[4].get_str());
    }

    FundSpecialTx(wallet.get(), tx, ptx, feeSourceDest);
    SignSpecialTxPayloadByHash(tx, ptx, keyOwner);
    SetTxPayload(tx, ptx);

    return SignAndSendSpecialTx(request, chainman, tx);
}

static UniValue protx_update_registrar(const JSONRPCRequest& request, const ChainstateManager& chainman)
{
    return protx_update_registrar_wrapper(request, chainman, false);
}

static UniValue protx_update_registrar_legacy(const JSONRPCRequest& request, const ChainstateManager& chainman)
{
    return protx_update_registrar_wrapper(request, chainman, true);
}

static void protx_revoke_help(const JSONRPCRequest& request)
{
    RPCHelpMan{"protx revoke",
        "\nCreates and sends a ProUpRevTx to the network. This will revoke the operator key of the masternode and\n"
        "put it into the PoSe-banned state. It will also set the service field of the masternode\n"
        "to zero. Use this in case your operator key got compromised or you want to stop providing your service\n"
        "to the masternode owner.\n"
        + HELP_REQUIRING_PASSPHRASE,
        {
            GetRpcArg("proTxHash"),
            GetRpcArg("operatorKey"),
            GetRpcArg("reason"),
            GetRpcArg("feeSourceAddress"),
        },
        RPCResult{
            RPCResult::Type::STR_HEX, "txid", "The transaction id"
        },
        RPCExamples{
            HelpExampleCli("protx", "revoke \"0123456701234567012345670123456701234567012345670123456701234567\" \"072f36a77261cdd5d64c32d97bac417540eddca1d5612f416feb07ff75a8e240\"")
        },
    }.Check(request);
}

static UniValue protx_revoke(const JSONRPCRequest& request, const ChainstateManager& chainman)
{
    protx_revoke_help(request);

    std::shared_ptr<CWallet> const wallet = GetWalletForJSONRPCRequest(request);
    if (!wallet) return NullUniValue;

    EnsureWalletIsUnlocked(wallet.get());

    const NodeContext& node = EnsureAnyNodeContext(request.context);

    const bool isV19active{DeploymentActiveAfter(WITH_LOCK(cs_main, return chainman.ActiveChain().Tip();), Params().GetConsensus(), Consensus::DEPLOYMENT_V19)};
    const bool is_bls_legacy = !isV19active;
    CProUpRevTx ptx;
    ptx.nVersion = CProUpRevTx::GetVersion(isV19active);
    ptx.proTxHash = ParseHashV(request.params[0], "proTxHash");

    CBLSSecretKey keyOperator = ParseBLSSecretKey(request.params[1].get_str(), "operatorKey", is_bls_legacy);

    if (!request.params[2].isNull()) {
        int32_t nReason = ParseInt32V(request.params[2], "reason");
        if (nReason < 0 || nReason > CProUpRevTx::REASON_LAST) {
            throw JSONRPCError(RPC_INVALID_PARAMETER, strprintf("invalid reason %d, must be between 0 and %d", nReason, CProUpRevTx::REASON_LAST));
        }
        ptx.nReason = (uint16_t)nReason;
    }

    auto dmn = node.dmnman->GetListAtChainTip().GetMN(ptx.proTxHash);
    if (!dmn) {
        throw JSONRPCError(RPC_INVALID_PARAMETER, strprintf("masternode %s not found", ptx.proTxHash.ToString()));
    }

    if (keyOperator.GetPublicKey() != dmn->pdmnState->pubKeyOperator.Get()) {
        throw JSONRPCError(RPC_INVALID_PARAMETER, strprintf("the operator key does not belong to the registered public key"));
    }

    CMutableTransaction tx;
    tx.nVersion = 3;
    tx.nType = TRANSACTION_PROVIDER_UPDATE_REVOKE;

    if (!request.params[3].isNull()) {
        CTxDestination feeSourceDest = DecodeDestination(request.params[3].get_str());
        if (!IsValidDestination(feeSourceDest))
            throw JSONRPCError(RPC_INVALID_ADDRESS_OR_KEY, std::string("Invalid Sparks address: ") + request.params[3].get_str());
        FundSpecialTx(wallet.get(), tx, ptx, feeSourceDest);
    } else if (dmn->pdmnState->scriptOperatorPayout != CScript()) {
        // Using funds from previousely specified operator payout address
        CTxDestination txDest;
        ExtractDestination(dmn->pdmnState->scriptOperatorPayout, txDest);
        FundSpecialTx(wallet.get(), tx, ptx, txDest);
    } else if (dmn->pdmnState->scriptPayout != CScript()) {
        // Using funds from previousely specified masternode payout address
        CTxDestination txDest;
        ExtractDestination(dmn->pdmnState->scriptPayout, txDest);
        FundSpecialTx(wallet.get(), tx, ptx, txDest);
    } else {
        throw JSONRPCError(RPC_INTERNAL_ERROR, "No payout or fee source addresses found, can't revoke");
    }

    SignSpecialTxPayloadByHash(tx, ptx, keyOperator);
    SetTxPayload(tx, ptx);

    return SignAndSendSpecialTx(request, chainman, tx);
}

#endif//ENABLE_WALLET

static void protx_list_help(const JSONRPCRequest& request)
{
    RPCHelpMan{"protx list",
        "\nLists all ProTxs in your wallet or on-chain, depending on the given type.\n",
        {
            {"type", RPCArg::Type::STR, /* default */ "registered",
                "\nAvailable types:\n"
                "  registered   - List all ProTx which are registered at the given chain height.\n"
                "                 This will also include ProTx which failed PoSe verification.\n"
                "  valid        - List only ProTx which are active/valid at the given chain height.\n"
                "  evo          - List only ProTx corresponding to EvoNodes at the given chain height.\n"
                "  rgmn         - List only ProTx corresponding to Regular Masternodes at the given chain height.\n"
#ifdef ENABLE_WALLET
                "  wallet       - List only ProTx which are found in your wallet at the given chain height.\n"
                "                 This will also include ProTx which failed PoSe verification.\n"
#endif
            },
            {"detailed", RPCArg::Type::BOOL, /* default */ "false", "If not specified, only the hashes of the ProTx will be returned."},
            {"height", RPCArg::Type::NUM, /* default */ "current chain-tip", ""},
        },
        RPCResults{},
        RPCExamples{""},
    }.Check(request);
}

#ifdef ENABLE_WALLET
static bool CheckWalletOwnsKey(CWallet* pwallet, const CKeyID& keyID) {
    if (!pwallet) {
        return false;
    }
    LegacyScriptPubKeyMan* spk_man = pwallet->GetLegacyScriptPubKeyMan();
    if (!spk_man) {
        return false;
    }
    return spk_man->HaveKey(keyID);
}

static bool CheckWalletOwnsScript(CWallet* pwallet, const CScript& script) {
    if (!pwallet) {
        return false;
    }
    LegacyScriptPubKeyMan* spk_man = pwallet->GetLegacyScriptPubKeyMan();
    if (!spk_man) {
        return false;
    }

    CTxDestination dest;
    if (ExtractDestination(script, dest)) {
        if ((std::get_if<PKHash>(&dest) && spk_man->HaveKey(ToKeyID(*std::get_if<PKHash>(&dest)))) || (std::get_if<ScriptHash>(&dest) && spk_man->HaveCScript(CScriptID{ScriptHash(*std::get_if<ScriptHash>(&dest))}))) {
            return true;
        }
    }
    return false;
}
#endif

static UniValue BuildDMNListEntry(CWallet* pwallet, const CDeterministicMN& dmn, CMasternodeMetaMan& mn_metaman, bool detailed, const ChainstateManager& chainman, const CBlockIndex* pindex = nullptr)
{
    if (!detailed) {
        return dmn.proTxHash.ToString();
    }

    UniValue o = dmn.ToJson();

    CTransactionRef collateralTx{nullptr};
    int confirmations = GetUTXOConfirmations(dmn.collateralOutpoint);

    if (pindex != nullptr) {
        if (confirmations > -1) {
            confirmations -= WITH_LOCK(cs_main, return chainman.ActiveChain().Height()) - pindex->nHeight;
        } else {
            uint256 minedBlockHash;
            collateralTx = GetTransaction(/* pindex */ nullptr, /* mempool */ nullptr, dmn.collateralOutpoint.hash, Params().GetConsensus(), minedBlockHash);
            const CBlockIndex* const pindexMined = WITH_LOCK(cs_main, return chainman.m_blockman.LookupBlockIndex(minedBlockHash));
            CHECK_NONFATAL(pindexMined != nullptr);
            CHECK_NONFATAL(pindex->GetAncestor(pindexMined->nHeight) == pindexMined);
            confirmations = pindex->nHeight - pindexMined->nHeight + 1;
        }
    }
    o.pushKV("confirmations", confirmations);

#ifdef ENABLE_WALLET
    bool hasOwnerKey = CheckWalletOwnsKey(pwallet, dmn.pdmnState->keyIDOwner);
    bool hasVotingKey = CheckWalletOwnsKey(pwallet, dmn.pdmnState->keyIDVoting);

    bool ownsCollateral = false;
    if (Coin coin; GetUTXOCoin(dmn.collateralOutpoint, coin)) {
        ownsCollateral = CheckWalletOwnsScript(pwallet, coin.out.scriptPubKey);
    } else if (collateralTx != nullptr) {
        ownsCollateral = CheckWalletOwnsScript(pwallet, collateralTx->vout[dmn.collateralOutpoint.n].scriptPubKey);
    }

    if (pwallet) {
        UniValue walletObj(UniValue::VOBJ);
        walletObj.pushKV("hasOwnerKey", hasOwnerKey);
        walletObj.pushKV("hasOperatorKey", false);
        walletObj.pushKV("hasVotingKey", hasVotingKey);
        walletObj.pushKV("ownsCollateral", ownsCollateral);
        walletObj.pushKV("ownsPayeeScript", CheckWalletOwnsScript(pwallet, dmn.pdmnState->scriptPayout));
        walletObj.pushKV("ownsOperatorRewardScript", CheckWalletOwnsScript(pwallet, dmn.pdmnState->scriptOperatorPayout));
        o.pushKV("wallet", walletObj);
    }
#endif

    const auto metaInfo = mn_metaman.GetMetaInfo(dmn.proTxHash);
    o.pushKV("metaInfo", metaInfo->ToJson());

    return o;
}

static UniValue protx_list(const JSONRPCRequest& request, const ChainstateManager& chainman)
{
    protx_list_help(request);

    std::shared_ptr<CWallet> wallet{nullptr};
#ifdef ENABLE_WALLET
    try {
        wallet = GetWalletForJSONRPCRequest(request);
    } catch (...) {
    }
#endif

    const NodeContext& node = EnsureAnyNodeContext(request.context);

    std::string type = "registered";
    if (!request.params[0].isNull()) {
        type = request.params[0].get_str();
    }

    UniValue ret(UniValue::VARR);

    if (g_txindex) {
        g_txindex->BlockUntilSyncedToCurrentChain();
    }

    if (type == "wallet") {
        if (!wallet) {
            throw std::runtime_error("\"protx list wallet\" not supported when wallet is disabled");
        }
#ifdef ENABLE_WALLET
        LOCK2(wallet->cs_wallet, cs_main);

        if (request.params.size() > 4) {
            protx_list_help(request);
        }

        bool detailed = !request.params[1].isNull() ? ParseBoolV(request.params[1], "detailed") : false;

        int height = !request.params[2].isNull() ? ParseInt32V(request.params[2], "height") : chainman.ActiveChain().Height();
        if (height < 1 || height > chainman.ActiveChain().Height()) {
            throw JSONRPCError(RPC_INVALID_PARAMETER, "invalid height specified");
        }

        std::vector<COutPoint> vOutpts;
        wallet->ListProTxCoins(vOutpts);
        std::set<COutPoint> setOutpts;
        for (const auto& outpt : vOutpts) {
            setOutpts.emplace(outpt);
        }

        CDeterministicMNList mnList = node.dmnman->GetListForBlock(chainman.ActiveChain()[height]);
        mnList.ForEachMN(false, [&](const auto& dmn) {
            if (setOutpts.count(dmn.collateralOutpoint) ||
                CheckWalletOwnsKey(wallet.get(), dmn.pdmnState->keyIDOwner) ||
                CheckWalletOwnsKey(wallet.get(), dmn.pdmnState->keyIDVoting) ||
                CheckWalletOwnsScript(wallet.get(), dmn.pdmnState->scriptPayout) ||
                CheckWalletOwnsScript(wallet.get(), dmn.pdmnState->scriptOperatorPayout)) {
                ret.push_back(BuildDMNListEntry(wallet.get(), dmn, *node.mn_metaman, detailed, chainman));
            }
        });
#endif
    } else if (type == "valid" || type == "registered" || type == "evo" || type == "rgmn") {
        if (request.params.size() > 3) {
            protx_list_help(request);
        }

        LOCK(cs_main);

        bool detailed = !request.params[1].isNull() ? ParseBoolV(request.params[1], "detailed") : false;

        int height = !request.params[2].isNull() ? ParseInt32V(request.params[2], "height") : chainman.ActiveChain().Height();
        if (height < 1 || height > chainman.ActiveChain().Height()) {
            throw JSONRPCError(RPC_INVALID_PARAMETER, "invalid height specified");
        }

        CDeterministicMNList mnList = node.dmnman->GetListForBlock(chainman.ActiveChain()[height]);
        bool onlyValid = type == "valid";
        bool onlyEvoNodes = type == "evo";
        bool onlyRGMN = type == "rgmn"; //Only regular masternodes
        mnList.ForEachMN(onlyValid, [&](const auto& dmn) {
            if (onlyEvoNodes && dmn.nType != MnType::Evo) return;
<<<<<<< HEAD
            else if (onlyRGMN && dmn.nType != MnType::Regular) return;
            ret.push_back(BuildDMNListEntry(wallet.get(), dmn, detailed));
=======
            ret.push_back(BuildDMNListEntry(wallet.get(), dmn, *node.mn_metaman, detailed, chainman));
>>>>>>> 19512988
        });
    } else {
        throw JSONRPCError(RPC_INVALID_PARAMETER, "invalid type specified");
    }

    return ret;
}

static void protx_info_help(const JSONRPCRequest& request)
{
    RPCHelpMan{"protx info",
        "\nReturns detailed information about a deterministic masternode.\n",
        {
            GetRpcArg("proTxHash"),
            {"blockHash", RPCArg::Type::STR_HEX, /* default*/ "(chain tip)", "The hash of the block to get deterministic masternode state at"},
        },
        RPCResult{
            RPCResult::Type::OBJ, "", "Details about a specific deterministic masternode",
            {
                {RPCResult::Type::ELISION, "", ""}
            }
        },
        RPCExamples{
            HelpExampleCli("protx", "info \"0123456701234567012345670123456701234567012345670123456701234567\"")
        },
    }.Check(request);
}

static UniValue protx_info(const JSONRPCRequest& request, const ChainstateManager& chainman)
{
    protx_info_help(request);

    std::shared_ptr<CWallet> wallet{nullptr};
#ifdef ENABLE_WALLET
    try {
        wallet = GetWalletForJSONRPCRequest(request);
    } catch (...) {
    }
#endif

    const NodeContext& node = EnsureAnyNodeContext(request.context);

    if (g_txindex) {
        g_txindex->BlockUntilSyncedToCurrentChain();
    }

    CBlockIndex* pindex{nullptr};

    uint256 proTxHash(ParseHashV(request.params[0], "proTxHash"));

    if (request.params[1].isNull()) {
        LOCK(cs_main);
        pindex = chainman.ActiveChain().Tip();
    } else {
        LOCK(cs_main);
        uint256 blockHash(ParseHashV(request.params[1], "blockHash"));
        pindex = chainman.m_blockman.LookupBlockIndex(blockHash);
        if (pindex == nullptr) {
            throw JSONRPCError(RPC_INVALID_ADDRESS_OR_KEY, "Block not found");
        }
    }

    auto mnList = node.dmnman->GetListForBlock(pindex);
    auto dmn = mnList.GetMN(proTxHash);
    if (!dmn) {
        throw JSONRPCError(RPC_INVALID_PARAMETER, strprintf("%s not found", proTxHash.ToString()));
    }
    return BuildDMNListEntry(wallet.get(), *dmn, *node.mn_metaman, true, chainman, pindex);
}

static void protx_diff_help(const JSONRPCRequest& request)
{
    RPCHelpMan{"protx diff",
        "\nCalculates a diff between two deterministic masternode lists. The result also contains proof data.\n",
        {
            {"baseBlock", RPCArg::Type::NUM, RPCArg::Optional::NO, "The starting block height."},
            {"block", RPCArg::Type::NUM, RPCArg::Optional::NO, "The ending block height."},
            {"extended", RPCArg::Type::BOOL, RPCArg::Optional::OMITTED, "Show additional fields."},
        },
        RPCResults{},
        RPCExamples{""},
    }.Check(request);
}

static uint256 ParseBlock(const UniValue& v, const ChainstateManager& chainman, std::string strName) EXCLUSIVE_LOCKS_REQUIRED(cs_main)
{
    AssertLockHeld(cs_main);

    try {
        return ParseHashV(v, strName);
    } catch (...) {
        int h = ParseInt32V(v, strName);
        if (h < 1 || h > chainman.ActiveChain().Height())
            throw std::runtime_error(strprintf("%s must be a block hash or chain height and not %s", strName, v.getValStr()));
        return *chainman.ActiveChain()[h]->phashBlock;
    }
}

static UniValue protx_diff(const JSONRPCRequest& request, const ChainstateManager& chainman)
{
    protx_diff_help(request);

    LOCK(cs_main);
    uint256 baseBlockHash = ParseBlock(request.params[0], chainman, "baseBlock");
    uint256 blockHash = ParseBlock(request.params[1], chainman, "block");
    bool extended = false;
    if (!request.params[2].isNull()) {
        extended = ParseBoolV(request.params[2], "extended");
    }

    CSimplifiedMNListDiff mnListDiff;
    std::string strError;
    const LLMQContext& llmq_ctx = EnsureAnyLLMQContext(request.context);

    if (!BuildSimplifiedMNListDiff(baseBlockHash, blockHash, mnListDiff, *llmq_ctx.quorum_block_processor, strError, extended)) {
        throw std::runtime_error(strError);
    }

    return mnListDiff.ToJson(extended);
}

static void protx_listdiff_help(const JSONRPCRequest& request)
{
    RPCHelpMan{"protx listdiff",
               "\nCalculate a full MN list diff between two masternode lists.\n",
               {
                       {"baseBlock", RPCArg::Type::NUM, RPCArg::Optional::NO, "The starting block height."},
                       {"block", RPCArg::Type::NUM, RPCArg::Optional::NO, "The ending block height."},
               },
               RPCResults{},
               RPCExamples{""},
    }.Check(request);
}

static const CBlockIndex* ParseBlockIndex(const UniValue& v, const ChainstateManager& chainman, std::string strName) EXCLUSIVE_LOCKS_REQUIRED(cs_main)
{
    AssertLockHeld(cs_main);

    try {
        uint256 hash = ParseHashV(v, strName);
        const CBlockIndex* pblockindex = chainman.m_blockman.LookupBlockIndex(hash);
        if (!pblockindex)
            throw std::runtime_error(strprintf("Block %s with hash %s not found", strName, v.getValStr()));
        return pblockindex;
    } catch (...) {
        int h = ParseInt32V(v, strName);
        if (h < 1 || h > chainman.ActiveChain().Height())
            throw std::runtime_error(strprintf("%s must be a chain height and not %s", strName, v.getValStr()));
        return chainman.ActiveChain()[h];
    }
}

static UniValue protx_listdiff(const JSONRPCRequest& request, const ChainstateManager& chainman)
{
    protx_listdiff_help(request);

    const NodeContext& node = EnsureAnyNodeContext(request.context);

    LOCK(cs_main);
    UniValue ret(UniValue::VOBJ);

    const CBlockIndex* pBaseBlockIndex = ParseBlockIndex(request.params[0], chainman, "baseBlock");
    const CBlockIndex* pTargetBlockIndex = ParseBlockIndex(request.params[1], chainman, "block");

    if (pBaseBlockIndex == nullptr) {
        throw JSONRPCError(RPC_INVALID_ADDRESS_OR_KEY, "Base block not found");
    }

    if (pTargetBlockIndex == nullptr) {
        throw JSONRPCError(RPC_INVALID_ADDRESS_OR_KEY, "Block not found");
    }

    ret.pushKV("baseHeight", pBaseBlockIndex->nHeight);
    ret.pushKV("blockHeight", pTargetBlockIndex->nHeight);

    auto baseBlockMNList = node.dmnman->GetListForBlock(pBaseBlockIndex);
    auto blockMNList = node.dmnman->GetListForBlock(pTargetBlockIndex);

    auto mnDiff = baseBlockMNList.BuildDiff(blockMNList);

    UniValue jaddedMNs(UniValue::VARR);
    for(const auto& mn : mnDiff.addedMNs) {
        jaddedMNs.push_back(mn->ToJson());
    }
    ret.pushKV("addedMNs", jaddedMNs);

    UniValue jremovedMNs(UniValue::VARR);
    for(const auto& internal_id : mnDiff.removedMns) {
        auto dmn = baseBlockMNList.GetMNByInternalId(internal_id);
        jremovedMNs.push_back(dmn->proTxHash.ToString());
    }
    ret.pushKV("removedMNs", jremovedMNs);

    UniValue jupdatedMNs(UniValue::VARR);
    for(const auto& [internal_id, stateDiff] : mnDiff.updatedMNs) {
        auto dmn = baseBlockMNList.GetMNByInternalId(internal_id);
        UniValue obj(UniValue::VOBJ);
        obj.pushKV(dmn->proTxHash.ToString(), stateDiff.ToJson(dmn->nType));
        jupdatedMNs.push_back(obj);
    }
    ret.pushKV("updatedMNs", jupdatedMNs);

    return ret;
}

[[ noreturn ]] static void protx_help()
{
    RPCHelpMan{
        "protx",
        "Set of commands to execute ProTx related actions.\n"
        "To get help on individual commands, use \"help protx command\".\n"
        "\nAvailable commands:\n"
#ifdef ENABLE_WALLET
        // "  register                 - Create and send ProTx to network\n"
        // "  register_fund            - Fund, create and send ProTx to network\n"
        // "  register_prepare         - Create an unsigned ProTx\n"
        "  register_evo             - Create and send ProTx to network for an EvoNode\n"
        "  register_fund_evo        - Fund, create and send ProTx to network for an EvoNode\n"
        "  register_prepare_evo     - Create an unsigned ProTx for an EvoNode\n"
        "  register_legacy          - Create a ProTx by parsing BLS using the legacy scheme and send it to network\n"
        "  register_fund_legacy     - Fund and create a ProTx by parsing BLS using the legacy scheme, then send it to network\n"
        "  register_prepare_legacy  - Create an unsigned ProTx by parsing BLS using the legacy scheme\n"
        "  register_submit          - Sign and submit a ProTx\n"
#endif
        "  list                     - List ProTxs\n"
        "  info                     - Return information about a ProTx\n"
#ifdef ENABLE_WALLET
        // "  update_service           - Create and send ProUpServTx to network\n"
        "  update_service_evo       - Create and send ProUpServTx to network for an EvoNode\n"
        "  update_registrar         - Create and send ProUpRegTx to network\n"
        "  update_registrar_legacy  - Create ProUpRegTx by parsing BLS using the legacy scheme, then send it to network\n"
        "  revoke                   - Create and send ProUpRevTx to network\n"
#endif
        "  diff                     - Calculate a diff and a proof between two masternode lists\n"
        "  listdiff                 - Calculate a full MN list diff between two masternode lists\n",
        {
            {"command", RPCArg::Type::STR, RPCArg::Optional::NO, "The command to execute"},
        },
        RPCResults{},
        RPCExamples{""},
    }.Throw();
}

static UniValue protx(const JSONRPCRequest& request)
{
    const JSONRPCRequest new_request{request.strMethod == "protx" ? request.squashed() : request};
    const std::string command{new_request.strMethod};

    const ChainstateManager& chainman = EnsureAnyChainman(request.context);

#ifdef ENABLE_WALLET
    // if (command == "protxregister" || command == "protxregister_fund" || command == "protxregister_prepare") {
    //     return protx_register(new_request, chainman);
    // } else 
    if (command == "protxregister_evo" || command == "protxregister_fund_evo" || command == "protxregister_prepare_evo" || command == "protxregister_hpmn" || command == "protxregister_fund_hpmn" || command == "protxregister_prepare_hpmn") {
        return protx_register_evo(new_request, chainman);
    } else if (command == "protxregister_legacy" || command == "protxregister_fund_legacy" || command == "protxregister_prepare_legacy") {
        return protx_register_legacy(new_request, chainman);
    } else if (command == "protxregister_submit") {
        return protx_register_submit(new_request, chainman);
    } 
    // else if (command == "protxupdate_service") {
    //     return protx_update_service_common_wrapper(new_request, chainman, MnType::Regular);
    // } 
    else if (command == "protxupdate_service_evo" || command == "protxupdate_service_hpmn") {
        return protx_update_service_common_wrapper(new_request, chainman, MnType::Evo);
    } else if (command == "protxupdate_registrar") {
        return protx_update_registrar(new_request, chainman);
    } else if (command == "protxupdate_registrar_legacy") {
        return protx_update_registrar_legacy(new_request, chainman);
    } else if (command == "protxrevoke") {
        return protx_revoke(new_request, chainman);
    } else
#endif
    if (command == "protxlist") {
        return protx_list(new_request, chainman);
    } else if (command == "protxinfo") {
        return protx_info(new_request, chainman);
    } else if (command == "protxdiff") {
        return protx_diff(new_request, chainman);
    } else if (command == "protxlistdiff") {
        return protx_listdiff(new_request, chainman);
    }
    else {
        protx_help();
    }
}


#ifdef ENABLE_WALLET
void datatx_publish_help(CWallet* const pwallet)
{
    throw std::runtime_error(
            "datatx publish \"data\" \"feeSourceAddress\"\n"
            + HELP_REQUIRING_PASSPHRASE + "\n"
            "\nArguments:\n"
            "1. \"data\"                 (string, required) Data payload.\n"
            "2. \"feeSourceAddress\"     (string, required) wallet will only use coins from this address to fund datatx. The private key belonging to this address must be known in your wallet.\n"
            "\nResult:\n"
            "\"txid\"                  (string) The transaction id.\n"
            "\nExamples:\n"
            + HelpExampleCli("datatx", "publish \"data\" \"feeSourceAddress\"")
    );
}

UniValue datatx_publish(const JSONRPCRequest& request, const ChainstateManager& chainman)
{
    std::shared_ptr<CWallet> const wallet = GetWalletForJSONRPCRequest(request);
    CWallet* const pwallet = wallet.get();

    if (request.fHelp || request.params.size() != 3) {
        datatx_publish_help(pwallet);
    }

    EnsureWalletIsUnlocked(pwallet);

    CMutableTransaction tx;
    tx.nVersion = 3;
    tx.nType = TRANSACTION_DATA;

    CDataTx dtx;

    std::string s_data = request.params[1].get_str().c_str();
    std::vector<unsigned char> vchData(s_data.begin(), s_data.end());
    dtx.data = vchData;
    CTxDestination feeSourceDest = DecodeDestination(request.params[2].get_str());
    if (!IsValidDestination(feeSourceDest))
        throw JSONRPCError(RPC_INVALID_ADDRESS_OR_KEY, std::string("Invalid Sparks address: ") + request.params[2].get_str());

    FundSpecialTx(pwallet, tx, dtx, feeSourceDest);
    SetTxPayload(tx, dtx);
    return SignAndSendSpecialTx(request, chainman, tx);
}
#endif

UniValue datatx_get(const JSONRPCRequest& request)
{
    if (request.fHelp || request.params.size() < 1 || request.params.size() > 2)
        throw std::runtime_error(
            "datatx get \"txid\"\n"

            "\nReturn the datatx payload data.\n"

            "\nArguments:\n"
            "1. \"txid\"      (string, required) The transaction id\n"

            "\nResult :\n"
            "{\n"
            "  \"version\" : n,        (numeric) datatx transaction version"
            "  \"data\" : \"payload\", (string) datatx payload\n"
            "}\n"
        );

    LOCK(cs_main);

    uint256 hash = ParseHashV(request.params[1], "parameter 1");

    if (hash == Params().GenesisBlock().hashMerkleRoot) {
        // Special exception for the genesis block coinbase transaction
        throw JSONRPCError(RPC_INVALID_ADDRESS_OR_KEY, "The genesis block coinbase is not considered an ordinary transaction and cannot be retrieved");
    }

    CTransactionRef tx;
    uint256 hash_block;
    if (!g_txindex->FindTx(hash, hash_block, tx)) {
        std::string errmsg;
        errmsg = g_txindex
              ? "No such mempool or blockchain transaction"
              : "No such mempool transaction. Use -txindex to enable blockchain transaction queries";
        throw JSONRPCError(RPC_INVALID_ADDRESS_OR_KEY, errmsg + ". Use gettransaction for wallet transactions.");
    } else if (hash_block.IsNull()) {
        throw JSONRPCError(RPC_MISC_ERROR, "No such blockchain transaction.");
    }

    UniValue result(UniValue::VOBJ);
    if (tx->nType == TRANSACTION_DATA) {
        CDataTx dataTx;
        if (GetTxPayload(*tx, dataTx)) {
            UniValue obj;
            dataTx.ToJson(obj);
            result.pushKV("datatx", obj);
        }
    } else {
        throw JSONRPCError(RPC_INVALID_PARAMETER, "Not a valid datatx transaction.");
    }
    return result;
}

[[ noreturn ]] void datatx_help()
{
    throw std::runtime_error(
            "datatx \"command\" ...\n"
            "Set of commands to execute datatx related actions.\n"
            "To get help on individual commands, use \"help datatx command\".\n"
            "\nArguments:\n"
            "1. \"command\"        (string, required) The command to execute\n"
            "\nAvailable commands:\n"
#ifdef ENABLE_WALLET

            "publish   - publish a datatx\n"
#endif
            "get   - get a datatx payload\n"
    );
}

UniValue datatx(const JSONRPCRequest& request)
{
    const ChainstateManager& chainman = EnsureAnyChainman(request.context);

    if (request.fHelp && request.params.empty()) {
        datatx_help();
    }

    std::string command;
    if (!request.params[0].isNull()) {
        command = request.params[0].get_str();
    }

#ifdef ENABLE_WALLET
    if (command == "publish") {
        return datatx_publish(request, chainman);
    }
#endif
    if (command == "get") {
        return datatx_get(request);
    }
    datatx_help();
}

static void bls_generate_help(const JSONRPCRequest& request)
{
    RPCHelpMan{"bls generate",
        "\nReturns a BLS secret/public key pair.\n",
        {
            {"legacy", RPCArg::Type::BOOL, /* default */ "true until the v19 fork is activated, otherwise false", "Use legacy BLS scheme"},
            },
        RPCResult{
            RPCResult::Type::OBJ, "", "",
            {
                {RPCResult::Type::STR_HEX, "secret", "BLS secret key"},
                {RPCResult::Type::STR_HEX, "public", "BLS public key"},
                {RPCResult::Type::STR_HEX, "scheme", "BLS scheme (valid schemes: legacy, basic)"}
            }},
        RPCExamples{
            HelpExampleCli("bls generate", "")
        },
    }.Check(request);
}

static UniValue bls_generate(const JSONRPCRequest& request, const ChainstateManager& chainman)
{
    bls_generate_help(request);

    CBLSSecretKey sk;
    sk.MakeNewKey();
    bool bls_legacy_scheme{!DeploymentActiveAfter(WITH_LOCK(cs_main, return chainman.ActiveChain().Tip();), Params().GetConsensus(), Consensus::DEPLOYMENT_V19)};
    if (!request.params[0].isNull()) {
        bls_legacy_scheme = ParseBoolV(request.params[0], "bls_legacy_scheme");
    }
    UniValue ret(UniValue::VOBJ);
    ret.pushKV("secret", sk.ToString());
    ret.pushKV("public", sk.GetPublicKey().ToString(bls_legacy_scheme));
    std::string bls_scheme_str = bls_legacy_scheme ? "legacy" : "basic";
    ret.pushKV("scheme", bls_scheme_str);
    return ret;
}

static void bls_fromsecret_help(const JSONRPCRequest& request)
{
    RPCHelpMan{"bls fromsecret",
        "\nParses a BLS secret key and returns the secret/public key pair.\n",
        {
            {"secret", RPCArg::Type::STR, RPCArg::Optional::NO, "The BLS secret key"},
            {"legacy", RPCArg::Type::BOOL, /* default */ "true until the v19 fork is activated, otherwise false", "Use legacy BLS scheme"},
        },
        RPCResult{
            RPCResult::Type::OBJ, "", "",
            {
                {RPCResult::Type::STR_HEX, "secret", "BLS secret key"},
                {RPCResult::Type::STR_HEX, "public", "BLS public key"},
                {RPCResult::Type::STR_HEX, "scheme", "BLS scheme (valid schemes: legacy, basic)"},
            }},
        RPCExamples{
            HelpExampleCli("bls fromsecret", "000102030405060708090a0b0c0d0e0f101112131415161718191a1b1c1d1e1f")
        },
    }.Check(request);
}

static UniValue bls_fromsecret(const JSONRPCRequest& request, const ChainstateManager& chainman)
{
    bls_fromsecret_help(request);

    bool bls_legacy_scheme{!DeploymentActiveAfter(WITH_LOCK(cs_main, return chainman.ActiveChain().Tip();), Params().GetConsensus(), Consensus::DEPLOYMENT_V19)};
    if (!request.params[1].isNull()) {
        bls_legacy_scheme = ParseBoolV(request.params[1], "bls_legacy_scheme");
    }
    CBLSSecretKey sk = ParseBLSSecretKey(request.params[0].get_str(), "secretKey", bls_legacy_scheme);
    UniValue ret(UniValue::VOBJ);
    ret.pushKV("secret", sk.ToString());
    ret.pushKV("public", sk.GetPublicKey().ToString(bls_legacy_scheme));
    std::string bls_scheme_str = bls_legacy_scheme ? "legacy" : "basic";
    ret.pushKV("scheme", bls_scheme_str);
    return ret;
}

[[ noreturn ]] static void bls_help()
{
    RPCHelpMan{"bls",
        "Set of commands to execute BLS related actions.\n"
        "To get help on individual commands, use \"help bls command\".\n"
        "\nAvailable commands:\n"
        "  generate          - Create a BLS secret/public key pair\n"
        "  fromsecret        - Parse a BLS secret key and return the secret/public key pair\n",
        {
            {"command", RPCArg::Type::STR, RPCArg::Optional::NO, "The command to execute"},
        },
        RPCResults{},
        RPCExamples{""},
    }.Throw();
}

static UniValue _bls(const JSONRPCRequest& request)
{
    const JSONRPCRequest new_request{request.strMethod == "bls" ? request.squashed() : request};
    const std::string command{new_request.strMethod};

    const ChainstateManager& chainman = EnsureAnyChainman(request.context);

    if (command == "blsgenerate") {
        return bls_generate(new_request, chainman);
    } else if (command == "blsfromsecret") {
        return bls_fromsecret(new_request, chainman);
    } else {
        bls_help();
    }
}
void RegisterEvoRPCCommands(CRPCTable &tableRPC)
{
// clang-format off
static const CRPCCommand commands[] =
{ //  category              name                      actor (function)
  //  --------------------- ------------------------  -----------------------
    { "evo",                "bls",                    &_bls,                   {}  },
    { "evo",                "protx",                  &protx,                  {}  },
    { "evo",                "datatx",                 &datatx,                 {}  },
};
// clang-format on
    for (const auto& command : commands) {
        tableRPC.appendCommand(command.name, &command);
    }
}<|MERGE_RESOLUTION|>--- conflicted
+++ resolved
@@ -49,11 +49,7 @@
     static const std::map<std::string, RPCArg> mapParamHelp = {
         {"collateralAddress",
             {"collateralAddress", RPCArg::Type::STR, RPCArg::Optional::NO,
-<<<<<<< HEAD
-                "The sparks address to send the collateral to."}
-=======
-                "The Dash address to send the collateral to."}
->>>>>>> 19512988
+                "The Sparks address to send the collateral to."}
         },
         {"collateralHash",
             {"collateralHash", RPCArg::Type::STR, RPCArg::Optional::NO,
@@ -124,29 +120,17 @@
         },
         {"ownerAddress",
             {"ownerAddress", RPCArg::Type::STR, RPCArg::Optional::NO,
-<<<<<<< HEAD
-                "The sparks address to use for payee updates and proposal voting.\n"
-=======
-                "The Dash address to use for payee updates and proposal voting.\n"
->>>>>>> 19512988
+                "The Sparks address to use for payee updates and proposal voting.\n"
                 "The corresponding private key does not have to be known by your wallet.\n"
                 "The address must be unused and must differ from the collateralAddress."}
         },
         {"payoutAddress_register",
             {"payoutAddress", RPCArg::Type::STR, RPCArg::Optional::NO,
-<<<<<<< HEAD
-                "The sparks address to use for masternode reward payments."}
+                "The Sparks address to use for masternode reward payments."}
         },
         {"payoutAddress_update",
             {"payoutAddress", RPCArg::Type::STR, RPCArg::Optional::NO,
-                "The sparks address to use for masternode reward payments.\n"
-=======
-                "The Dash address to use for masternode reward payments."}
-        },
-        {"payoutAddress_update",
-            {"payoutAddress", RPCArg::Type::STR, RPCArg::Optional::NO,
-                "The Dash address to use for masternode reward payments.\n"
->>>>>>> 19512988
+                "The Sparks address to use for masternode reward payments.\n"
                 "If set to an empty string, the currently active payout address is reused."}
         },
         {"proTxHash",
@@ -749,13 +733,9 @@
     }
 
     if (isFundRegister) {
-<<<<<<< HEAD
-        CAmount fundCollateral = GetMnType(mnType, chainman.ActiveChain().Tip()).collat_amount;
-=======
         FundSpecialTx(wallet.get(), tx, ptx, fundDest);
         UpdateSpecialTxInputsHash(tx, ptx);
-        CAmount fundCollateral = GetMnType(mnType).collat_amount;
->>>>>>> 19512988
+        CAmount fundCollateral = GetMnType(mnType, chainman.ActiveChain().Tip()).collat_amount;
         uint32_t collateralIndex = (uint32_t) -1;
         for (uint32_t i = 0; i < tx.vout.size(); i++) {
             if (tx.vout[i].nValue == fundCollateral) {
@@ -1458,12 +1438,8 @@
         bool onlyRGMN = type == "rgmn"; //Only regular masternodes
         mnList.ForEachMN(onlyValid, [&](const auto& dmn) {
             if (onlyEvoNodes && dmn.nType != MnType::Evo) return;
-<<<<<<< HEAD
             else if (onlyRGMN && dmn.nType != MnType::Regular) return;
-            ret.push_back(BuildDMNListEntry(wallet.get(), dmn, detailed));
-=======
             ret.push_back(BuildDMNListEntry(wallet.get(), dmn, *node.mn_metaman, detailed, chainman));
->>>>>>> 19512988
         });
     } else {
         throw JSONRPCError(RPC_INVALID_PARAMETER, "invalid type specified");
