--- conflicted
+++ resolved
@@ -125,21 +125,12 @@
                 "The address must be unused and must differ from the collateralAddress."}
         },
         {"payoutAddress_register",
-<<<<<<< HEAD
-            {"payoutAddress_register", RPCArg::Type::STR, RPCArg::Optional::NO,
+            {"payoutAddress", RPCArg::Type::STR, RPCArg::Optional::NO,
                 "The sparks address to use for masternode reward payments."}
-        },
-        {"payoutAddress_update",
-            {"payoutAddress_update", RPCArg::Type::STR, RPCArg::Optional::NO,
-                "The sparks address to use for masternode reward payments.\n"
-=======
-            {"payoutAddress", RPCArg::Type::STR, RPCArg::Optional::NO,
-                "The dash address to use for masternode reward payments."}
         },
         {"payoutAddress_update",
             {"payoutAddress", RPCArg::Type::STR, RPCArg::Optional::NO,
-                "The dash address to use for masternode reward payments.\n"
->>>>>>> a884f0c5
+                "The sparks address to use for masternode reward payments.\n"
                 "If set to an empty string, the currently active payout address is reused."}
         },
         {"proTxHash",
@@ -372,17 +363,12 @@
 
 static void protx_register_fund_help(const JSONRPCRequest& request, bool legacy)
 {
-<<<<<<< HEAD
-    RPCHelpMan{"protx register_fund",
-        "\nCreates, funds and sends a ProTx to the network. The resulting transaction will move 25000 Sparks\n"
-=======
     std::string rpc_name = legacy ? "register_fund_legacy" : "register_fund";
     std::string rpc_full_name = std::string("protx ").append(rpc_name);
     std::string pubkey_operator = legacy ? "\"0532646990082f4fd639f90387b1551f2c7c39d37392cb9055a06a7e85c1d23692db8f87f827886310bccc1e29db9aee\"" : "\"8532646990082f4fd639f90387b1551f2c7c39d37392cb9055a06a7e85c1d23692db8f87f827886310bccc1e29db9aee\"";
     std::string rpc_example = rpc_name.append(" \"XrVhS9LogauRJGJu2sHuryjhpuex4RNPSb\" \"1.2.3.4:1234\" \"Xt9AMWaYSz7tR7Uo7gzXA3m4QmeWgrR3rr\" ").append(pubkey_operator).append(" \"Xt9AMWaYSz7tR7Uo7gzXA3m4QmeWgrR3rr\" 0 \"XrVhS9LogauRJGJu2sHuryjhpuex4RNPSb\"");
     RPCHelpMan{rpc_full_name,
-        "\nCreates, funds and sends a ProTx to the network. The resulting transaction will move 1000 Dash\n"
->>>>>>> a884f0c5
+        "\nCreates, funds and sends a ProTx to the network. The resulting transaction will move 25000 Sparks\n"
         "to the address specified by collateralAddress and will then function as the collateral of your\n"
         "masternode.\n"
         "A few of the limitations you see in the arguments are temporary and might be lifted after DIP3\n"
@@ -638,11 +624,7 @@
         throw JSONRPCError(RPC_INVALID_REQUEST, "HPMN aren't allowed yet");
     }
 
-<<<<<<< HEAD
-    CAmount collateralAmount = 25000 * COIN;
-=======
     size_t paramIdx = 0;
->>>>>>> a884f0c5
 
     CMutableTransaction tx;
     tx.nVersion = 3;
@@ -1002,11 +984,7 @@
     if (!request.params[paramIdx + 1].isNull()) {
         feeSource = DecodeDestination(request.params[paramIdx + 1].get_str());
         if (!IsValidDestination(feeSource))
-<<<<<<< HEAD
-            throw JSONRPCError(RPC_INVALID_ADDRESS_OR_KEY, std::string("Invalid Sparks address: ") + request.params[4].get_str());
-=======
-            throw JSONRPCError(RPC_INVALID_ADDRESS_OR_KEY, std::string("Invalid Dash address: ") + request.params[paramIdx + 1].get_str());
->>>>>>> a884f0c5
+            throw JSONRPCError(RPC_INVALID_ADDRESS_OR_KEY, std::string("Invalid Sparks address: ") + request.params[paramIdx + 1].get_str());
     } else {
         if (ptx.scriptOperatorPayout != CScript()) {
             // use operator reward address as default source for fees
