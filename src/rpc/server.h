// Copyright (c) 2010 Satoshi Nakamoto
// Copyright (c) 2009-2015 The Bitcoin Core developers
// Distributed under the MIT software license, see the accompanying
// file COPYING or http://www.opensource.org/licenses/mit-license.php.

#ifndef BITCOIN_RPC_SERVER_H
#define BITCOIN_RPC_SERVER_H

#include <amount.h>
#include <rpc/request.h>
#include <rpc/util.h>

#include <functional>
#include <map>
#include <stdint.h>
#include <string>

#include <univalue.h>

class CRPCCommand;

namespace RPCServer
{
    void OnStarted(std::function<void ()> slot);
    void OnStopped(std::function<void ()> slot);
}

/** Query whether RPC is running */
bool IsRPCRunning();

/** Throw JSONRPCError if RPC is not running */
void RpcInterruptionPoint();

/**
 * Set the RPC warmup status.  When this is done, all RPC calls will error out
 * immediately with RPC_IN_WARMUP.
 */
void SetRPCWarmupStatus(const std::string& newStatus);
/* Mark warmup as done.  RPC calls will be processed from now on.  */
void SetRPCWarmupFinished();

/* returns the current warmup state.  */
bool RPCIsInWarmup(std::string *outStatus);

/** Opaque base class for timers returned by NewTimerFunc.
 * This provides no methods at the moment, but makes sure that delete
 * cleans up the whole state.
 */
class RPCTimerBase
{
public:
    virtual ~RPCTimerBase() {}
};

/**
 * RPC timer "driver".
 */
class RPCTimerInterface
{
public:
    virtual ~RPCTimerInterface() {}
    /** Implementation name */
    virtual const char *Name() = 0;
    /** Factory function for timers.
     * RPC will call the function to create a timer that will call func in *millis* milliseconds.
     * @note As the RPC mechanism is backend-neutral, it can use different implementations of timers.
     * This is needed to cope with the case in which there is no HTTP server, but
     * only GUI RPC console, and to break the dependency of pcserver on httprpc.
     */
    virtual RPCTimerBase* NewTimer(std::function<void()>& func, int64_t millis) = 0;
};

/** Set the factory function for timers */
void RPCSetTimerInterface(RPCTimerInterface *iface);
/** Set the factory function for timer, but only, if unset */
void RPCSetTimerInterfaceIfUnset(RPCTimerInterface *iface);
/** Unset factory function for timers */
void RPCUnsetTimerInterface(RPCTimerInterface *iface);

/**
 * Run func nSeconds from now.
 * Overrides previous timer <name> (if any).
 */
void RPCRunLater(const std::string& name, std::function<void()> func, int64_t nSeconds);

typedef UniValue(*rpcfn_type)(const JSONRPCRequest& jsonRequest);
typedef RPCHelpMan (*RpcMethodFnType)();

class CRPCCommand
{
public:
    //! RPC method handler reading request and assigning result. Should return
    //! true if request is fully handled, false if it should be passed on to
    //! subsequent handlers.
    using Actor = std::function<bool(const JSONRPCRequest& request, UniValue& result, bool last_handler)>;

    //! Constructor taking Actor callback supporting multiple handlers.
    CRPCCommand(std::string category, std::string name, Actor actor, std::vector<std::string> args, intptr_t unique_id)
        : category(std::move(category)), name(std::move(name)), actor(std::move(actor)), argNames(std::move(args)),
          unique_id(unique_id)
    {
    }

    //! Simplified constructor taking plain RpcMethodFnType function pointer.
    CRPCCommand(std::string category, std::string name_in, RpcMethodFnType fn, std::vector<std::string> args_in)
        : CRPCCommand(
              category,
              fn().m_name,
              [fn](const JSONRPCRequest& request, UniValue& result, bool) { result = fn().HandleRequest(request); return true; },
              fn().GetArgNames(),
              intptr_t(fn))
    {
        CHECK_NONFATAL(fn().m_name == name_in);
        CHECK_NONFATAL(fn().GetArgNames() == args_in);
    }

    //! Simplified constructor taking plain rpcfn_type function pointer.
    CRPCCommand(const char* category, const char* name, rpcfn_type fn, std::initializer_list<const char*> args)
        : CRPCCommand(category, name,
                      [fn](const JSONRPCRequest& request, UniValue& result, bool) { result = fn(request); return true; },
                      {args.begin(), args.end()}, intptr_t(fn))
    {
    }

    std::string category;
    std::string name;
    Actor actor;
    std::vector<std::string> argNames;
    intptr_t unique_id;
};

/**
<<<<<<< HEAD
 * Sparks RPC command dispatcher.
=======
 * RPC command dispatcher.
>>>>>>> 1f3f0e00
 */
class CRPCTable
{
private:
    std::map<std::string, std::vector<const CRPCCommand*>> mapCommands;
    std::multimap<std::string, std::vector<UniValue>> mapPlatformRestrictions;
public:
    CRPCTable();
    std::string help(const std::string& name, const std::string& strSubCommand, const JSONRPCRequest& helpreq) const;

    void InitPlatformRestrictions();

    /**
     * Execute a method.
     * @param request The JSONRPCRequest to execute
     * @returns Result of the call.
     * @throws an exception (UniValue) when an error happens.
     */
    UniValue execute(const JSONRPCRequest &request) const;

    /**
    * Returns a list of registered commands
    * @returns List of registered commands.
    */
    std::vector<std::string> listCommands() const;

    /**
     * Appends a CRPCCommand to the dispatch table.
     *
     * Returns false if RPC server is already running (dump concurrency protection).
     *
     * Commands with different method names but the same unique_id will
     * be considered aliases, and only the first registered method name will
     * show up in the help text command listing. Aliased commands do not have
     * to have the same behavior. Server and client code can distinguish
     * between calls based on method name, and aliased commands can also
     * register different names, types, and numbers of parameters.
     */
    bool appendCommand(const std::string& name, const CRPCCommand* pcmd);
    bool removeCommand(const std::string& name, const CRPCCommand* pcmd);
};

bool IsDeprecatedRPCEnabled(const std::string& method);

extern CRPCTable tableRPC;

void StartRPC();
void InterruptRPC();
void StopRPC();
std::string JSONRPCExecBatch(const JSONRPCRequest& jreq, const UniValue& vReq);

#endif // BITCOIN_RPC_SERVER_H<|MERGE_RESOLUTION|>--- conflicted
+++ resolved
@@ -130,11 +130,7 @@
 };
 
 /**
-<<<<<<< HEAD
  * Sparks RPC command dispatcher.
-=======
- * RPC command dispatcher.
->>>>>>> 1f3f0e00
  */
 class CRPCTable
 {
