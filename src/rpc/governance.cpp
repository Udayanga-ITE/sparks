// Copyright (c) 2014-2021 The Dash Core developers
// Distributed under the MIT/X11 software license, see the accompanying
// file COPYING or http://www.opensource.org/licenses/mit-license.php.

#include <masternode/activemasternode.h>
#include <consensus/validation.h>
#include <core_io.h>
#include <governance/governance.h>
#include <governance/governance-vote.h>
#include <governance/governance-classes.h>
#include <governance/governance-validators.h>
#include <init.h>
#include <txmempool.h>
#include <validation.h>
#include <masternode/masternode-sync.h>
#include <messagesigner.h>
#include <rpc/server.h>
#include <util.h>
#include <utilmoneystr.h>
#include <wallet/rpcwallet.h>
#ifdef ENABLE_WALLET
#include <wallet/wallet.h>
#endif // ENABLE_WALLET

void gobject_count_help()
{
    throw std::runtime_error(
                "gobject count (\"mode\")\n"
                "Count governance objects and votes\n"
                "\nArguments:\n"
                "1. \"mode\"   (string, optional, default: \"json\") Output format: json (\"json\") or string in free form (\"all\")\n"
                );
}

UniValue gobject_count(const JSONRPCRequest& request)
{
    if (request.fHelp || request.params.size() > 2)
        gobject_count_help();

    std::string strMode{"json"};

    if (!request.params[1].isNull()) {
        strMode = request.params[1].get_str();
    }

    if (strMode != "json" && strMode != "all")
        gobject_count_help();

    return strMode == "json" ? governance.ToJson() : governance.ToString();
}

void gobject_deserialize_help()
{
    throw std::runtime_error(
                "gobject deserialize \"hex_data\"\n"
                "Deserialize governance object from hex string to JSON\n"
                "\nArguments:\n"
                "1. \"hex_data\"   (string, required) data in hex string form\n"
                );
}

UniValue gobject_deserialize(const JSONRPCRequest& request)
{
    if (request.fHelp || request.params.size() != 2)
        gobject_deserialize_help();

    std::string strHex = request.params[1].get_str();

    std::vector<unsigned char> v = ParseHex(strHex);
    std::string s(v.begin(), v.end());

    UniValue u(UniValue::VOBJ);
    u.read(s);

    return u.write().c_str();
}

void gobject_check_help()
{
    throw std::runtime_error(
                "gobject check \"hex_data\"\n"
                "Validate governance object data (proposal only)\n"
                "\nArguments:\n"
                "1. \"hex_data\"   (string, required) data in hex string form\n"
                );
}

UniValue gobject_check(const JSONRPCRequest& request)
{
    if (request.fHelp || request.params.size() != 2)
        gobject_check_help();

    // ASSEMBLE NEW GOVERNANCE OBJECT FROM USER PARAMETERS

    uint256 hashParent;

    int nRevision = 1;

    int64_t nTime = GetAdjustedTime();
    std::string strDataHex = request.params[1].get_str();

    CGovernanceObject govobj(hashParent, nRevision, nTime, uint256(), strDataHex);

    if (govobj.GetObjectType() == GOVERNANCE_OBJECT_PROPOSAL) {
        CProposalValidator validator(strDataHex, false);
        if (!validator.Validate())  {
            throw JSONRPCError(RPC_INVALID_PARAMETER, "Invalid proposal data, error messages:" + validator.GetErrorMessages());
        }
    } else {
        throw JSONRPCError(RPC_INVALID_PARAMETER, "Invalid object type, only proposals can be validated");
    }

    UniValue objResult(UniValue::VOBJ);

    objResult.pushKV("Object status", "OK");

    return objResult;
}

#ifdef ENABLE_WALLET
void gobject_prepare_help(CWallet* const pwallet)
{
    throw std::runtime_error(
                "gobject prepare <parent-hash> <revision> <time> <data-hex>\n"
                "Prepare governance object by signing and creating tx\n"
                + HelpRequiringPassphrase(pwallet) + "\n"
                "\nArguments:\n"
                "1. parent-hash   (string, required) hash of the parent object, \"0\" is root\n"
                "2. revision      (numeric, required) object revision in the system\n"
                "3. time          (numeric, required) time this object was created\n"
                "4. data-hex      (string, required)  data in hex string form\n"
                "5. use-IS        (boolean, optional, default=false) Deprecated and ignored\n"
                "6. outputHash    (string, optional) the single output to submit the proposal fee from\n"
                "7. outputIndex   (numeric, optional) The output index.\n"
                );
}

UniValue gobject_prepare(const JSONRPCRequest& request)
{
    std::shared_ptr<CWallet> const wallet = GetWalletForJSONRPCRequest(request);
    CWallet* const pwallet = wallet.get();
    if (!EnsureWalletIsAvailable(pwallet, request.fHelp))
        return NullUniValue;

    if (request.fHelp || (request.params.size() != 5 && request.params.size() != 6 && request.params.size() != 8))
        gobject_prepare_help(pwallet);

    EnsureWalletIsUnlocked(pwallet);

    // ASSEMBLE NEW GOVERNANCE OBJECT FROM USER PARAMETERS

    uint256 hashParent;

    // -- attach to root node (root node doesn't really exist, but has a hash of zero)
    if (request.params[1].get_str() == "0") {
        hashParent = uint256();
    } else {
        hashParent = ParseHashV(request.params[1], "parent-hash");
    }

    int nRevision = ParseInt32V(request.params[2], "revision");
    int64_t nTime = ParseInt64V(request.params[3], "time");
    std::string strDataHex = request.params[4].get_str();

    // CREATE A NEW COLLATERAL TRANSACTION FOR THIS SPECIFIC OBJECT

    CGovernanceObject govobj(hashParent, nRevision, nTime, uint256(), strDataHex);

    // This command is dangerous because it consumes 5 SPARKS irreversibly.
    // If params are lost, it's very hard to bruteforce them and yet
    // users ignore all instructions on sparkscentral etc. and do not save them...
    // Let's log them here and hope users do not mess with debug.log
    LogPrintf("gobject_prepare -- params: %s %s %s %s, data: %s, hash: %s\n",
                request.params[1].getValStr(), request.params[2].getValStr(),
                request.params[3].getValStr(), request.params[4].getValStr(),
                govobj.GetDataAsPlainString(), govobj.GetHash().ToString());

    if (govobj.GetObjectType() == GOVERNANCE_OBJECT_PROPOSAL) {
        CProposalValidator validator(strDataHex, false);
        if (!validator.Validate()) {
            throw JSONRPCError(RPC_INVALID_PARAMETER, "Invalid proposal data, error messages:" + validator.GetErrorMessages());
        }
    }

    if (govobj.GetObjectType() == GOVERNANCE_OBJECT_TRIGGER) {
        throw JSONRPCError(RPC_INVALID_PARAMETER, "Trigger objects need not be prepared (however only masternodes can create them)");
    }

    LOCK2(cs_main, mempool.cs);
    LOCK(pwallet->cs_wallet);

    std::string strError = "";
    if (!govobj.IsValidLocally(strError, false))
        throw JSONRPCError(RPC_INTERNAL_ERROR, "Governance object is not valid - " + govobj.GetHash().ToString() + " - " + strError);

    // If specified, spend this outpoint as the proposal fee
    COutPoint outpoint;
    outpoint.SetNull();
    if (!request.params[6].isNull() && !request.params[7].isNull()) {
        uint256 collateralHash = ParseHashV(request.params[6], "outputHash");
        int32_t collateralIndex = ParseInt32V(request.params[7], "outputIndex");
        if (collateralHash.IsNull() || collateralIndex < 0) {
            throw JSONRPCError(RPC_INVALID_ADDRESS_OR_KEY, strprintf("invalid hash or index: %s-%d", collateralHash.ToString(), collateralIndex));
        }
        outpoint = COutPoint(collateralHash, (uint32_t)collateralIndex);
    }

    CTransactionRef tx;
    if (!pwallet->GetBudgetSystemCollateralTX(tx, govobj.GetHash(), govobj.GetMinCollateralFee(), outpoint)) {
        std::string err = "Error making collateral transaction for governance object. Please check your wallet balance and make sure your wallet is unlocked.";
        if (!request.params[6].isNull() && !request.params[7].isNull()) {
            err += "Please verify your specified output is valid and is enough for the combined proposal fee and transaction fee.";
        }
        throw JSONRPCError(RPC_INTERNAL_ERROR, err);
    }

    if (!pwallet->WriteGovernanceObject({hashParent, nRevision, nTime, tx->GetHash(), strDataHex})) {
        throw JSONRPCError(RPC_INTERNAL_ERROR, "WriteGovernanceObject failed");
    }

    // -- make our change address
    CReserveKey reservekey(pwallet);
    // -- send the tx to the network
    CValidationState state;
    if (!pwallet->CommitTransaction(tx, {}, {}, {}, reservekey, g_connman.get(), state)) {
        throw JSONRPCError(RPC_INTERNAL_ERROR, "CommitTransaction failed! Reason given: " + state.GetRejectReason());
    }

    LogPrint(BCLog::GOBJECT, "gobject_prepare -- GetDataAsPlainString = %s, hash = %s, txid = %s\n",
                govobj.GetDataAsPlainString(), govobj.GetHash().ToString(), tx->GetHash().ToString());

    return tx->GetHash().ToString();
}

void gobject_list_prepared_help(CWallet* const pwallet)
{
    throw std::runtime_error(
                "gobject list-prepared <count>\n"
                "Returns a list of governance objects prepared by this wallet with \"gobject prepare\" sorted by their creation time.\n"
                + HelpRequiringPassphrase(pwallet) + "\n"
                "\nArguments:\n"
                "1. count (numeric, optional, default=10) Maximum number of objects to return.\n"
                );
}

UniValue gobject_list_prepared(const JSONRPCRequest& request)
{
    std::shared_ptr<CWallet> const wallet = GetWalletForJSONRPCRequest(request);
    CWallet* const pwallet = wallet.get();
    if (!EnsureWalletIsAvailable(pwallet, request.fHelp))
        return NullUniValue;

    if (request.fHelp || (request.params.size() > 2)) {
        gobject_list_prepared_help(pwallet);
    }

    EnsureWalletIsUnlocked(pwallet);

    int64_t nCount = request.params.size() > 1 ? ParseInt64V(request.params[1], "count") : 10;
    if (nCount < 0) {
        throw JSONRPCError(RPC_INVALID_PARAMETER, "Negative count");
    }
    // Get a list of all prepared governance objects stored in the wallet
    LOCK(pwallet->cs_wallet);
    std::vector<const CGovernanceObject*> vecObjects = pwallet->GetGovernanceObjects();
    // Sort the vector by the object creation time/hex data
    std::sort(vecObjects.begin(), vecObjects.end(), [](const CGovernanceObject* a, const CGovernanceObject* b) {
        bool fGreater = a->GetCreationTime() > b->GetCreationTime();
        bool fEqual = a->GetCreationTime() == b->GetCreationTime();
        bool fHexGreater = a->GetDataAsHexString() > b->GetDataAsHexString();
        return fGreater || (fEqual && fHexGreater);
    });

    UniValue jsonArray(UniValue::VARR);
    auto it = vecObjects.rbegin() + std::max<int>(0, vecObjects.size() - nCount);
    while (it != vecObjects.rend()) {
        jsonArray.push_back((*it++)->ToJson());
    }

    return jsonArray;
}
#endif // ENABLE_WALLET

void gobject_submit_help()
{
    throw std::runtime_error(
                "gobject submit <parent-hash> <revision> <time> <data-hex> <fee-txid>\n"
                "Submit governance object to network\n"
                "\nArguments:\n"
                "1. parent-hash   (string, required) hash of the parent object, \"0\" is root\n"
                "2. revision      (numeric, required) object revision in the system\n"
                "3. time          (numeric, required) time this object was created\n"
                "4. data-hex      (string, required) data in hex string form\n"
                "5. fee-txid      (string, optional) fee-tx id, required for all objects except triggers"
                );
}

UniValue gobject_submit(const JSONRPCRequest& request)
{
    if (request.fHelp || ((request.params.size() < 5) || (request.params.size() > 6)))
        gobject_submit_help();

    if(!masternodeSync.IsBlockchainSynced()) {
        throw JSONRPCError(RPC_CLIENT_IN_INITIAL_DOWNLOAD, "Must wait for client to sync with masternode network. Try again in a minute or so.");
    }

    auto mnList = deterministicMNManager->GetListAtChainTip();
    bool fMnFound = mnList.HasValidMNByCollateral(activeMasternodeInfo.outpoint);

    LogPrint(BCLog::GOBJECT, "gobject_submit -- pubKeyOperator = %s, outpoint = %s, params.size() = %lld, fMnFound = %d\n",
            (activeMasternodeInfo.blsPubKeyOperator ? activeMasternodeInfo.blsPubKeyOperator->ToString() : "N/A"),
            activeMasternodeInfo.outpoint.ToStringShort(), request.params.size(), fMnFound);

    // ASSEMBLE NEW GOVERNANCE OBJECT FROM USER PARAMETERS

    uint256 txidFee;

    if (!request.params[5].isNull()) {
        txidFee = ParseHashV(request.params[5], "fee-txid");
    }
    uint256 hashParent;
    if (request.params[1].get_str() == "0") { // attach to root node (root node doesn't really exist, but has a hash of zero)
        hashParent = uint256();
    } else {
        hashParent = ParseHashV(request.params[1], "parent-hash");
    }

    // GET THE PARAMETERS FROM USER

    int nRevision = ParseInt32V(request.params[2], "revision");
    int64_t nTime = ParseInt64V(request.params[3], "time");
    std::string strDataHex = request.params[4].get_str();

    CGovernanceObject govobj(hashParent, nRevision, nTime, txidFee, strDataHex);

    LogPrint(BCLog::GOBJECT, "gobject_submit -- GetDataAsPlainString = %s, hash = %s, txid = %s\n",
                govobj.GetDataAsPlainString(), govobj.GetHash().ToString(), txidFee.ToString());

    if (govobj.GetObjectType() == GOVERNANCE_OBJECT_PROPOSAL) {
        CProposalValidator validator(strDataHex, false);
        if (!validator.Validate()) {
            throw JSONRPCError(RPC_INVALID_PARAMETER, "Invalid proposal data, error messages:" + validator.GetErrorMessages());
        }
    }

    // Attempt to sign triggers if we are a MN
    if (govobj.GetObjectType() == GOVERNANCE_OBJECT_TRIGGER) {
        if (fMnFound) {
            govobj.SetMasternodeOutpoint(activeMasternodeInfo.outpoint);
            govobj.Sign(*activeMasternodeInfo.blsKeyOperator);
        } else {
            LogPrintf("gobject(submit) -- Object submission rejected because node is not a masternode\n");
            throw JSONRPCError(RPC_INVALID_PARAMETER, "Only valid masternodes can submit this type of object");
        }
    } else if (request.params.size() != 6) {
        LogPrintf("gobject(submit) -- Object submission rejected because fee tx not provided\n");
        throw JSONRPCError(RPC_INVALID_PARAMETER, "The fee-txid parameter must be included to submit this type of object");
    }

    std::string strHash = govobj.GetHash().ToString();

    std::string strError = "";
    bool fMissingConfirmations;
    {
        LOCK(cs_main);
        if (!govobj.IsValidLocally(strError, fMissingConfirmations, true) && !fMissingConfirmations) {
            LogPrintf("gobject(submit) -- Object submission rejected because object is not valid - hash = %s, strError = %s\n", strHash, strError);
            throw JSONRPCError(RPC_INTERNAL_ERROR, "Governance object is not valid - " + strHash + " - " + strError);
        }
    }

    // RELAY THIS OBJECT
    // Reject if rate check fails but don't update buffer
    if (!governance.MasternodeRateCheck(govobj)) {
        LogPrintf("gobject(submit) -- Object submission rejected because of rate check failure - hash = %s\n", strHash);
        throw JSONRPCError(RPC_INVALID_PARAMETER, "Object creation rate limit exceeded");
    }

    LogPrintf("gobject(submit) -- Adding locally created governance object - %s\n", strHash);

    if (fMissingConfirmations) {
        governance.AddPostponedObject(govobj);
        govobj.Relay(*g_connman);
    } else {
        governance.AddGovernanceObject(govobj, *g_connman);
    }

    return govobj.GetHash().ToString();
}

void gobject_vote_conf_help()
{
    throw std::runtime_error(
                "gobject vote-conf <governance-hash> <vote> <vote-outcome>\n"
                "Vote on a governance object by masternode configured in sparks.conf\n"
                "\nArguments:\n"
                "1. governance-hash   (string, required) hash of the governance object\n"
                "2. vote              (string, required) vote, possible values: [funding|valid|delete|endorsed]\n"
                "3. vote-outcome      (string, required) vote outcome, possible values: [yes|no|abstain]\n"
                );
}

UniValue gobject_vote_conf(const JSONRPCRequest& request)
{
    if (request.fHelp || request.params.size() != 4)
        gobject_vote_conf_help();

    uint256 hash;

    hash = ParseHashV(request.params[1], "Object hash");
    std::string strVoteSignal = request.params[2].get_str();
    std::string strVoteOutcome = request.params[3].get_str();

    vote_signal_enum_t eVoteSignal = CGovernanceVoting::ConvertVoteSignal(strVoteSignal);
    if (eVoteSignal == VOTE_SIGNAL_NONE) {
        throw JSONRPCError(RPC_INVALID_PARAMETER,
                           "Invalid vote signal. Please using one of the following: "
                           "(funding|valid|delete|endorsed)");
    }

    vote_outcome_enum_t eVoteOutcome = CGovernanceVoting::ConvertVoteOutcome(strVoteOutcome);
    if (eVoteOutcome == VOTE_OUTCOME_NONE) {
        throw JSONRPCError(RPC_INVALID_PARAMETER, "Invalid vote outcome. Please use one of the following: 'yes', 'no' or 'abstain'");
    }

    int govObjType;
    {
        LOCK(governance.cs);
        CGovernanceObject *pGovObj = governance.FindGovernanceObject(hash);
        if (!pGovObj) {
            throw JSONRPCError(RPC_INVALID_PARAMETER, "Governance object not found");
        }
        govObjType = pGovObj->GetObjectType();
    }

    int nSuccessful = 0;
    int nFailed = 0;

    UniValue resultsObj(UniValue::VOBJ);

    UniValue statusObj(UniValue::VOBJ);
    UniValue returnObj(UniValue::VOBJ);

    auto dmn = deterministicMNManager->GetListAtChainTip().GetValidMNByCollateral(activeMasternodeInfo.outpoint);

    if (!dmn) {
        nFailed++;
<<<<<<< HEAD
        statusObj.push_back(Pair("result", "failed"));
        statusObj.push_back(Pair("errorMessage", "Can't find masternode by collateral output"));
        resultsObj.push_back(Pair("sparks.conf", statusObj));
        returnObj.push_back(Pair("overall", strprintf("Voted successfully %d time(s) and failed %d time(s).", nSuccessful, nFailed)));
        returnObj.push_back(Pair("detail", resultsObj));
=======
        statusObj.pushKV("result", "failed");
        statusObj.pushKV("errorMessage", "Can't find masternode by collateral output");
        resultsObj.pushKV("dash.conf", statusObj);
        returnObj.pushKV("overall", strprintf("Voted successfully %d time(s) and failed %d time(s).", nSuccessful, nFailed));
        returnObj.pushKV("detail", resultsObj);
>>>>>>> eaca69b2
        return returnObj;
    }

    CGovernanceVote vote(dmn->collateralOutpoint, hash, eVoteSignal, eVoteOutcome);

    bool signSuccess = false;
    if (govObjType == GOVERNANCE_OBJECT_PROPOSAL && eVoteSignal == VOTE_SIGNAL_FUNDING) {
        throw JSONRPCError(RPC_INVALID_PARAMETER, "Can't use vote-conf for proposals");
    }
    if (activeMasternodeInfo.blsKeyOperator) {
        signSuccess = vote.Sign(*activeMasternodeInfo.blsKeyOperator);
    }

    if (!signSuccess) {
        nFailed++;
<<<<<<< HEAD
        statusObj.push_back(Pair("result", "failed"));
        statusObj.push_back(Pair("errorMessage", "Failure to sign."));
        resultsObj.push_back(Pair("sparks.conf", statusObj));
        returnObj.push_back(Pair("overall", strprintf("Voted successfully %d time(s) and failed %d time(s).", nSuccessful, nFailed)));
        returnObj.push_back(Pair("detail", resultsObj));
=======
        statusObj.pushKV("result", "failed");
        statusObj.pushKV("errorMessage", "Failure to sign.");
        resultsObj.pushKV("dash.conf", statusObj);
        returnObj.pushKV("overall", strprintf("Voted successfully %d time(s) and failed %d time(s).", nSuccessful, nFailed));
        returnObj.pushKV("detail", resultsObj);
>>>>>>> eaca69b2
        return returnObj;
    }

    CGovernanceException exception;
    if (governance.ProcessVoteAndRelay(vote, exception, *g_connman)) {
        nSuccessful++;
        statusObj.pushKV("result", "success");
    } else {
        nFailed++;
        statusObj.pushKV("result", "failed");
        statusObj.pushKV("errorMessage", exception.GetMessage());
    }

<<<<<<< HEAD
    resultsObj.push_back(Pair("sparks.conf", statusObj));
=======
    resultsObj.pushKV("dash.conf", statusObj);
>>>>>>> eaca69b2

    returnObj.pushKV("overall", strprintf("Voted successfully %d time(s) and failed %d time(s).", nSuccessful, nFailed));
    returnObj.pushKV("detail", resultsObj);

    return returnObj;
}

UniValue VoteWithMasternodes(const std::map<uint256, CKey>& keys,
                             const uint256& hash, vote_signal_enum_t eVoteSignal,
                             vote_outcome_enum_t eVoteOutcome)
{
    int govObjType;
    {
        LOCK(governance.cs);
        CGovernanceObject *pGovObj = governance.FindGovernanceObject(hash);
        if (!pGovObj) {
            throw JSONRPCError(RPC_INVALID_PARAMETER, "Governance object not found");
        }
        govObjType = pGovObj->GetObjectType();
    }

    int nSuccessful = 0;
    int nFailed = 0;

    auto mnList = deterministicMNManager->GetListAtChainTip();

    UniValue resultsObj(UniValue::VOBJ);

    for (const auto& p : keys) {
        const auto& proTxHash = p.first;
        const auto& key = p.second;

        UniValue statusObj(UniValue::VOBJ);

        auto dmn = mnList.GetValidMN(proTxHash);
        if (!dmn) {
            nFailed++;
            statusObj.pushKV("result", "failed");
            statusObj.pushKV("errorMessage", "Can't find masternode by proTxHash");
            resultsObj.pushKV(proTxHash.ToString(), statusObj);
            continue;
        }

        CGovernanceVote vote(dmn->collateralOutpoint, hash, eVoteSignal, eVoteOutcome);
        if (!vote.Sign(key, key.GetPubKey().GetID())) {
            nFailed++;
            statusObj.pushKV("result", "failed");
            statusObj.pushKV("errorMessage", "Failure to sign.");
            resultsObj.pushKV(proTxHash.ToString(), statusObj);
            continue;
        }

        CGovernanceException exception;
        if (governance.ProcessVoteAndRelay(vote, exception, *g_connman)) {
            nSuccessful++;
            statusObj.pushKV("result", "success");
        } else {
            nFailed++;
            statusObj.pushKV("result", "failed");
            statusObj.pushKV("errorMessage", exception.GetMessage());
        }

        resultsObj.pushKV(proTxHash.ToString(), statusObj);
    }

    UniValue returnObj(UniValue::VOBJ);
    returnObj.pushKV("overall", strprintf("Voted successfully %d time(s) and failed %d time(s).", nSuccessful, nFailed));
    returnObj.pushKV("detail", resultsObj);

    return returnObj;
}

#ifdef ENABLE_WALLET
void gobject_vote_many_help(CWallet* const pwallet)
{
    throw std::runtime_error(
                "gobject vote-many <governance-hash> <vote> <vote-outcome>\n"
                "Vote on a governance object by all masternodes for which the voting key is present in the local wallet\n"
                + HelpRequiringPassphrase(pwallet) + "\n"
                "\nArguments:\n"
                "1. governance-hash   (string, required) hash of the governance object\n"
                "2. vote              (string, required) vote, possible values: [funding|valid|delete|endorsed]\n"
                "3. vote-outcome      (string, required) vote outcome, possible values: [yes|no|abstain]\n"
                );
}

UniValue gobject_vote_many(const JSONRPCRequest& request)
{
    std::shared_ptr<CWallet> const wallet = GetWalletForJSONRPCRequest(request);
    CWallet* const pwallet = wallet.get();
    if (!EnsureWalletIsAvailable(pwallet, request.fHelp))
        return NullUniValue;

    if (request.fHelp || request.params.size() != 4)
        gobject_vote_many_help(pwallet);

    uint256 hash = ParseHashV(request.params[1], "Object hash");
    std::string strVoteSignal = request.params[2].get_str();
    std::string strVoteOutcome = request.params[3].get_str();

    vote_signal_enum_t eVoteSignal = CGovernanceVoting::ConvertVoteSignal(strVoteSignal);
    if (eVoteSignal == VOTE_SIGNAL_NONE) {
        throw JSONRPCError(RPC_INVALID_PARAMETER,
                           "Invalid vote signal. Please using one of the following: "
                           "(funding|valid|delete|endorsed)");
    }

    vote_outcome_enum_t eVoteOutcome = CGovernanceVoting::ConvertVoteOutcome(strVoteOutcome);
    if (eVoteOutcome == VOTE_OUTCOME_NONE) {
        throw JSONRPCError(RPC_INVALID_PARAMETER, "Invalid vote outcome. Please use one of the following: 'yes', 'no' or 'abstain'");
    }

    EnsureWalletIsUnlocked(pwallet);

    std::map<uint256, CKey> votingKeys;

    auto mnList = deterministicMNManager->GetListAtChainTip();
    mnList.ForEachMN(true, [&](const CDeterministicMNCPtr& dmn) {
        CKey votingKey;
        if (pwallet->GetKey(dmn->pdmnState->keyIDVoting, votingKey)) {
            votingKeys.emplace(dmn->proTxHash, votingKey);
        }
    });

    return VoteWithMasternodes(votingKeys, hash, eVoteSignal, eVoteOutcome);
}

void gobject_vote_alias_help(CWallet* const pwallet)
{
    throw std::runtime_error(
                "gobject vote-alias <governance-hash> <vote> <vote-outcome> <protx-hash>\n"
                "Vote on a governance object by masternode's voting key (if present in local wallet)\n"
                + HelpRequiringPassphrase(pwallet) + "\n"
                "\nArguments:\n"
                "1. governance-hash   (string, required) hash of the governance object\n"
                "2. vote              (string, required) vote, possible values: [funding|valid|delete|endorsed]\n"
                "3. vote-outcome      (string, required) vote outcome, possible values: [yes|no|abstain]\n"
                "4. protx-hash        (string, required) masternode's proTxHash"
                );
}

UniValue gobject_vote_alias(const JSONRPCRequest& request)
{
    std::shared_ptr<CWallet> const wallet = GetWalletForJSONRPCRequest(request);
    CWallet* const pwallet = wallet.get();
    if (!EnsureWalletIsAvailable(pwallet, request.fHelp))
        return NullUniValue;

    if (request.fHelp || request.params.size() != 5)
        gobject_vote_alias_help(pwallet);

    uint256 hash = ParseHashV(request.params[1], "Object hash");
    std::string strVoteSignal = request.params[2].get_str();
    std::string strVoteOutcome = request.params[3].get_str();

    vote_signal_enum_t eVoteSignal = CGovernanceVoting::ConvertVoteSignal(strVoteSignal);
    if (eVoteSignal == VOTE_SIGNAL_NONE) {
        throw JSONRPCError(RPC_INVALID_PARAMETER,
                           "Invalid vote signal. Please using one of the following: "
                           "(funding|valid|delete|endorsed)");
    }

    vote_outcome_enum_t eVoteOutcome = CGovernanceVoting::ConvertVoteOutcome(strVoteOutcome);
    if (eVoteOutcome == VOTE_OUTCOME_NONE) {
        throw JSONRPCError(RPC_INVALID_PARAMETER, "Invalid vote outcome. Please use one of the following: 'yes', 'no' or 'abstain'");
    }

    EnsureWalletIsUnlocked(pwallet);

    uint256 proTxHash = ParseHashV(request.params[4], "protx-hash");
    auto dmn = deterministicMNManager->GetListAtChainTip().GetValidMN(proTxHash);
    if (!dmn) {
        throw JSONRPCError(RPC_INVALID_PARAMETER, "Invalid or unknown proTxHash");
    }

    CKey votingKey;
    if (!pwallet->GetKey(dmn->pdmnState->keyIDVoting, votingKey)) {
        throw JSONRPCError(RPC_INVALID_PARAMETER, strprintf("Private key for voting address %s not known by wallet", EncodeDestination(dmn->pdmnState->keyIDVoting)));
    }

    std::map<uint256, CKey> votingKeys;
    votingKeys.emplace(proTxHash, votingKey);

    return VoteWithMasternodes(votingKeys, hash, eVoteSignal, eVoteOutcome);
}
#endif

UniValue ListObjects(const std::string& strCachedSignal, const std::string& strType, int nStartTime)
{
    UniValue objResult(UniValue::VOBJ);

    // GET MATCHING GOVERNANCE OBJECTS

    LOCK2(cs_main, governance.cs);

    std::vector<const CGovernanceObject*> objs = governance.GetAllNewerThan(nStartTime);
    governance.UpdateLastDiffTime(GetTime());

    // CREATE RESULTS FOR USER

    for (const auto& pGovObj : objs) {
        if (strCachedSignal == "valid" && !pGovObj->IsSetCachedValid()) continue;
        if (strCachedSignal == "funding" && !pGovObj->IsSetCachedFunding()) continue;
        if (strCachedSignal == "delete" && !pGovObj->IsSetCachedDelete()) continue;
        if (strCachedSignal == "endorsed" && !pGovObj->IsSetCachedEndorsed()) continue;

        if (strType == "proposals" && pGovObj->GetObjectType() != GOVERNANCE_OBJECT_PROPOSAL) continue;
        if (strType == "triggers" && pGovObj->GetObjectType() != GOVERNANCE_OBJECT_TRIGGER) continue;

        UniValue bObj(UniValue::VOBJ);
        bObj.pushKV("DataHex",  pGovObj->GetDataAsHexString());
        bObj.pushKV("DataString",  pGovObj->GetDataAsPlainString());
        bObj.pushKV("Hash",  pGovObj->GetHash().ToString());
        bObj.pushKV("CollateralHash",  pGovObj->GetCollateralHash().ToString());
        bObj.pushKV("ObjectType", pGovObj->GetObjectType());
        bObj.pushKV("CreationTime", pGovObj->GetCreationTime());
        const COutPoint& masternodeOutpoint = pGovObj->GetMasternodeOutpoint();
        if (masternodeOutpoint != COutPoint()) {
            bObj.pushKV("SigningMasternode", masternodeOutpoint.ToStringShort());
        }

        // REPORT STATUS FOR FUNDING VOTES SPECIFICALLY
        bObj.pushKV("AbsoluteYesCount",  pGovObj->GetAbsoluteYesCount(VOTE_SIGNAL_FUNDING));
        bObj.pushKV("YesCount",  pGovObj->GetYesCount(VOTE_SIGNAL_FUNDING));
        bObj.pushKV("NoCount",  pGovObj->GetNoCount(VOTE_SIGNAL_FUNDING));
        bObj.pushKV("AbstainCount",  pGovObj->GetAbstainCount(VOTE_SIGNAL_FUNDING));

        // REPORT VALIDITY AND CACHING FLAGS FOR VARIOUS SETTINGS
        std::string strError = "";
        bObj.pushKV("fBlockchainValidity",  pGovObj->IsValidLocally(strError, false));
        bObj.pushKV("IsValidReason",  strError.c_str());
        bObj.pushKV("fCachedValid",  pGovObj->IsSetCachedValid());
        bObj.pushKV("fCachedFunding",  pGovObj->IsSetCachedFunding());
        bObj.pushKV("fCachedDelete",  pGovObj->IsSetCachedDelete());
        bObj.pushKV("fCachedEndorsed",  pGovObj->IsSetCachedEndorsed());

        objResult.pushKV(pGovObj->GetHash().ToString(), bObj);
    }

    return objResult;
}

void gobject_list_help()
{
    throw std::runtime_error(
                "gobject list ( <signal> <type> )\n"
                "List governance objects (can be filtered by signal and/or object type)\n"
                "\nArguments:\n"
                "1. signal   (string, optional, default=valid) cached signal, possible values: [valid|funding|delete|endorsed|all]\n"
                "2. type     (string, optional, default=all) object type, possible values: [proposals|triggers|all]\n"
                );
}

UniValue gobject_list(const JSONRPCRequest& request)
{
    if (request.fHelp || request.params.size() > 3)
        gobject_list_help();

    std::string strCachedSignal = "valid";
    if (!request.params[1].isNull()) {
        strCachedSignal = request.params[1].get_str();
    }
    if (strCachedSignal != "valid" && strCachedSignal != "funding" && strCachedSignal != "delete" && strCachedSignal != "endorsed" && strCachedSignal != "all")
        return "Invalid signal, should be 'valid', 'funding', 'delete', 'endorsed' or 'all'";

    std::string strType = "all";
    if (!request.params[2].isNull()) {
        strType = request.params[2].get_str();
    }
    if (strType != "proposals" && strType != "triggers" && strType != "all")
        return "Invalid type, should be 'proposals', 'triggers' or 'all'";

    return ListObjects(strCachedSignal, strType, 0);
}

void gobject_diff_help()
{
    throw std::runtime_error(
                "gobject diff ( <signal> <type> )\n"
                "List differences since last diff or list\n"
                "\nArguments:\n"
                "1. signal   (string, optional, default=valid) cached signal, possible values: [valid|funding|delete|endorsed|all]\n"
                "2. type     (string, optional, default=all) object type, possible values: [proposals|triggers|all]\n"
                );
}

UniValue gobject_diff(const JSONRPCRequest& request)
{
    if (request.fHelp || request.params.size() > 3)
        gobject_diff_help();

    std::string strCachedSignal = "valid";
    if (!request.params[1].isNull()) {
        strCachedSignal = request.params[1].get_str();
    }
    if (strCachedSignal != "valid" && strCachedSignal != "funding" && strCachedSignal != "delete" && strCachedSignal != "endorsed" && strCachedSignal != "all")
        return "Invalid signal, should be 'valid', 'funding', 'delete', 'endorsed' or 'all'";

    std::string strType = "all";
    if (!request.params[2].isNull()) {
        strType = request.params[2].get_str();
    }
    if (strType != "proposals" && strType != "triggers" && strType != "all")
        return "Invalid type, should be 'proposals', 'triggers' or 'all'";

    return ListObjects(strCachedSignal, strType, governance.GetLastDiffTime());
}

void gobject_get_help()
{
    throw std::runtime_error(
                "gobject get <governance-hash>\n"
                "Get governance object by hash\n"
                "\nArguments:\n"
                "1. governance-hash   (string, required) object id\n"
                );
}

UniValue gobject_get(const JSONRPCRequest& request)
{
    if (request.fHelp || request.params.size() != 2)
        gobject_get_help();

    // COLLECT VARIABLES FROM OUR USER
    uint256 hash = ParseHashV(request.params[1], "GovObj hash");

    LOCK2(cs_main, governance.cs);

    // FIND THE GOVERNANCE OBJECT THE USER IS LOOKING FOR
    CGovernanceObject* pGovObj = governance.FindGovernanceObject(hash);

    if (pGovObj == nullptr) {
        throw JSONRPCError(RPC_INVALID_PARAMETER, "Unknown governance object");
    }

    // REPORT BASIC OBJECT STATS

    UniValue objResult(UniValue::VOBJ);
    objResult.pushKV("DataHex",  pGovObj->GetDataAsHexString());
    objResult.pushKV("DataString",  pGovObj->GetDataAsPlainString());
    objResult.pushKV("Hash",  pGovObj->GetHash().ToString());
    objResult.pushKV("CollateralHash",  pGovObj->GetCollateralHash().ToString());
    objResult.pushKV("ObjectType", pGovObj->GetObjectType());
    objResult.pushKV("CreationTime", pGovObj->GetCreationTime());
    const COutPoint& masternodeOutpoint = pGovObj->GetMasternodeOutpoint();
    if (masternodeOutpoint != COutPoint()) {
        objResult.pushKV("SigningMasternode", masternodeOutpoint.ToStringShort());
    }

    // SHOW (MUCH MORE) INFORMATION ABOUT VOTES FOR GOVERNANCE OBJECT (THAN LIST/DIFF ABOVE)
    // -- FUNDING VOTING RESULTS

    UniValue objFundingResult(UniValue::VOBJ);
    objFundingResult.pushKV("AbsoluteYesCount",  pGovObj->GetAbsoluteYesCount(VOTE_SIGNAL_FUNDING));
    objFundingResult.pushKV("YesCount",  pGovObj->GetYesCount(VOTE_SIGNAL_FUNDING));
    objFundingResult.pushKV("NoCount",  pGovObj->GetNoCount(VOTE_SIGNAL_FUNDING));
    objFundingResult.pushKV("AbstainCount",  pGovObj->GetAbstainCount(VOTE_SIGNAL_FUNDING));
    objResult.pushKV("FundingResult", objFundingResult);

    // -- VALIDITY VOTING RESULTS
    UniValue objValid(UniValue::VOBJ);
    objValid.pushKV("AbsoluteYesCount",  pGovObj->GetAbsoluteYesCount(VOTE_SIGNAL_VALID));
    objValid.pushKV("YesCount",  pGovObj->GetYesCount(VOTE_SIGNAL_VALID));
    objValid.pushKV("NoCount",  pGovObj->GetNoCount(VOTE_SIGNAL_VALID));
    objValid.pushKV("AbstainCount",  pGovObj->GetAbstainCount(VOTE_SIGNAL_VALID));
    objResult.pushKV("ValidResult", objValid);

    // -- DELETION CRITERION VOTING RESULTS
    UniValue objDelete(UniValue::VOBJ);
    objDelete.pushKV("AbsoluteYesCount",  pGovObj->GetAbsoluteYesCount(VOTE_SIGNAL_DELETE));
    objDelete.pushKV("YesCount",  pGovObj->GetYesCount(VOTE_SIGNAL_DELETE));
    objDelete.pushKV("NoCount",  pGovObj->GetNoCount(VOTE_SIGNAL_DELETE));
    objDelete.pushKV("AbstainCount",  pGovObj->GetAbstainCount(VOTE_SIGNAL_DELETE));
    objResult.pushKV("DeleteResult", objDelete);

    // -- ENDORSED VIA MASTERNODE-ELECTED BOARD
    UniValue objEndorsed(UniValue::VOBJ);
    objEndorsed.pushKV("AbsoluteYesCount",  pGovObj->GetAbsoluteYesCount(VOTE_SIGNAL_ENDORSED));
    objEndorsed.pushKV("YesCount",  pGovObj->GetYesCount(VOTE_SIGNAL_ENDORSED));
    objEndorsed.pushKV("NoCount",  pGovObj->GetNoCount(VOTE_SIGNAL_ENDORSED));
    objEndorsed.pushKV("AbstainCount",  pGovObj->GetAbstainCount(VOTE_SIGNAL_ENDORSED));
    objResult.pushKV("EndorsedResult", objEndorsed);

    // --
    std::string strError = "";
    objResult.pushKV("fLocalValidity",  pGovObj->IsValidLocally(strError, false));
    objResult.pushKV("IsValidReason",  strError.c_str());
    objResult.pushKV("fCachedValid",  pGovObj->IsSetCachedValid());
    objResult.pushKV("fCachedFunding",  pGovObj->IsSetCachedFunding());
    objResult.pushKV("fCachedDelete",  pGovObj->IsSetCachedDelete());
    objResult.pushKV("fCachedEndorsed",  pGovObj->IsSetCachedEndorsed());
    return objResult;
}

void gobject_getcurrentvotes_help()
{
    throw std::runtime_error(
                "gobject getcurrentvotes <governance-hash> (<txid> <vout>)\n"
                "Get only current (tallying) votes for a governance object hash (does not include old votes)\n"
                "\nArguments:\n"
                "1. governance-hash   (string, required) object id\n"
                "2. txid              (string, optional) masternode collateral txid\n"
                "3. vout              (string, optional) masternode collateral output index, required if <txid> presents\n"
                );
}

UniValue gobject_getcurrentvotes(const JSONRPCRequest& request)
{
    if (request.fHelp || (request.params.size() != 2 && request.params.size() != 4))
        gobject_getcurrentvotes_help();

    // COLLECT PARAMETERS FROM USER

    uint256 hash = ParseHashV(request.params[1], "Governance hash");

    COutPoint mnCollateralOutpoint;
    if (!request.params[2].isNull() && !request.params[3].isNull()) {
        uint256 txid = ParseHashV(request.params[2], "Masternode Collateral hash");
        std::string strVout = request.params[3].get_str();
        mnCollateralOutpoint = COutPoint(txid, (uint32_t)atoi(strVout));
    }

    // FIND OBJECT USER IS LOOKING FOR

    LOCK(governance.cs);

    CGovernanceObject* pGovObj = governance.FindGovernanceObject(hash);

    if (pGovObj == nullptr) {
        throw JSONRPCError(RPC_INVALID_PARAMETER, "Unknown governance-hash");
    }

    // REPORT RESULTS TO USER

    UniValue bResult(UniValue::VOBJ);

    // GET MATCHING VOTES BY HASH, THEN SHOW USERS VOTE INFORMATION

    std::vector<CGovernanceVote> vecVotes = governance.GetCurrentVotes(hash, mnCollateralOutpoint);
    for (const auto& vote : vecVotes) {
        bResult.pushKV(vote.GetHash().ToString(),  vote.ToString());
    }

    return bResult;
}

[[ noreturn ]] void gobject_help()
{
    throw std::runtime_error(
            "gobject \"command\" ...\n"
            "Set of commands to manage governance objects.\n"
            "\nAvailable commands:\n"
            "  check              - Validate governance object data (proposal only)\n"
#ifdef ENABLE_WALLET
            "  prepare            - Prepare governance object by signing and creating tx\n"
            "  list-prepared      - Returns a list of governance objects prepared by this wallet with \"gobject prepare\"\n"
#endif // ENABLE_WALLET
            "  submit             - Submit governance object to network\n"
            "  deserialize        - Deserialize governance object from hex string to JSON\n"
            "  count              - Count governance objects and votes (additional param: 'json' or 'all', default: 'json')\n"
            "  get                - Get governance object by hash\n"
            "  getcurrentvotes    - Get only current (tallying) votes for a governance object hash (does not include old votes)\n"
            "  list               - List governance objects (can be filtered by signal and/or object type)\n"
            "  diff               - List differences since last diff\n"
#ifdef ENABLE_WALLET
            "  vote-alias         - Vote on a governance object by masternode proTxHash\n"
#endif // ENABLE_WALLET
            "  vote-conf          - Vote on a governance object by masternode configured in sparks.conf\n"
#ifdef ENABLE_WALLET
            "  vote-many          - Vote on a governance object by all masternodes for which the voting key is in the wallet\n"
#endif // ENABLE_WALLET
            );
}

UniValue gobject(const JSONRPCRequest& request)
{
    std::string strCommand;
    if (!request.params[0].isNull())
        strCommand = request.params[0].get_str();

    if (request.fHelp && strCommand.empty()) {
        gobject_help();
    }

    if (strCommand == "count") {
        return gobject_count(request);
    } else if (strCommand == "deserialize") {
        // DEBUG : TEST DESERIALIZATION OF GOVERNANCE META DATA
        return gobject_deserialize(request);
    } else if (strCommand == "check") {
        // VALIDATE A GOVERNANCE OBJECT PRIOR TO SUBMISSION
        return gobject_check(request);
#ifdef ENABLE_WALLET
    } else if (strCommand == "prepare") {
        // PREPARE THE GOVERNANCE OBJECT BY CREATING A COLLATERAL TRANSACTION
        return gobject_prepare(request);
    } else if (strCommand == "list-prepared") {
        return gobject_list_prepared(request);
#endif // ENABLE_WALLET
    } else if (strCommand == "submit") {
        // AFTER COLLATERAL TRANSACTION HAS MATURED USER CAN SUBMIT GOVERNANCE OBJECT TO PROPAGATE NETWORK
        /*
            ------ Example Governance Item ------

            gobject submit 6e622bb41bad1fb18e7f23ae96770aeb33129e18bd9efe790522488e580a0a03 0 1 1464292854 "beer-reimbursement" 5b5b22636f6e7472616374222c207b2270726f6a6563745f6e616d65223a20225c22626565722d7265696d62757273656d656e745c22222c20227061796d656e745f61646472657373223a20225c225879324c4b4a4a64655178657948726e34744744514238626a6876464564615576375c22222c2022656e645f64617465223a202231343936333030343030222c20226465736372697074696f6e5f75726c223a20225c227777772e646173687768616c652e6f72672f702f626565722d7265696d62757273656d656e745c22222c2022636f6e74726163745f75726c223a20225c22626565722d7265696d62757273656d656e742e636f6d2f3030312e7064665c22222c20227061796d656e745f616d6f756e74223a20223233342e323334323232222c2022676f7665726e616e63655f6f626a6563745f6964223a2037342c202273746172745f64617465223a202231343833323534303030227d5d5d1
        */
        return gobject_submit(request);
    } else if (strCommand == "vote-conf") {
        return gobject_vote_conf(request);
#ifdef ENABLE_WALLET
    } else if (strCommand == "vote-many") {
        return gobject_vote_many(request);
    } else if (strCommand == "vote-alias") {
        return gobject_vote_alias(request);
#endif
    } else if (strCommand == "list") {
        // USERS CAN QUERY THE SYSTEM FOR A LIST OF VARIOUS GOVERNANCE ITEMS
        return gobject_list(request);
    } else if (strCommand == "diff") {
        return gobject_diff(request);
    } else if (strCommand == "get") {
        // GET SPECIFIC GOVERNANCE ENTRY
        return gobject_get(request);
    } else if (strCommand == "getcurrentvotes") {
        // GET VOTES FOR SPECIFIC GOVERNANCE OBJECT
        return gobject_getcurrentvotes(request);
    } else {
        gobject_help();
    }
}

UniValue voteraw(const JSONRPCRequest& request)
{
    if (request.fHelp || request.params.size() != 7)
        throw std::runtime_error(
                "voteraw <mn-collateral-tx-hash> <mn-collateral-tx-index> <governance-hash> <vote-signal> [yes|no|abstain] <time> <vote-sig>\n"
                "Compile and relay a governance vote with provided external signature instead of signing vote internally\n"
                );

    uint256 hashMnCollateralTx = ParseHashV(request.params[0], "mn collateral tx hash");
    int nMnCollateralTxIndex = request.params[1].get_int();
    COutPoint outpoint = COutPoint(hashMnCollateralTx, nMnCollateralTxIndex);

    uint256 hashGovObj = ParseHashV(request.params[2], "Governance hash");
    std::string strVoteSignal = request.params[3].get_str();
    std::string strVoteOutcome = request.params[4].get_str();

    vote_signal_enum_t eVoteSignal = CGovernanceVoting::ConvertVoteSignal(strVoteSignal);
    if (eVoteSignal == VOTE_SIGNAL_NONE)  {
        throw JSONRPCError(RPC_INVALID_PARAMETER,
                           "Invalid vote signal. Please using one of the following: "
                           "(funding|valid|delete|endorsed)");
    }

    vote_outcome_enum_t eVoteOutcome = CGovernanceVoting::ConvertVoteOutcome(strVoteOutcome);
    if (eVoteOutcome == VOTE_OUTCOME_NONE) {
        throw JSONRPCError(RPC_INVALID_PARAMETER, "Invalid vote outcome. Please use one of the following: 'yes', 'no' or 'abstain'");
    }

    int govObjType;
    {
        LOCK(governance.cs);
        CGovernanceObject *pGovObj = governance.FindGovernanceObject(hashGovObj);
        if (!pGovObj) {
            throw JSONRPCError(RPC_INVALID_PARAMETER, "Governance object not found");
        }
        govObjType = pGovObj->GetObjectType();
    }

    int64_t nTime = request.params[5].get_int64();
    std::string strSig = request.params[6].get_str();
    bool fInvalid = false;
    std::vector<unsigned char> vchSig = DecodeBase64(strSig.c_str(), &fInvalid);

    if (fInvalid) {
        throw JSONRPCError(RPC_INVALID_ADDRESS_OR_KEY, "Malformed base64 encoding");
    }

    auto dmn = deterministicMNManager->GetListAtChainTip().GetValidMNByCollateral(outpoint);

    if (!dmn) {
        throw JSONRPCError(RPC_INTERNAL_ERROR, "Failure to find masternode in list : " + outpoint.ToStringShort());
    }

    CGovernanceVote vote(outpoint, hashGovObj, eVoteSignal, eVoteOutcome);
    vote.SetTime(nTime);
    vote.SetSignature(vchSig);

    bool onlyVotingKeyAllowed = govObjType == GOVERNANCE_OBJECT_PROPOSAL && vote.GetSignal() == VOTE_SIGNAL_FUNDING;

    if (!vote.IsValid(onlyVotingKeyAllowed)) {
        throw JSONRPCError(RPC_INTERNAL_ERROR, "Failure to verify vote.");
    }

    CGovernanceException exception;
    if (governance.ProcessVoteAndRelay(vote, exception, *g_connman)) {
        return "Voted successfully";
    } else {
        throw JSONRPCError(RPC_INTERNAL_ERROR, "Error voting : " + exception.GetMessage());
    }
}

UniValue getgovernanceinfo(const JSONRPCRequest& request)
{
    if (request.fHelp || request.params.size() != 0) {
        throw std::runtime_error(
            "getgovernanceinfo\n"
            "Returns an object containing governance parameters.\n"
            "\nResult:\n"
            "{\n"
            "  \"governanceminquorum\": xxxxx,           (numeric) the absolute minimum number of votes needed to trigger a governance action\n"
            "  \"proposalfee\": xxx.xx,                  (numeric) the collateral transaction fee which must be paid to create a proposal in " + CURRENCY_UNIT + "\n"
            "  \"superblockcycle\": xxxxx,               (numeric) the number of blocks between superblocks\n"
            "  \"lastsuperblock\": xxxxx,                (numeric) the block number of the last superblock\n"
            "  \"nextsuperblock\": xxxxx,                (numeric) the block number of the next superblock\n"
            "}\n"
            "\nExamples:\n"
            + HelpExampleCli("getgovernanceinfo", "")
            + HelpExampleRpc("getgovernanceinfo", "")
            );
    }

    LOCK(cs_main);

    int nLastSuperblock = 0, nNextSuperblock = 0;
    int nBlockHeight = chainActive.Height();

    CSuperblock::GetNearestSuperblocksHeights(nBlockHeight, nLastSuperblock, nNextSuperblock);

    UniValue obj(UniValue::VOBJ);
    obj.pushKV("governanceminquorum", Params().GetConsensus().nGovernanceMinQuorum);
    obj.pushKV("proposalfee", ValueFromAmount(GOVERNANCE_PROPOSAL_FEE_TX));
    obj.pushKV("superblockcycle", Params().GetConsensus().nSuperblockCycle);
    obj.pushKV("lastsuperblock", nLastSuperblock);
    obj.pushKV("nextsuperblock", nNextSuperblock);

    return obj;
}

UniValue getsuperblockbudget(const JSONRPCRequest& request)
{
    if (request.fHelp || request.params.size() != 1) {
        throw std::runtime_error(
            "getsuperblockbudget index\n"
            "\nReturns the absolute maximum sum of superblock payments allowed.\n"
            "\nArguments:\n"
            "1. index         (numeric, required) The block index\n"
            "\nResult:\n"
            "n                (numeric) The absolute maximum sum of superblock payments allowed, in " + CURRENCY_UNIT + "\n"
            "\nExamples:\n"
            + HelpExampleCli("getsuperblockbudget", "1000")
            + HelpExampleRpc("getsuperblockbudget", "1000")
        );
    }

    int nBlockHeight = request.params[0].get_int();
    if (nBlockHeight < 0) {
        throw JSONRPCError(RPC_INVALID_PARAMETER, "Block height out of range");
    }

    return ValueFromAmount(CSuperblock::GetPaymentsLimit(nBlockHeight));
}

static const CRPCCommand commands[] =
{ //  category              name                      actor (function)         argNames
  //  --------------------- ------------------------  -----------------------  ----------
    /* Sparks features */
    { "sparks",               "getgovernanceinfo",      &getgovernanceinfo,      {} },
    { "sparks",               "getsuperblockbudget",    &getsuperblockbudget,    {"index"} },
    { "sparks",               "gobject",                &gobject,                {} },
    { "sparks",               "voteraw",                &voteraw,                {"tx_hash","tx_index","gov_hash","signal","outcome","time","sig"} },

};

void RegisterGovernanceRPCCommands(CRPCTable &t)
{
    for (unsigned int vcidx = 0; vcidx < ARRAYLEN(commands); vcidx++)
        t.appendCommand(commands[vcidx].name, &commands[vcidx]);
}<|MERGE_RESOLUTION|>--- conflicted
+++ resolved
@@ -445,19 +445,11 @@
 
     if (!dmn) {
         nFailed++;
-<<<<<<< HEAD
-        statusObj.push_back(Pair("result", "failed"));
-        statusObj.push_back(Pair("errorMessage", "Can't find masternode by collateral output"));
-        resultsObj.push_back(Pair("sparks.conf", statusObj));
-        returnObj.push_back(Pair("overall", strprintf("Voted successfully %d time(s) and failed %d time(s).", nSuccessful, nFailed)));
-        returnObj.push_back(Pair("detail", resultsObj));
-=======
         statusObj.pushKV("result", "failed");
         statusObj.pushKV("errorMessage", "Can't find masternode by collateral output");
-        resultsObj.pushKV("dash.conf", statusObj);
+        resultsObj.pushKV("sparks.conf", statusObj);
         returnObj.pushKV("overall", strprintf("Voted successfully %d time(s) and failed %d time(s).", nSuccessful, nFailed));
         returnObj.pushKV("detail", resultsObj);
->>>>>>> eaca69b2
         return returnObj;
     }
 
@@ -473,19 +465,11 @@
 
     if (!signSuccess) {
         nFailed++;
-<<<<<<< HEAD
-        statusObj.push_back(Pair("result", "failed"));
-        statusObj.push_back(Pair("errorMessage", "Failure to sign."));
-        resultsObj.push_back(Pair("sparks.conf", statusObj));
-        returnObj.push_back(Pair("overall", strprintf("Voted successfully %d time(s) and failed %d time(s).", nSuccessful, nFailed)));
-        returnObj.push_back(Pair("detail", resultsObj));
-=======
         statusObj.pushKV("result", "failed");
         statusObj.pushKV("errorMessage", "Failure to sign.");
-        resultsObj.pushKV("dash.conf", statusObj);
+        resultsObj.pushKV("sparks.conf", statusObj);
         returnObj.pushKV("overall", strprintf("Voted successfully %d time(s) and failed %d time(s).", nSuccessful, nFailed));
         returnObj.pushKV("detail", resultsObj);
->>>>>>> eaca69b2
         return returnObj;
     }
 
@@ -499,11 +483,7 @@
         statusObj.pushKV("errorMessage", exception.GetMessage());
     }
 
-<<<<<<< HEAD
-    resultsObj.push_back(Pair("sparks.conf", statusObj));
-=======
-    resultsObj.pushKV("dash.conf", statusObj);
->>>>>>> eaca69b2
+    resultsObj.pushKV("sparks.conf", statusObj);
 
     returnObj.pushKV("overall", strprintf("Voted successfully %d time(s) and failed %d time(s).", nSuccessful, nFailed));
     returnObj.pushKV("detail", resultsObj);
