// Copyright (c) 2014-2019 The Dash Core developers
// Distributed under the MIT/X11 software license, see the accompanying
// file COPYING or http://www.opensource.org/licenses/mit-license.php.

<<<<<<< HEAD
//#define ENABLE_SPARKS_DEBUG

=======
>>>>>>> 2ae1ce48
#include "activemasternode.h"
#include "consensus/validation.h"
#include "governance.h"
#include "governance-vote.h"
#include "governance-classes.h"
#include "governance-validators.h"
#include "init.h"
#include "validation.h"
#include "masternode-sync.h"
#include "messagesigner.h"
#include "rpc/server.h"
#include "util.h"
#include "utilmoneystr.h"
#include "wallet/rpcwallet.h" 
#ifdef ENABLE_WALLET
#include "wallet/wallet.h"
#endif // ENABLE_WALLET

void gobject_count_help()
{
    throw std::runtime_error(
                "gobject count (\"mode\")\n"
                "Count governance objects and votes\n"
                "\nArguments:\n"
                "1. \"mode\"   (string, optional, default: \"json\") Output format: json (\"json\") or string in free form (\"all\")\n"
                );
}

UniValue gobject_count(const JSONRPCRequest& request)
{
    if (request.fHelp || request.params.size() > 2)
        gobject_count_help();

    std::string strMode{"json"};

    if (request.params.size() == 2) {
        strMode = request.params[1].get_str();
    }

    if (strMode != "json" && strMode != "all")
        gobject_count_help();

    return strMode == "json" ? governance.ToJson() : governance.ToString();
}

void gobject_deserialize_help()
{
    throw std::runtime_error(
                "gobject deserialize \"hex_data\"\n"
                "Deserialize governance object from hex string to JSON\n"
                "\nArguments:\n"
                "1. \"hex_data\"   (string, required) data in hex string form\n"
                );
}

UniValue gobject_deserialize(const JSONRPCRequest& request)
{
    if (request.fHelp || request.params.size() != 2)
        gobject_deserialize_help();

    std::string strHex = request.params[1].get_str();

    std::vector<unsigned char> v = ParseHex(strHex);
    std::string s(v.begin(), v.end());

    UniValue u(UniValue::VOBJ);
    u.read(s);

    return u.write().c_str();
}

void gobject_check_help()
{
    throw std::runtime_error(
                "gobject check \"hex_data\"\n"
                "Validate governance object data (proposal only)\n"
                "\nArguments:\n"
                "1. \"hex_data\"   (string, required) data in hex string form\n"
                );
}

UniValue gobject_check(const JSONRPCRequest& request)
{
    if (request.fHelp || request.params.size() != 2)
        gobject_check_help();

    // ASSEMBLE NEW GOVERNANCE OBJECT FROM USER PARAMETERS

    uint256 hashParent;

    int nRevision = 1;

    int64_t nTime = GetAdjustedTime();
    std::string strDataHex = request.params[1].get_str();

    CGovernanceObject govobj(hashParent, nRevision, nTime, uint256(), strDataHex);

    if (govobj.GetObjectType() == GOVERNANCE_OBJECT_PROPOSAL) {
        CProposalValidator validator(strDataHex, false);
        if (!validator.Validate())  {
            throw JSONRPCError(RPC_INVALID_PARAMETER, "Invalid proposal data, error messages:" + validator.GetErrorMessages());
        }
    } else {
        throw JSONRPCError(RPC_INVALID_PARAMETER, "Invalid object type, only proposals can be validated");
    }

    UniValue objResult(UniValue::VOBJ);

    objResult.push_back(Pair("Object status", "OK"));

    return objResult;
}

#ifdef ENABLE_WALLET
void gobject_prepare_help(CWallet* const pwallet)
{
    throw std::runtime_error(
                "gobject prepare <parent-hash> <revision> <time> <data-hex>\n"
                "Prepare governance object by signing and creating tx\n"
                + HelpRequiringPassphrase(pwallet) + "\n"
                "\nArguments:\n"
                "1. parent-hash   (string, required) hash of the parent object, \"0\" is root\n"
                "2. revision      (numeric, required) object revision in the system\n"
                "3. time          (numeric, required) time this object was created\n"
                "4. data-hex      (string, required)  data in hex string form\n"
                "5. use-IS        (boolean, optional, default=false) InstantSend lock the collateral, only requiring one chain confirmation\n"
                "6. outputHash    (string, optional) the single output to submit the proposal fee from\n"
                "7. outputIndex   (numeric, optional) The output index.\n"
                );
}

UniValue gobject_prepare(const JSONRPCRequest& request)
{
    CWallet* const pwallet = GetWalletForJSONRPCRequest(request);
    if (request.fHelp || (request.params.size() != 5 && request.params.size() != 6 && request.params.size() != 8)) 
        gobject_prepare_help(pwallet);

    if (!EnsureWalletIsAvailable(pwallet, request.fHelp))
        return NullUniValue;

    EnsureWalletIsUnlocked(pwallet);

    // ASSEMBLE NEW GOVERNANCE OBJECT FROM USER PARAMETERS

    uint256 hashParent;

    // -- attach to root node (root node doesn't really exist, but has a hash of zero)
    if (request.params[1].get_str() == "0") {
        hashParent = uint256();
    } else {
        hashParent = ParseHashV(request.params[1], "fee-txid, parameter 1");
    }

    std::string strRevision = request.params[2].get_str();
    std::string strTime = request.params[3].get_str();
    int nRevision = atoi(strRevision);
    int64_t nTime = atoi64(strTime);
    std::string strDataHex = request.params[4].get_str();
    bool useIS = false;
    if (request.params.size() > 5) useIS = request.params[5].getBool();

    // CREATE A NEW COLLATERAL TRANSACTION FOR THIS SPECIFIC OBJECT

    CGovernanceObject govobj(hashParent, nRevision, nTime, uint256(), strDataHex);

    // This command is dangerous because it consumes 5 SPARKS irreversibly.
    // If params are lost, it's very hard to bruteforce them and yet
    // users ignore all instructions on sparkscentral etc. and do not save them...
    // Let's log them here and hope users do not mess with debug.log
    LogPrintf("gobject_prepare -- params: %s %s %s %s, data: %s, hash: %s\n",
                request.params[1].get_str(), request.params[2].get_str(),
                request.params[3].get_str(), request.params[4].get_str(),
                govobj.GetDataAsPlainString(), govobj.GetHash().ToString());

    if (govobj.GetObjectType() == GOVERNANCE_OBJECT_PROPOSAL) {
        CProposalValidator validator(strDataHex, false);
        if (!validator.Validate()) {
            throw JSONRPCError(RPC_INVALID_PARAMETER, "Invalid proposal data, error messages:" + validator.GetErrorMessages());
        }
    }

    if (govobj.GetObjectType() == GOVERNANCE_OBJECT_TRIGGER) {
        throw JSONRPCError(RPC_INVALID_PARAMETER, "Trigger objects need not be prepared (however only masternodes can create them)");
    }

    LOCK2(cs_main, pwallet->cs_wallet);

    std::string strError = "";
    if (!govobj.IsValidLocally(strError, false))
        throw JSONRPCError(RPC_INTERNAL_ERROR, "Governance object is not valid - " + govobj.GetHash().ToString() + " - " + strError);

    // If specified, spend this outpoint as the proposal fee
    COutPoint outpoint;
    outpoint.SetNull();
    if (request.params.size() == 8) {
        uint256 collateralHash = ParseHashV(request.params[6], "outputHash");
        int32_t collateralIndex = ParseInt32V(request.params[7], "outputIndex");
        if (collateralHash.IsNull() || collateralIndex < 0) {
            throw JSONRPCError(RPC_INVALID_ADDRESS_OR_KEY, strprintf("invalid hash or index: %s-%d", collateralHash.ToString(), collateralIndex));
        }
        outpoint = COutPoint(collateralHash, (uint32_t)collateralIndex);
    }

    CWalletTx wtx;
    if (!pwallet->GetBudgetSystemCollateralTX(wtx, govobj.GetHash(), govobj.GetMinCollateralFee(), useIS, outpoint)) {
        std::string err = "Error making collateral transaction for governance object. Please check your wallet balance and make sure your wallet is unlocked.";
        if (request.params.size() == 8) err += "Please verify your specified output is valid and is enough for the combined proposal fee and transaction fee.";
        throw JSONRPCError(RPC_INTERNAL_ERROR, err);
    }

    // -- make our change address
    CReserveKey reservekey(pwallet);
    // -- send the tx to the network
    CValidationState state;
    if (!pwallet->CommitTransaction(wtx, reservekey, g_connman.get(), state, NetMsgType::TX)) {
        throw JSONRPCError(RPC_INTERNAL_ERROR, "CommitTransaction failed! Reason given: " + state.GetRejectReason());
    }

    LogPrint("gobject", "gobject_prepare -- GetDataAsPlainString = %s, hash = %s, txid = %s\n",
                govobj.GetDataAsPlainString(), govobj.GetHash().ToString(), wtx.GetHash().ToString());

    return wtx.GetHash().ToString();
}
#endif // ENABLE_WALLET

void gobject_submit_help()
{
    throw std::runtime_error(
                "gobject submit <parent-hash> <revision> <time> <data-hex> <fee-txid>\n"
                "Submit governance object to network\n"
                "\nArguments:\n"
                "1. parent-hash   (string, required) hash of the parent object, \"0\" is root\n"
                "2. revision      (numeric, required) object revision in the system\n"
                "3. time          (numeric, required) time this object was created\n"
                "4. data-hex      (string, required) data in hex string form\n"
                "5. fee-txid      (string, optional) fee-tx id, required for all objects except triggers"
                );
}

UniValue gobject_submit(const JSONRPCRequest& request)
{
    if (request.fHelp || ((request.params.size() < 5) || (request.params.size() > 6)))
        gobject_submit_help();

    if(!masternodeSync.IsBlockchainSynced()) {
        throw JSONRPCError(RPC_CLIENT_IN_INITIAL_DOWNLOAD, "Must wait for client to sync with masternode network. Try again in a minute or so.");
    }

    auto mnList = deterministicMNManager->GetListAtChainTip();
    bool fMnFound = mnList.HasValidMNByCollateral(activeMasternodeInfo.outpoint);

    LogPrint("gobject", "gobject_submit -- pubKeyOperator = %s, outpoint = %s, params.size() = %lld, fMnFound = %d\n",
            (activeMasternodeInfo.blsPubKeyOperator ? activeMasternodeInfo.blsPubKeyOperator->ToString() : "N/A"),
            activeMasternodeInfo.outpoint.ToStringShort(), request.params.size(), fMnFound);

    // ASSEMBLE NEW GOVERNANCE OBJECT FROM USER PARAMETERS

    uint256 txidFee;

    if (request.params.size() == 6) {
        txidFee = ParseHashV(request.params[5], "fee-txid, parameter 6");
    }
    uint256 hashParent;
    if (request.params[1].get_str() == "0") { // attach to root node (root node doesn't really exist, but has a hash of zero)
        hashParent = uint256();
    } else {
        hashParent = ParseHashV(request.params[1], "parent object hash, parameter 2");
    }

    // GET THE PARAMETERS FROM USER

    std::string strRevision = request.params[2].get_str();
    std::string strTime = request.params[3].get_str();
    int nRevision = atoi(strRevision);
    int64_t nTime = atoi64(strTime);
    std::string strDataHex = request.params[4].get_str();

    CGovernanceObject govobj(hashParent, nRevision, nTime, txidFee, strDataHex);

    LogPrint("gobject", "gobject_submit -- GetDataAsPlainString = %s, hash = %s, txid = %s\n",
                govobj.GetDataAsPlainString(), govobj.GetHash().ToString(), request.params[5].get_str());

    if (govobj.GetObjectType() == GOVERNANCE_OBJECT_PROPOSAL) {
        CProposalValidator validator(strDataHex, false);
        if (!validator.Validate()) {
            throw JSONRPCError(RPC_INVALID_PARAMETER, "Invalid proposal data, error messages:" + validator.GetErrorMessages());
        }
    }

    // Attempt to sign triggers if we are a MN
    if (govobj.GetObjectType() == GOVERNANCE_OBJECT_TRIGGER) {
        if (fMnFound) {
            govobj.SetMasternodeOutpoint(activeMasternodeInfo.outpoint);
            govobj.Sign(*activeMasternodeInfo.blsKeyOperator);
        } else {
            LogPrintf("gobject(submit) -- Object submission rejected because node is not a masternode\n");
            throw JSONRPCError(RPC_INVALID_PARAMETER, "Only valid masternodes can submit this type of object");
        }
    } else if (request.params.size() != 6) {
        LogPrintf("gobject(submit) -- Object submission rejected because fee tx not provided\n");
        throw JSONRPCError(RPC_INVALID_PARAMETER, "The fee-txid parameter must be included to submit this type of object");
    }

    std::string strHash = govobj.GetHash().ToString();

    std::string strError = "";
    bool fMissingMasternode;
    bool fMissingConfirmations;
    {
        LOCK(cs_main);
        if (!govobj.IsValidLocally(strError, fMissingMasternode, fMissingConfirmations, true) && !fMissingConfirmations) {
            LogPrintf("gobject(submit) -- Object submission rejected because object is not valid - hash = %s, strError = %s\n", strHash, strError);
            throw JSONRPCError(RPC_INTERNAL_ERROR, "Governance object is not valid - " + strHash + " - " + strError);
        }
    }

    // RELAY THIS OBJECT
    // Reject if rate check fails but don't update buffer
    if (!governance.MasternodeRateCheck(govobj)) {
        LogPrintf("gobject(submit) -- Object submission rejected because of rate check failure - hash = %s\n", strHash);
        throw JSONRPCError(RPC_INVALID_PARAMETER, "Object creation rate limit exceeded");
    }

    LogPrintf("gobject(submit) -- Adding locally created governance object - %s\n", strHash);

    if (fMissingConfirmations) {
        governance.AddPostponedObject(govobj);
        govobj.Relay(*g_connman);
    } else {
        governance.AddGovernanceObject(govobj, *g_connman);
    }

    return govobj.GetHash().ToString();
}

void gobject_vote_conf_help()
{
    throw std::runtime_error(
                "gobject vote-conf <governance-hash> <vote> <vote-outcome>\n"
                "Vote on a governance object by masternode configured in sparks.conf\n"
                "\nArguments:\n"
                "1. governance-hash   (string, required) hash of the governance object\n"
                "2. vote              (string, required) vote, possible values: [funding|valid|delete|endorsed]\n"
                "3. vote-outcome      (string, required) vote outcome, possible values: [yes|no|abstain]\n"
                );
}

UniValue gobject_vote_conf(const JSONRPCRequest& request)
{
    if (request.fHelp || request.params.size() != 4)
        gobject_vote_conf_help();

    uint256 hash;

    hash = ParseHashV(request.params[1], "Object hash");
    std::string strVoteSignal = request.params[2].get_str();
    std::string strVoteOutcome = request.params[3].get_str();

    vote_signal_enum_t eVoteSignal = CGovernanceVoting::ConvertVoteSignal(strVoteSignal);
    if (eVoteSignal == VOTE_SIGNAL_NONE) {
        throw JSONRPCError(RPC_INVALID_PARAMETER,
                           "Invalid vote signal. Please using one of the following: "
                           "(funding|valid|delete|endorsed)");
    }

    vote_outcome_enum_t eVoteOutcome = CGovernanceVoting::ConvertVoteOutcome(strVoteOutcome);
    if (eVoteOutcome == VOTE_OUTCOME_NONE) {
        throw JSONRPCError(RPC_INVALID_PARAMETER, "Invalid vote outcome. Please use one of the following: 'yes', 'no' or 'abstain'");
    }

    int govObjType;
    {
        LOCK(governance.cs);
        CGovernanceObject *pGovObj = governance.FindGovernanceObject(hash);
        if (!pGovObj) {
            throw JSONRPCError(RPC_INVALID_PARAMETER, "Governance object not found");
        }
        govObjType = pGovObj->GetObjectType();
    }

    int nSuccessful = 0;
    int nFailed = 0;

    UniValue resultsObj(UniValue::VOBJ);

    UniValue statusObj(UniValue::VOBJ);
    UniValue returnObj(UniValue::VOBJ);

    auto dmn = deterministicMNManager->GetListAtChainTip().GetValidMNByCollateral(activeMasternodeInfo.outpoint);

    if (!dmn) {
        nFailed++;
        statusObj.push_back(Pair("result", "failed"));
        statusObj.push_back(Pair("errorMessage", "Can't find masternode by collateral output"));
        resultsObj.push_back(Pair("sparks.conf", statusObj));
        returnObj.push_back(Pair("overall", strprintf("Voted successfully %d time(s) and failed %d time(s).", nSuccessful, nFailed)));
        returnObj.push_back(Pair("detail", resultsObj));
        return returnObj;
    }

    CGovernanceVote vote(dmn->collateralOutpoint, hash, eVoteSignal, eVoteOutcome);

    bool signSuccess = false;
    if (govObjType == GOVERNANCE_OBJECT_PROPOSAL && eVoteSignal == VOTE_SIGNAL_FUNDING) {
        throw JSONRPCError(RPC_INVALID_PARAMETER, "Can't use vote-conf for proposals");
    }
    if (activeMasternodeInfo.blsKeyOperator) {
        signSuccess = vote.Sign(*activeMasternodeInfo.blsKeyOperator);
    }

    if (!signSuccess) {
        nFailed++;
        statusObj.push_back(Pair("result", "failed"));
        statusObj.push_back(Pair("errorMessage", "Failure to sign."));
        resultsObj.push_back(Pair("sparks.conf", statusObj));
        returnObj.push_back(Pair("overall", strprintf("Voted successfully %d time(s) and failed %d time(s).", nSuccessful, nFailed)));
        returnObj.push_back(Pair("detail", resultsObj));
        return returnObj;
    }

    CGovernanceException exception;
    if (governance.ProcessVoteAndRelay(vote, exception, *g_connman)) {
        nSuccessful++;
        statusObj.push_back(Pair("result", "success"));
    } else {
        nFailed++;
        statusObj.push_back(Pair("result", "failed"));
        statusObj.push_back(Pair("errorMessage", exception.GetMessage()));
    }

    resultsObj.push_back(Pair("sparks.conf", statusObj));

    returnObj.push_back(Pair("overall", strprintf("Voted successfully %d time(s) and failed %d time(s).", nSuccessful, nFailed)));
    returnObj.push_back(Pair("detail", resultsObj));

    return returnObj;
}

UniValue VoteWithMasternodes(const std::map<uint256, CKey>& keys,
                             const uint256& hash, vote_signal_enum_t eVoteSignal,
                             vote_outcome_enum_t eVoteOutcome)
{
    int govObjType;
    {
        LOCK(governance.cs);
        CGovernanceObject *pGovObj = governance.FindGovernanceObject(hash);
        if (!pGovObj) {
            throw JSONRPCError(RPC_INVALID_PARAMETER, "Governance object not found");
        }
        govObjType = pGovObj->GetObjectType();
    }

    int nSuccessful = 0;
    int nFailed = 0;

    auto mnList = deterministicMNManager->GetListAtChainTip();

    UniValue resultsObj(UniValue::VOBJ);

    for (const auto& p : keys) {
        const auto& proTxHash = p.first;
        const auto& key = p.second;

        UniValue statusObj(UniValue::VOBJ);

        auto dmn = mnList.GetValidMN(proTxHash);
        if (!dmn) {
            nFailed++;
            statusObj.push_back(Pair("result", "failed"));
            statusObj.push_back(Pair("errorMessage", "Can't find masternode by proTxHash"));
            resultsObj.push_back(Pair(proTxHash.ToString(), statusObj));
            continue;
        }

        CGovernanceVote vote(dmn->collateralOutpoint, hash, eVoteSignal, eVoteOutcome);
        if (!vote.Sign(key, key.GetPubKey().GetID())) {
            nFailed++;
            statusObj.push_back(Pair("result", "failed"));
            statusObj.push_back(Pair("errorMessage", "Failure to sign."));
            resultsObj.push_back(Pair(proTxHash.ToString(), statusObj));
            continue;
        }

        CGovernanceException exception;
        if (governance.ProcessVoteAndRelay(vote, exception, *g_connman)) {
            nSuccessful++;
            statusObj.push_back(Pair("result", "success"));
        } else {
            nFailed++;
            statusObj.push_back(Pair("result", "failed"));
            statusObj.push_back(Pair("errorMessage", exception.GetMessage()));
        }

        resultsObj.push_back(Pair(proTxHash.ToString(), statusObj));
    }

    UniValue returnObj(UniValue::VOBJ);
    returnObj.push_back(Pair("overall", strprintf("Voted successfully %d time(s) and failed %d time(s).", nSuccessful, nFailed)));
    returnObj.push_back(Pair("detail", resultsObj));

    return returnObj;
}

#ifdef ENABLE_WALLET
void gobject_vote_many_help(CWallet* const pwallet)
{
    throw std::runtime_error(
                "gobject vote-many <governance-hash> <vote> <vote-outcome>\n"
                "Vote on a governance object by all masternodes for which the voting key is present in the local wallet\n"
                + HelpRequiringPassphrase(pwallet) + "\n"
                "\nArguments:\n"
                "1. governance-hash   (string, required) hash of the governance object\n"
                "2. vote              (string, required) vote, possible values: [funding|valid|delete|endorsed]\n"
                "3. vote-outcome      (string, required) vote outcome, possible values: [yes|no|abstain]\n"
                );
}

UniValue gobject_vote_many(const JSONRPCRequest& request)
{
    CWallet* const pwallet = GetWalletForJSONRPCRequest(request);
    if (request.fHelp || request.params.size() != 4)
        gobject_vote_many_help(pwallet);

    if (!EnsureWalletIsAvailable(pwallet, request.fHelp))
        return NullUniValue;

    uint256 hash = ParseHashV(request.params[1], "Object hash");
    std::string strVoteSignal = request.params[2].get_str();
    std::string strVoteOutcome = request.params[3].get_str();

    vote_signal_enum_t eVoteSignal = CGovernanceVoting::ConvertVoteSignal(strVoteSignal);
    if (eVoteSignal == VOTE_SIGNAL_NONE) {
        throw JSONRPCError(RPC_INVALID_PARAMETER,
                           "Invalid vote signal. Please using one of the following: "
                           "(funding|valid|delete|endorsed)");
    }

    vote_outcome_enum_t eVoteOutcome = CGovernanceVoting::ConvertVoteOutcome(strVoteOutcome);
    if (eVoteOutcome == VOTE_OUTCOME_NONE) {
        throw JSONRPCError(RPC_INVALID_PARAMETER, "Invalid vote outcome. Please use one of the following: 'yes', 'no' or 'abstain'");
    }

    EnsureWalletIsUnlocked(pwallet);

    std::map<uint256, CKey> votingKeys;

    auto mnList = deterministicMNManager->GetListAtChainTip();
    mnList.ForEachMN(true, [&](const CDeterministicMNCPtr& dmn) {
        CKey votingKey;
        if (pwallet->GetKey(dmn->pdmnState->keyIDVoting, votingKey)) {
            votingKeys.emplace(dmn->proTxHash, votingKey);
        }
    });

    return VoteWithMasternodes(votingKeys, hash, eVoteSignal, eVoteOutcome);
}

void gobject_vote_alias_help(CWallet* const pwallet)
{
    throw std::runtime_error(
                "gobject vote-alias <governance-hash> <vote> <vote-outcome> <protx-hash>\n"
                "Vote on a governance object by masternode's voting key (if present in local wallet)\n"
                + HelpRequiringPassphrase(pwallet) + "\n"
                "\nArguments:\n"
                "1. governance-hash   (string, required) hash of the governance object\n"
                "2. vote              (string, required) vote, possible values: [funding|valid|delete|endorsed]\n"
                "3. vote-outcome      (string, required) vote outcome, possible values: [yes|no|abstain]\n"
                "4. protx-hash        (string, required) masternode's proTxHash"
                );
}

UniValue gobject_vote_alias(const JSONRPCRequest& request)
{
    CWallet* const pwallet = GetWalletForJSONRPCRequest(request);
    if (request.fHelp || request.params.size() != 5)
        gobject_vote_alias_help(pwallet);

    if (!EnsureWalletIsAvailable(pwallet, request.fHelp))
        return NullUniValue;

    uint256 hash = ParseHashV(request.params[1], "Object hash");
    std::string strVoteSignal = request.params[2].get_str();
    std::string strVoteOutcome = request.params[3].get_str();

    vote_signal_enum_t eVoteSignal = CGovernanceVoting::ConvertVoteSignal(strVoteSignal);
    if (eVoteSignal == VOTE_SIGNAL_NONE) {
        throw JSONRPCError(RPC_INVALID_PARAMETER,
                           "Invalid vote signal. Please using one of the following: "
                           "(funding|valid|delete|endorsed)");
    }

    vote_outcome_enum_t eVoteOutcome = CGovernanceVoting::ConvertVoteOutcome(strVoteOutcome);
    if (eVoteOutcome == VOTE_OUTCOME_NONE) {
        throw JSONRPCError(RPC_INVALID_PARAMETER, "Invalid vote outcome. Please use one of the following: 'yes', 'no' or 'abstain'");
    }

    EnsureWalletIsUnlocked(pwallet);

    uint256 proTxHash = ParseHashV(request.params[4], "protx-hash");
    auto dmn = deterministicMNManager->GetListAtChainTip().GetValidMN(proTxHash);
    if (!dmn) {
        throw JSONRPCError(RPC_INVALID_PARAMETER, "Invalid or unknown proTxHash");
    }

    CKey votingKey;
    if (!pwallet->GetKey(dmn->pdmnState->keyIDVoting, votingKey)) {
        throw JSONRPCError(RPC_INVALID_PARAMETER, strprintf("Private key for voting address %s not known by wallet", CBitcoinAddress(dmn->pdmnState->keyIDVoting).ToString()));
    }

    std::map<uint256, CKey> votingKeys;
    votingKeys.emplace(proTxHash, votingKey);

    return VoteWithMasternodes(votingKeys, hash, eVoteSignal, eVoteOutcome);
}
#endif

UniValue ListObjects(const std::string& strCachedSignal, const std::string& strType, int nStartTime)
{
    UniValue objResult(UniValue::VOBJ);

    // GET MATCHING GOVERNANCE OBJECTS

    LOCK2(cs_main, governance.cs);

    std::vector<const CGovernanceObject*> objs = governance.GetAllNewerThan(nStartTime);
    governance.UpdateLastDiffTime(GetTime());

    // CREATE RESULTS FOR USER

    for (const auto& pGovObj : objs) {
        if (strCachedSignal == "valid" && !pGovObj->IsSetCachedValid()) continue;
        if (strCachedSignal == "funding" && !pGovObj->IsSetCachedFunding()) continue;
        if (strCachedSignal == "delete" && !pGovObj->IsSetCachedDelete()) continue;
        if (strCachedSignal == "endorsed" && !pGovObj->IsSetCachedEndorsed()) continue;

        if (strType == "proposals" && pGovObj->GetObjectType() != GOVERNANCE_OBJECT_PROPOSAL) continue;
        if (strType == "triggers" && pGovObj->GetObjectType() != GOVERNANCE_OBJECT_TRIGGER) continue;

        UniValue bObj(UniValue::VOBJ);
        bObj.push_back(Pair("DataHex",  pGovObj->GetDataAsHexString()));
        bObj.push_back(Pair("DataString",  pGovObj->GetDataAsPlainString()));
        bObj.push_back(Pair("Hash",  pGovObj->GetHash().ToString()));
        bObj.push_back(Pair("CollateralHash",  pGovObj->GetCollateralHash().ToString()));
        bObj.push_back(Pair("ObjectType", pGovObj->GetObjectType()));
        bObj.push_back(Pair("CreationTime", pGovObj->GetCreationTime()));
        const COutPoint& masternodeOutpoint = pGovObj->GetMasternodeOutpoint();
        if (masternodeOutpoint != COutPoint()) {
            bObj.push_back(Pair("SigningMasternode", masternodeOutpoint.ToStringShort()));
        }

        // REPORT STATUS FOR FUNDING VOTES SPECIFICALLY
        bObj.push_back(Pair("AbsoluteYesCount",  pGovObj->GetAbsoluteYesCount(VOTE_SIGNAL_FUNDING)));
        bObj.push_back(Pair("YesCount",  pGovObj->GetYesCount(VOTE_SIGNAL_FUNDING)));
        bObj.push_back(Pair("NoCount",  pGovObj->GetNoCount(VOTE_SIGNAL_FUNDING)));
        bObj.push_back(Pair("AbstainCount",  pGovObj->GetAbstainCount(VOTE_SIGNAL_FUNDING)));

        // REPORT VALIDITY AND CACHING FLAGS FOR VARIOUS SETTINGS
        std::string strError = "";
        bObj.push_back(Pair("fBlockchainValidity",  pGovObj->IsValidLocally(strError, false)));
        bObj.push_back(Pair("IsValidReason",  strError.c_str()));
        bObj.push_back(Pair("fCachedValid",  pGovObj->IsSetCachedValid()));
        bObj.push_back(Pair("fCachedFunding",  pGovObj->IsSetCachedFunding()));
        bObj.push_back(Pair("fCachedDelete",  pGovObj->IsSetCachedDelete()));
        bObj.push_back(Pair("fCachedEndorsed",  pGovObj->IsSetCachedEndorsed()));

        objResult.push_back(Pair(pGovObj->GetHash().ToString(), bObj));
    }

    return objResult;
}

void gobject_list_help()
{
    throw std::runtime_error(
                "gobject list ( <signal> <type> )\n"
                "List governance objects (can be filtered by signal and/or object type)\n"
                "\nArguments:\n"
                "1. signal   (string, optional, default=valid) cached signal, possible values: [valid|funding|delete|endorsed|all]\n"
                "2. type     (string, optional, default=all) object type, possible values: [proposals|triggers|all]\n"
                );
}

UniValue gobject_list(const JSONRPCRequest& request)
{
    if (request.fHelp || request.params.size() > 3)
        gobject_list_help();

    std::string strCachedSignal = "valid";
    if (request.params.size() >= 2) strCachedSignal = request.params[1].get_str();
    if (strCachedSignal != "valid" && strCachedSignal != "funding" && strCachedSignal != "delete" && strCachedSignal != "endorsed" && strCachedSignal != "all")
        return "Invalid signal, should be 'valid', 'funding', 'delete', 'endorsed' or 'all'";

    std::string strType = "all";
    if (request.params.size() == 3) strType = request.params[2].get_str();
    if (strType != "proposals" && strType != "triggers" && strType != "all")
        return "Invalid type, should be 'proposals', 'triggers' or 'all'";

    return ListObjects(strCachedSignal, strType, 0);
}

void gobject_diff_help()
{
    throw std::runtime_error(
                "gobject diff ( <signal> <type> )\n"
                "List differences since last diff or list\n"
                "\nArguments:\n"
                "1. signal   (string, optional, default=valid) cached signal, possible values: [valid|funding|delete|endorsed|all]\n"
                "2. type     (string, optional, default=all) object type, possible values: [proposals|triggers|all]\n"
                );
}

UniValue gobject_diff(const JSONRPCRequest& request)
{
    if (request.fHelp || request.params.size() > 3)
        gobject_diff_help();

    std::string strCachedSignal = "valid";
    if (request.params.size() >= 2) strCachedSignal = request.params[1].get_str();
    if (strCachedSignal != "valid" && strCachedSignal != "funding" && strCachedSignal != "delete" && strCachedSignal != "endorsed" && strCachedSignal != "all")
        return "Invalid signal, should be 'valid', 'funding', 'delete', 'endorsed' or 'all'";

    std::string strType = "all";
    if (request.params.size() == 3) strType = request.params[2].get_str();
    if (strType != "proposals" && strType != "triggers" && strType != "all")
        return "Invalid type, should be 'proposals', 'triggers' or 'all'";

    return ListObjects(strCachedSignal, strType, governance.GetLastDiffTime());
}

void gobject_get_help()
{
    throw std::runtime_error(
                "gobject get <governance-hash>\n"
                "Get governance object by hash\n"
                "\nArguments:\n"
                "1. governance-hash   (string, required) object id\n"
                );
}

UniValue gobject_get(const JSONRPCRequest& request)
{
    if (request.fHelp || request.params.size() != 2)
        gobject_get_help();

    // COLLECT VARIABLES FROM OUR USER
    uint256 hash = ParseHashV(request.params[1], "GovObj hash");

    LOCK2(cs_main, governance.cs);

    // FIND THE GOVERNANCE OBJECT THE USER IS LOOKING FOR
    CGovernanceObject* pGovObj = governance.FindGovernanceObject(hash);

    if (pGovObj == nullptr) {
        throw JSONRPCError(RPC_INVALID_PARAMETER, "Unknown governance object");
    }

    // REPORT BASIC OBJECT STATS

    UniValue objResult(UniValue::VOBJ);
    objResult.push_back(Pair("DataHex",  pGovObj->GetDataAsHexString()));
    objResult.push_back(Pair("DataString",  pGovObj->GetDataAsPlainString()));
    objResult.push_back(Pair("Hash",  pGovObj->GetHash().ToString()));
    objResult.push_back(Pair("CollateralHash",  pGovObj->GetCollateralHash().ToString()));
    objResult.push_back(Pair("ObjectType", pGovObj->GetObjectType()));
    objResult.push_back(Pair("CreationTime", pGovObj->GetCreationTime()));
    const COutPoint& masternodeOutpoint = pGovObj->GetMasternodeOutpoint();
    if (masternodeOutpoint != COutPoint()) {
        objResult.push_back(Pair("SigningMasternode", masternodeOutpoint.ToStringShort()));
    }

    // SHOW (MUCH MORE) INFORMATION ABOUT VOTES FOR GOVERNANCE OBJECT (THAN LIST/DIFF ABOVE)
    // -- FUNDING VOTING RESULTS

    UniValue objFundingResult(UniValue::VOBJ);
    objFundingResult.push_back(Pair("AbsoluteYesCount",  pGovObj->GetAbsoluteYesCount(VOTE_SIGNAL_FUNDING)));
    objFundingResult.push_back(Pair("YesCount",  pGovObj->GetYesCount(VOTE_SIGNAL_FUNDING)));
    objFundingResult.push_back(Pair("NoCount",  pGovObj->GetNoCount(VOTE_SIGNAL_FUNDING)));
    objFundingResult.push_back(Pair("AbstainCount",  pGovObj->GetAbstainCount(VOTE_SIGNAL_FUNDING)));
    objResult.push_back(Pair("FundingResult", objFundingResult));

    // -- VALIDITY VOTING RESULTS
    UniValue objValid(UniValue::VOBJ);
    objValid.push_back(Pair("AbsoluteYesCount",  pGovObj->GetAbsoluteYesCount(VOTE_SIGNAL_VALID)));
    objValid.push_back(Pair("YesCount",  pGovObj->GetYesCount(VOTE_SIGNAL_VALID)));
    objValid.push_back(Pair("NoCount",  pGovObj->GetNoCount(VOTE_SIGNAL_VALID)));
    objValid.push_back(Pair("AbstainCount",  pGovObj->GetAbstainCount(VOTE_SIGNAL_VALID)));
    objResult.push_back(Pair("ValidResult", objValid));

    // -- DELETION CRITERION VOTING RESULTS
    UniValue objDelete(UniValue::VOBJ);
    objDelete.push_back(Pair("AbsoluteYesCount",  pGovObj->GetAbsoluteYesCount(VOTE_SIGNAL_DELETE)));
    objDelete.push_back(Pair("YesCount",  pGovObj->GetYesCount(VOTE_SIGNAL_DELETE)));
    objDelete.push_back(Pair("NoCount",  pGovObj->GetNoCount(VOTE_SIGNAL_DELETE)));
    objDelete.push_back(Pair("AbstainCount",  pGovObj->GetAbstainCount(VOTE_SIGNAL_DELETE)));
    objResult.push_back(Pair("DeleteResult", objDelete));

    // -- ENDORSED VIA MASTERNODE-ELECTED BOARD
    UniValue objEndorsed(UniValue::VOBJ);
    objEndorsed.push_back(Pair("AbsoluteYesCount",  pGovObj->GetAbsoluteYesCount(VOTE_SIGNAL_ENDORSED)));
    objEndorsed.push_back(Pair("YesCount",  pGovObj->GetYesCount(VOTE_SIGNAL_ENDORSED)));
    objEndorsed.push_back(Pair("NoCount",  pGovObj->GetNoCount(VOTE_SIGNAL_ENDORSED)));
    objEndorsed.push_back(Pair("AbstainCount",  pGovObj->GetAbstainCount(VOTE_SIGNAL_ENDORSED)));
    objResult.push_back(Pair("EndorsedResult", objEndorsed));

    // --
    std::string strError = "";
    objResult.push_back(Pair("fLocalValidity",  pGovObj->IsValidLocally(strError, false)));
    objResult.push_back(Pair("IsValidReason",  strError.c_str()));
    objResult.push_back(Pair("fCachedValid",  pGovObj->IsSetCachedValid()));
    objResult.push_back(Pair("fCachedFunding",  pGovObj->IsSetCachedFunding()));
    objResult.push_back(Pair("fCachedDelete",  pGovObj->IsSetCachedDelete()));
    objResult.push_back(Pair("fCachedEndorsed",  pGovObj->IsSetCachedEndorsed()));
    return objResult;
}

void gobject_getcurrentvotes_help()
{
    throw std::runtime_error(
                "gobject getcurrentvotes <governance-hash> (<txid> <vout>)\n"
                "Get only current (tallying) votes for a governance object hash (does not include old votes)\n"
                "\nArguments:\n"
                "1. governance-hash   (string, required) object id\n"
                "2. txid              (string, optional) masternode collateral txid\n"
                "3. vout              (string, optional) masternode collateral output index, required if <txid> presents\n"
                );
}

UniValue gobject_getcurrentvotes(const JSONRPCRequest& request)
{
    if (request.fHelp || (request.params.size() != 2 && request.params.size() != 4))
        gobject_getcurrentvotes_help();

    // COLLECT PARAMETERS FROM USER

    uint256 hash = ParseHashV(request.params[1], "Governance hash");

    COutPoint mnCollateralOutpoint;
    if (request.params.size() == 4) {
        uint256 txid = ParseHashV(request.params[2], "Masternode Collateral hash");
        std::string strVout = request.params[3].get_str();
        mnCollateralOutpoint = COutPoint(txid, (uint32_t)atoi(strVout));
    }

    // FIND OBJECT USER IS LOOKING FOR

    LOCK(governance.cs);

    CGovernanceObject* pGovObj = governance.FindGovernanceObject(hash);

    if (pGovObj == nullptr) {
        throw JSONRPCError(RPC_INVALID_PARAMETER, "Unknown governance-hash");
    }

    // REPORT RESULTS TO USER

    UniValue bResult(UniValue::VOBJ);

    // GET MATCHING VOTES BY HASH, THEN SHOW USERS VOTE INFORMATION

    std::vector<CGovernanceVote> vecVotes = governance.GetCurrentVotes(hash, mnCollateralOutpoint);
    for (const auto& vote : vecVotes) {
        bResult.push_back(Pair(vote.GetHash().ToString(),  vote.ToString()));
    }

    return bResult;
}

[[ noreturn ]] void gobject_help()
{
    throw std::runtime_error(
            "gobject \"command\"...\n"
            "Manage governance objects\n"
            "\nAvailable commands:\n"
            "  check              - Validate governance object data (proposal only)\n"
#ifdef ENABLE_WALLET
            "  prepare            - Prepare governance object by signing and creating tx\n"
#endif // ENABLE_WALLET
            "  submit             - Submit governance object to network\n"
            "  deserialize        - Deserialize governance object from hex string to JSON\n"
            "  count              - Count governance objects and votes (additional param: 'json' or 'all', default: 'json')\n"
            "  get                - Get governance object by hash\n"
            "  getcurrentvotes    - Get only current (tallying) votes for a governance object hash (does not include old votes)\n"
            "  list               - List governance objects (can be filtered by signal and/or object type)\n"
            "  diff               - List differences since last diff\n"
<<<<<<< HEAD
            "  vote-alias         - Vote on a governance object by masternode alias (using masternode.conf setup)\n"
            "  vote-conf          - Vote on a governance object by masternode configured in sparks.conf\n"
            "  vote-many          - Vote on a governance object by all masternodes (using masternode.conf setup)\n"
=======
#ifdef ENABLE_WALLET
            "  vote-alias         - Vote on a governance object by masternode proTxHash\n"
#endif // ENABLE_WALLET
            "  vote-conf          - Vote on a governance object by masternode configured in dash.conf\n"
#ifdef ENABLE_WALLET
            "  vote-many          - Vote on a governance object by all masternodes for which the voting key is in the wallet\n"
#endif // ENABLE_WALLET
>>>>>>> 2ae1ce48
            );
}

UniValue gobject(const JSONRPCRequest& request)
{
    std::string strCommand;
    if (request.params.size() >= 1)
        strCommand = request.params[0].get_str();

    if (request.fHelp && strCommand.empty()) {
        gobject_help();
    }

    if (strCommand == "count") {
        return gobject_count(request);
    } else if (strCommand == "deserialize") {
        // DEBUG : TEST DESERIALIZATION OF GOVERNANCE META DATA
        return gobject_deserialize(request);
    } else if (strCommand == "check") {
        // VALIDATE A GOVERNANCE OBJECT PRIOR TO SUBMISSION
        return gobject_check(request);
#ifdef ENABLE_WALLET
    } else if (strCommand == "prepare") {
        // PREPARE THE GOVERNANCE OBJECT BY CREATING A COLLATERAL TRANSACTION
        return gobject_prepare(request);
#endif // ENABLE_WALLET
    } else if (strCommand == "submit") {
        // AFTER COLLATERAL TRANSACTION HAS MATURED USER CAN SUBMIT GOVERNANCE OBJECT TO PROPAGATE NETWORK
        /*
            ------ Example Governance Item ------

            gobject submit 6e622bb41bad1fb18e7f23ae96770aeb33129e18bd9efe790522488e580a0a03 0 1 1464292854 "beer-reimbursement" 5b5b22636f6e7472616374222c207b2270726f6a6563745f6e616d65223a20225c22626565722d7265696d62757273656d656e745c22222c20227061796d656e745f61646472657373223a20225c225879324c4b4a4a64655178657948726e34744744514238626a6876464564615576375c22222c2022656e645f64617465223a202231343936333030343030222c20226465736372697074696f6e5f75726c223a20225c227777772e646173687768616c652e6f72672f702f626565722d7265696d62757273656d656e745c22222c2022636f6e74726163745f75726c223a20225c22626565722d7265696d62757273656d656e742e636f6d2f3030312e7064665c22222c20227061796d656e745f616d6f756e74223a20223233342e323334323232222c2022676f7665726e616e63655f6f626a6563745f6964223a2037342c202273746172745f64617465223a202231343833323534303030227d5d5d1
        */
        return gobject_submit(request);
    } else if (strCommand == "vote-conf") {
        return gobject_vote_conf(request);
#ifdef ENABLE_WALLET
    } else if (strCommand == "vote-many") {
        return gobject_vote_many(request);
    } else if (strCommand == "vote-alias") {
        return gobject_vote_alias(request);
#endif
    } else if (strCommand == "list") {
        // USERS CAN QUERY THE SYSTEM FOR A LIST OF VARIOUS GOVERNANCE ITEMS
        return gobject_list(request);
    } else if (strCommand == "diff") {
        return gobject_diff(request);
    } else if (strCommand == "get") {
        // GET SPECIFIC GOVERNANCE ENTRY
        return gobject_get(request);
    } else if (strCommand == "getcurrentvotes") {
        // GET VOTES FOR SPECIFIC GOVERNANCE OBJECT
        return gobject_getcurrentvotes(request);
    } else {
        gobject_help();
    }
}

UniValue voteraw(const JSONRPCRequest& request)
{
    if (request.fHelp || request.params.size() != 7)
        throw std::runtime_error(
                "voteraw <masternode-tx-hash> <masternode-tx-index> <governance-hash> <vote-signal> [yes|no|abstain] <time> <vote-sig>\n"
                "Compile and relay a governance vote with provided external signature instead of signing vote internally\n"
                );

    uint256 hashMnTx = ParseHashV(request.params[0], "mn tx hash");
    int nMnTxIndex = request.params[1].get_int();
    COutPoint outpoint = COutPoint(hashMnTx, nMnTxIndex);

    uint256 hashGovObj = ParseHashV(request.params[2], "Governance hash");
    std::string strVoteSignal = request.params[3].get_str();
    std::string strVoteOutcome = request.params[4].get_str();

    vote_signal_enum_t eVoteSignal = CGovernanceVoting::ConvertVoteSignal(strVoteSignal);
    if (eVoteSignal == VOTE_SIGNAL_NONE)  {
        throw JSONRPCError(RPC_INVALID_PARAMETER,
                           "Invalid vote signal. Please using one of the following: "
                           "(funding|valid|delete|endorsed)");
    }

    vote_outcome_enum_t eVoteOutcome = CGovernanceVoting::ConvertVoteOutcome(strVoteOutcome);
    if (eVoteOutcome == VOTE_OUTCOME_NONE) {
        throw JSONRPCError(RPC_INVALID_PARAMETER, "Invalid vote outcome. Please use one of the following: 'yes', 'no' or 'abstain'");
    }

    int govObjType;
    {
        LOCK(governance.cs);
        CGovernanceObject *pGovObj = governance.FindGovernanceObject(hashGovObj);
        if (!pGovObj) {
            throw JSONRPCError(RPC_INVALID_PARAMETER, "Governance object not found");
        }
        govObjType = pGovObj->GetObjectType();
    }

    int64_t nTime = request.params[5].get_int64();
    std::string strSig = request.params[6].get_str();
    bool fInvalid = false;
    std::vector<unsigned char> vchSig = DecodeBase64(strSig.c_str(), &fInvalid);

    if (fInvalid) {
        throw JSONRPCError(RPC_INVALID_ADDRESS_OR_KEY, "Malformed base64 encoding");
    }

    auto dmn = deterministicMNManager->GetListAtChainTip().GetValidMNByCollateral(outpoint);

    if (!dmn) {
        throw JSONRPCError(RPC_INTERNAL_ERROR, "Failure to find masternode in list : " + outpoint.ToStringShort());
    }

    CGovernanceVote vote(outpoint, hashGovObj, eVoteSignal, eVoteOutcome);
    vote.SetTime(nTime);
    vote.SetSignature(vchSig);

    bool onlyVotingKeyAllowed = govObjType == GOVERNANCE_OBJECT_PROPOSAL && vote.GetSignal() == VOTE_SIGNAL_FUNDING;

    if (!vote.IsValid(onlyVotingKeyAllowed)) {
        throw JSONRPCError(RPC_INTERNAL_ERROR, "Failure to verify vote.");
    }

    CGovernanceException exception;
    if (governance.ProcessVoteAndRelay(vote, exception, *g_connman)) {
        return "Voted successfully";
    } else {
        throw JSONRPCError(RPC_INTERNAL_ERROR, "Error voting : " + exception.GetMessage());
    }
}

UniValue getgovernanceinfo(const JSONRPCRequest& request)
{
    if (request.fHelp || request.params.size() != 0) {
        throw std::runtime_error(
            "getgovernanceinfo\n"
            "Returns an object containing governance parameters.\n"
            "\nResult:\n"
            "{\n"
            "  \"governanceminquorum\": xxxxx,           (numeric) the absolute minimum number of votes needed to trigger a governance action\n"
            "  \"proposalfee\": xxx.xx,                  (numeric) the collateral transaction fee which must be paid to create a proposal in " + CURRENCY_UNIT + "\n"
            "  \"superblockcycle\": xxxxx,               (numeric) the number of blocks between superblocks\n"
            "  \"lastsuperblock\": xxxxx,                (numeric) the block number of the last superblock\n"
            "  \"nextsuperblock\": xxxxx,                (numeric) the block number of the next superblock\n"
            "}\n"
            "\nExamples:\n"
            + HelpExampleCli("getgovernanceinfo", "")
            + HelpExampleRpc("getgovernanceinfo", "")
            );
    }

    LOCK(cs_main);

    int nLastSuperblock = 0, nNextSuperblock = 0;
    int nBlockHeight = chainActive.Height();

    CSuperblock::GetNearestSuperblocksHeights(nBlockHeight, nLastSuperblock, nNextSuperblock);

    UniValue obj(UniValue::VOBJ);
    obj.push_back(Pair("governanceminquorum", Params().GetConsensus().nGovernanceMinQuorum));
    obj.push_back(Pair("proposalfee", ValueFromAmount(GOVERNANCE_PROPOSAL_FEE_TX)));
    obj.push_back(Pair("superblockcycle", Params().GetConsensus().nSuperblockCycle));
    obj.push_back(Pair("lastsuperblock", nLastSuperblock));
    obj.push_back(Pair("nextsuperblock", nNextSuperblock));

    return obj;
}

UniValue getsuperblockbudget(const JSONRPCRequest& request)
{
    if (request.fHelp || request.params.size() != 1) {
        throw std::runtime_error(
            "getsuperblockbudget index\n"
            "\nReturns the absolute maximum sum of superblock payments allowed.\n"
            "\nArguments:\n"
            "1. index         (numeric, required) The block index\n"
            "\nResult:\n"
            "n                (numeric) The absolute maximum sum of superblock payments allowed, in " + CURRENCY_UNIT + "\n"
            "\nExamples:\n"
            + HelpExampleCli("getsuperblockbudget", "1000")
            + HelpExampleRpc("getsuperblockbudget", "1000")
        );
    }

    int nBlockHeight = request.params[0].get_int();
    if (nBlockHeight < 0) {
        throw JSONRPCError(RPC_INVALID_PARAMETER, "Block height out of range");
    }

    CAmount nBudget = CSuperblock::GetPaymentsLimit(nBlockHeight);
    std::string strBudget = FormatMoney(nBudget);

    return strBudget;
}

static const CRPCCommand commands[] =
{ //  category              name                      actor (function)         okSafe argNames
  //  --------------------- ------------------------  -----------------------  ------ ----------
    /* Sparks features */
    { "sparks",               "getgovernanceinfo",      &getgovernanceinfo,      true,  {} },
    { "sparks",               "getsuperblockbudget",    &getsuperblockbudget,    true,  {"index"} },
    { "sparks",               "gobject",                &gobject,                true,  {} },
    { "sparks",               "voteraw",                &voteraw,                true,  {} },

};

void RegisterGovernanceRPCCommands(CRPCTable &t)
{
    for (unsigned int vcidx = 0; vcidx < ARRAYLEN(commands); vcidx++)
        t.appendCommand(commands[vcidx].name, &commands[vcidx]);
}<|MERGE_RESOLUTION|>--- conflicted
+++ resolved
@@ -2,11 +2,6 @@
 // Distributed under the MIT/X11 software license, see the accompanying
 // file COPYING or http://www.opensource.org/licenses/mit-license.php.
 
-<<<<<<< HEAD
-//#define ENABLE_SPARKS_DEBUG
-
-=======
->>>>>>> 2ae1ce48
 #include "activemasternode.h"
 #include "consensus/validation.h"
 #include "governance.h"
@@ -891,19 +886,13 @@
             "  getcurrentvotes    - Get only current (tallying) votes for a governance object hash (does not include old votes)\n"
             "  list               - List governance objects (can be filtered by signal and/or object type)\n"
             "  diff               - List differences since last diff\n"
-<<<<<<< HEAD
-            "  vote-alias         - Vote on a governance object by masternode alias (using masternode.conf setup)\n"
-            "  vote-conf          - Vote on a governance object by masternode configured in sparks.conf\n"
-            "  vote-many          - Vote on a governance object by all masternodes (using masternode.conf setup)\n"
-=======
 #ifdef ENABLE_WALLET
             "  vote-alias         - Vote on a governance object by masternode proTxHash\n"
 #endif // ENABLE_WALLET
-            "  vote-conf          - Vote on a governance object by masternode configured in dash.conf\n"
+            "  vote-conf          - Vote on a governance object by masternode configured in sparks.conf\n"
 #ifdef ENABLE_WALLET
             "  vote-many          - Vote on a governance object by all masternodes for which the voting key is in the wallet\n"
 #endif // ENABLE_WALLET
->>>>>>> 2ae1ce48
             );
 }
 
