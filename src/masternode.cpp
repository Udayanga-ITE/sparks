// Copyright (c) 2014-2017 The Dash Core developers
// Distributed under the MIT/X11 software license, see the accompanying
// file COPYING or http://www.opensource.org/licenses/mit-license.php.

#include "activemasternode.h"
#include "base58.h"
#include "clientversion.h"
#include "init.h"
#include "netbase.h"
#include "masternode.h"
#include "masternode-payments.h"
#include "masternode-sync.h"
#include "masternodeman.h"
#include "messagesigner.h"
#include "script/standard.h"
#include "util.h"
#ifdef ENABLE_WALLET
#include "wallet/wallet.h"
#endif // ENABLE_WALLET

#include "evo/deterministicmns.h"

#include <string>


CMasternode::CMasternode() :
    masternode_info_t{ MASTERNODE_ENABLED, PROTOCOL_VERSION, GetAdjustedTime()}
{}

CMasternode::CMasternode(CService addr, COutPoint outpoint, CPubKey pubKeyCollateralAddressNew, CPubKey pubKeyMasternodeNew, int nProtocolVersionIn) :
    masternode_info_t{ MASTERNODE_ENABLED, nProtocolVersionIn, GetAdjustedTime(),
                       outpoint, addr, pubKeyCollateralAddressNew, pubKeyMasternodeNew}
{}

CMasternode::CMasternode(const CMasternode& other) :
    masternode_info_t{other},
    lastPing(other.lastPing),
    vchSig(other.vchSig),
    nCollateralMinConfBlockHash(other.nCollateralMinConfBlockHash),
    nBlockLastPaid(other.nBlockLastPaid),
    nPoSeBanScore(other.nPoSeBanScore),
    nPoSeBanHeight(other.nPoSeBanHeight),
<<<<<<< HEAD
    nMixingTxCount(other.nMixingTxCount),
    fUnitTest(other.fUnitTest)
=======
    fAllowMixingTx(other.fAllowMixingTx),
    fUnitTest(other.fUnitTest),
    fGuardian(other.fGuardian)
>>>>>>> cce03666
{}

CMasternode::CMasternode(const CMasternodeBroadcast& mnb) :
    masternode_info_t{ mnb.nActiveState, mnb.nProtocolVersion, mnb.sigTime,
                       mnb.outpoint, mnb.addr, mnb.pubKeyCollateralAddress, mnb.pubKeyMasternode},
    lastPing(mnb.lastPing),
    vchSig(mnb.vchSig)
{}

CMasternode::CMasternode(const uint256 &proTxHash, const CDeterministicMNCPtr& dmn) :
    masternode_info_t{ MASTERNODE_ENABLED, DMN_PROTO_VERSION, GetAdjustedTime(),
                       dmn->collateralOutpoint, dmn->pdmnState->addr, CKeyID() /* not valid with DIP3 */, dmn->pdmnState->keyIDOwner, dmn->pdmnState->pubKeyOperator, dmn->pdmnState->keyIDVoting}
{
}

//
// When a new masternode broadcast is sent, update our information
//
bool CMasternode::UpdateFromNewBroadcast(CMasternodeBroadcast& mnb, CConnman& connman)
{
    if(mnb.sigTime <= sigTime && !mnb.fRecovery) return false;

    pubKeyMasternode = mnb.pubKeyMasternode;
    keyIDOwner = mnb.pubKeyMasternode.GetID();
    legacyKeyIDOperator = mnb.pubKeyMasternode.GetID();
    keyIDVoting = mnb.pubKeyMasternode.GetID();
    sigTime = mnb.sigTime;
    vchSig = mnb.vchSig;
    nProtocolVersion = mnb.nProtocolVersion;
    addr = mnb.addr;
    nPoSeBanScore = 0;
    nPoSeBanHeight = 0;
    nTimeLastChecked = 0;
    int nDos = 0;
    if(!mnb.lastPing || (mnb.lastPing && mnb.lastPing.CheckAndUpdate(this, true, nDos, connman))) {
        lastPing = mnb.lastPing;
        mnodeman.mapSeenMasternodePing.insert(std::make_pair(lastPing.GetHash(), lastPing));
    }
    // if it matches our Masternode privkey...
    if(fMasternodeMode && legacyKeyIDOperator == activeMasternodeInfo.legacyKeyIDOperator) {
        nPoSeBanScore = -MASTERNODE_POSE_BAN_MAX_SCORE;
        if(nProtocolVersion == PROTOCOL_VERSION) {
            // ... and PROTOCOL_VERSION, then we've been remotely activated ...
            legacyActiveMasternodeManager.ManageState(connman);
        } else {
            // ... otherwise we need to reactivate our node, do not add it to the list and do not relay
            // but also do not ban the node we get this message from
            LogPrintf("CMasternode::UpdateFromNewBroadcast -- wrong PROTOCOL_VERSION, re-activate your MN: message nProtocolVersion=%d  PROTOCOL_VERSION=%d\n", nProtocolVersion, PROTOCOL_VERSION);
            return false;
        }
    }
    return true;
}

//
// Deterministically calculate a given "score" for a Masternode depending on how close it's hash is to
// the proof of work for that block. The further away they are the better, the furthest will win the election
// and get paid this block
//
arith_uint256 CMasternode::CalculateScore(const uint256& blockHash) const
{
    // NOTE not called when deterministic masternodes (spork15) are activated

    // Deterministically calculate a "score" for a Masternode based on any given (block)hash
    CHashWriter ss(SER_GETHASH, PROTOCOL_VERSION);
    ss << outpoint << nCollateralMinConfBlockHash << blockHash;
    return UintToArith256(ss.GetHash());
}

<<<<<<< HEAD
CMasternode::CollateralStatus CMasternode::CheckCollateral(const COutPoint& outpoint, const CKeyID& keyID)
{
    int nHeight;
    return CheckCollateral(outpoint, keyID, nHeight);
}

CMasternode::CollateralStatus CMasternode::CheckCollateral(const COutPoint& outpoint, const CKeyID& keyID, int& nHeightRet)
=======
CMasternode::CollateralStatus CMasternode::CheckCollateral(const COutPoint& outpoint, const CPubKey& pubkey, bool& isGuardian)
{
    int nHeight;
    return CheckCollateral(outpoint, pubkey, nHeight, isGuardian);
}

CMasternode::CollateralStatus CMasternode::CheckCollateral(const COutPoint& outpoint, const CPubKey& pubkey, int& nHeightRet, bool& isGuardian)
>>>>>>> cce03666
{
    AssertLockHeld(cs_main);

    Coin coin;
    if(!GetUTXOCoin(outpoint, coin)) {
        return COLLATERAL_UTXO_NOT_FOUND;
    }

    if(fGuardianActiveAtTip) {
        if(coin.out.nValue != MASTERNODE_COLLATERAL_SIZE * COIN && coin.out.nValue != GUARDIAN_COLLATERAL_SIZE * COIN) {
            LogPrintf("CMasternode::CheckCollateral -- fGuardianActive -- invalid collateral value: %ld\n", coin.out.nValue);
            return COLLATERAL_INVALID_AMOUNT;
        }
        if(coin.out.nValue == GUARDIAN_COLLATERAL_SIZE * COIN) {
            isGuardian = true;
        }
    }
    else {
        if(coin.out.nValue != MASTERNODE_COLLATERAL_SIZE * COIN) {
            LogPrintf("CMasternode::CheckCollateral -- invalid collateral value: %ld\n", coin.out.nValue);
            return COLLATERAL_INVALID_AMOUNT;
        }
    }

    if(keyID.IsNull() || coin.out.scriptPubKey != GetScriptForDestination(keyID)) {
        return COLLATERAL_INVALID_PUBKEY;
    }

    nHeightRet = coin.nHeight;

    return COLLATERAL_OK;
}

void CMasternode::Check(bool fForce)
{
    AssertLockHeld(cs_main);
    LOCK(cs);

    if(ShutdownRequested()) return;

    if(!fForce && (GetTime() - nTimeLastChecked < MASTERNODE_CHECK_SECONDS)) return;
    nTimeLastChecked = GetTime();

    LogPrint("masternode", "CMasternode::Check -- Masternode %s is in %s state\n", outpoint.ToStringShort(), GetStateString());

    //once spent, stop doing the checks
    if(IsOutpointSpent()) return;

    int nHeight = 0;
    if(!fUnitTest) {
        Coin coin;
        if(!GetUTXOCoin(outpoint, coin)) {
            nActiveState = MASTERNODE_OUTPOINT_SPENT;
            LogPrint("masternode", "CMasternode::Check -- Failed to find Masternode UTXO, masternode=%s\n", outpoint.ToStringShort());
            return;
        }

        nHeight = chainActive.Height();
    }

    if(IsPoSeBanned()) {
        if(nHeight < nPoSeBanHeight) return; // too early?
        // Otherwise give it a chance to proceed further to do all the usual checks and to change its state.
        // Masternode still will be on the edge and can be banned back easily if it keeps ignoring mnverify
        // or connect attempts. Will require few mnverify messages to strengthen its position in mn list.
        LogPrintf("CMasternode::Check -- Masternode %s is unbanned and back in list now\n", outpoint.ToStringShort());
        DecreasePoSeBanScore();
    } else if(nPoSeBanScore >= MASTERNODE_POSE_BAN_MAX_SCORE) {
        nActiveState = MASTERNODE_POSE_BAN;
        // ban for the whole payment cycle
        nPoSeBanHeight = nHeight + mnodeman.size();
        LogPrintf("CMasternode::Check -- Masternode %s is banned till block %d now\n", outpoint.ToStringShort(), nPoSeBanHeight);
        return;
    }

    int nActiveStatePrev = nActiveState;
    bool fOurMasternode = fMasternodeMode && activeMasternodeInfo.legacyKeyIDOperator == legacyKeyIDOperator;

                   // masternode doesn't meet payment protocol requirements ...
    bool fRequireUpdate = nProtocolVersion < mnpayments.GetMinMasternodePaymentsProto() ||
                   // or it's our own node and we just updated it to the new protocol but we are still waiting for activation ...
                   (fOurMasternode && nProtocolVersion < PROTOCOL_VERSION);

    if(fRequireUpdate) {
        nActiveState = MASTERNODE_UPDATE_REQUIRED;
        if(nActiveStatePrev != nActiveState) {
            LogPrint("masternode", "CMasternode::Check -- Masternode %s is in %s state now\n", outpoint.ToStringShort(), GetStateString());
        }
        return;
    }

    // keep old masternodes on start, give them a chance to receive updates...
    bool fWaitForPing = !masternodeSync.IsMasternodeListSynced() && !IsPingedWithin(MASTERNODE_MIN_MNP_SECONDS);

    if(fWaitForPing && !fOurMasternode) {
        // ...but if it was already expired before the initial check - return right away
        if(IsExpired() || IsSentinelPingExpired() || IsNewStartRequired()) {
            LogPrint("masternode", "CMasternode::Check -- Masternode %s is in %s state, waiting for ping\n", outpoint.ToStringShort(), GetStateString());
            return;
        }
    }

    // don't expire if we are still in "waiting for ping" mode unless it's our own masternode
    if(!fWaitForPing || fOurMasternode) {

        if(!IsPingedWithin(MASTERNODE_NEW_START_REQUIRED_SECONDS)) {
            nActiveState = MASTERNODE_NEW_START_REQUIRED;
            if(nActiveStatePrev != nActiveState) {
                LogPrint("masternode", "CMasternode::Check -- Masternode %s is in %s state now\n", outpoint.ToStringShort(), GetStateString());
            }
            return;
        }

        if(!IsPingedWithin(MASTERNODE_EXPIRATION_SECONDS)) {
            nActiveState = MASTERNODE_EXPIRED;
            if(nActiveStatePrev != nActiveState) {
                LogPrint("masternode", "CMasternode::Check -- Masternode %s is in %s state now\n", outpoint.ToStringShort(), GetStateString());
            }
            return;
        }

        // part 1: expire based on sparksd ping
        bool fSentinelPingActive = masternodeSync.IsSynced() && mnodeman.IsSentinelPingActive();
        bool fSentinelPingExpired = fSentinelPingActive && !IsPingedWithin(MASTERNODE_SENTINEL_PING_MAX_SECONDS);
        LogPrint("masternode", "CMasternode::Check -- outpoint=%s, GetAdjustedTime()=%d, fSentinelPingExpired=%d\n",
                outpoint.ToStringShort(), GetAdjustedTime(), fSentinelPingExpired);

        if(fSentinelPingExpired) {
            nActiveState = MASTERNODE_SENTINEL_PING_EXPIRED;
            if(nActiveStatePrev != nActiveState) {
                LogPrint("masternode", "CMasternode::Check -- Masternode %s is in %s state now\n", outpoint.ToStringShort(), GetStateString());
            }
            return;
        }
    }

    // We require MNs to be in PRE_ENABLED until they either start to expire or receive a ping and go into ENABLED state
    // Works on mainnet/testnet only and not the case on regtest/devnet.
    if (Params().NetworkIDString() != CBaseChainParams::REGTEST && Params().NetworkIDString() != CBaseChainParams::DEVNET) {
        if (lastPing.sigTime - sigTime < MASTERNODE_MIN_MNP_SECONDS) {
            nActiveState = MASTERNODE_PRE_ENABLED;
            if (nActiveStatePrev != nActiveState) {
                LogPrint("masternode", "CMasternode::Check -- Masternode %s is in %s state now\n", outpoint.ToStringShort(), GetStateString());
            }
            return;
        }
    }

    if(!fWaitForPing || fOurMasternode) {
        // part 2: expire based on sentinel info
        bool fSentinelPingActive = masternodeSync.IsSynced() && mnodeman.IsSentinelPingActive();
        bool fSentinelPingExpired = fSentinelPingActive && !lastPing.fSentinelIsCurrent;

        LogPrint("masternode", "CMasternode::Check -- outpoint=%s, GetAdjustedTime()=%d, fSentinelPingExpired=%d\n",
                outpoint.ToStringShort(), GetAdjustedTime(), fSentinelPingExpired);

        if(fSentinelPingExpired) {
            nActiveState = MASTERNODE_SENTINEL_PING_EXPIRED;
            if(nActiveStatePrev != nActiveState) {
                LogPrint("masternode", "CMasternode::Check -- Masternode %s is in %s state now\n", outpoint.ToStringShort(), GetStateString());
            }
            return;
        }
    }

    nActiveState = MASTERNODE_ENABLED; // OK
    if(nActiveStatePrev != nActiveState) {
        LogPrint("masternode", "CMasternode::Check -- Masternode %s is in %s state now\n", outpoint.ToStringShort(), GetStateString());
    }
}

bool CMasternode::IsValidNetAddr()
{
    return IsValidNetAddr(addr);
}

bool CMasternode::IsValidNetAddr(CService addrIn)
{
    // TODO: regtest is fine with any addresses for now,
    // should probably be a bit smarter if one day we start to implement tests for this
    return Params().NetworkIDString() == CBaseChainParams::REGTEST ||
            (addrIn.IsIPv4() && IsReachable(addrIn) && addrIn.IsRoutable());
}

masternode_info_t CMasternode::GetInfo() const
{
    masternode_info_t info{*this};
    info.nTimeLastPing = lastPing.sigTime;
    info.fInfoValid = true;
    return info;
}

std::string CMasternode::StateToString(int nStateIn)
{
    switch(nStateIn) {
        case MASTERNODE_PRE_ENABLED:            return "PRE_ENABLED";
        case MASTERNODE_ENABLED:                return "ENABLED";
        case MASTERNODE_EXPIRED:                return "EXPIRED";
        case MASTERNODE_OUTPOINT_SPENT:         return "OUTPOINT_SPENT";
        case MASTERNODE_UPDATE_REQUIRED:        return "UPDATE_REQUIRED";
        case MASTERNODE_SENTINEL_PING_EXPIRED:  return "SENTINEL_PING_EXPIRED";
        case MASTERNODE_NEW_START_REQUIRED:     return "NEW_START_REQUIRED";
        case MASTERNODE_POSE_BAN:               return "POSE_BAN";
        default:                                return "UNKNOWN";
    }
}

std::string CMasternode::GetStateString() const
{
    return StateToString(nActiveState);
}

std::string CMasternode::GetStatus() const
{
    // TODO: return smth a bit more human readable here
    return GetStateString();
}

void CMasternode::UpdateLastPaid(const CBlockIndex *pindex, int nMaxBlocksToScanBack)
{
    AssertLockHeld(cs_main);

    if(!pindex) return;

    if (deterministicMNManager->IsDeterministicMNsSporkActive(pindex->nHeight)) {
        auto dmn = deterministicMNManager->GetListForBlock(pindex->GetBlockHash()).GetMNByCollateral(outpoint);
        if (!dmn || dmn->pdmnState->nLastPaidHeight == -1) {
            LogPrint("masternode", "CMasternode::UpdateLastPaidBlock -- searching for block with payment to %s -- not found\n", outpoint.ToStringShort());
        } else {
            nBlockLastPaid = (int)dmn->pdmnState->nLastPaidHeight;
            nTimeLastPaid = chainActive[nBlockLastPaid]->nTime;
            LogPrint("masternode", "CMasternode::UpdateLastPaidBlock -- searching for block with payment to %s -- found new %d\n", outpoint.ToStringShort(), nBlockLastPaid);
        }
        return;
    }

    const CBlockIndex *BlockReading = pindex;

    CScript mnpayee = GetScriptForDestination(keyIDCollateralAddress);
    // LogPrint("mnpayments", "CMasternode::UpdateLastPaidBlock -- searching for block with payment to %s\n", outpoint.ToStringShort());

    LOCK(cs_mapMasternodeBlocks);

    for (int i = 0; BlockReading && BlockReading->nHeight > nBlockLastPaid && i < nMaxBlocksToScanBack; i++) {
        if(mnpayments.mapMasternodeBlocks.count(BlockReading->nHeight) &&
            mnpayments.mapMasternodeBlocks[BlockReading->nHeight].HasPayeeWithVotes(mnpayee, 2))
        {
            CBlock block;
            if(!ReadBlockFromDisk(block, BlockReading, Params().GetConsensus()))
                continue; // shouldn't really happen

            CAmount nMasternodePayment = GetMasternodePayment(BlockReading->nHeight, block.vtx[0]->GetValueOut());

            for (const auto& txout : block.vtx[0]->vout)
                if(mnpayee == txout.scriptPubKey && nMasternodePayment == txout.nValue) {
                    nBlockLastPaid = BlockReading->nHeight;
                    nTimeLastPaid = BlockReading->nTime;
                    LogPrint("mnpayments", "CMasternode::UpdateLastPaidBlock -- searching for block with payment to %s -- found new %d\n", outpoint.ToStringShort(), nBlockLastPaid);
                    return;
                }
        }

        if (BlockReading->pprev == nullptr) { assert(BlockReading); break; }
        BlockReading = BlockReading->pprev;
    }

    // Last payment for this masternode wasn't found in latest mnpayments blocks
    // or it was found in mnpayments blocks but wasn't found in the blockchain.
    // LogPrint("mnpayments", "CMasternode::UpdateLastPaidBlock -- searching for block with payment to %s -- keeping old %d\n", outpoint.ToStringShort(), nBlockLastPaid);
}

#ifdef ENABLE_WALLET
bool CMasternodeBroadcast::Create(const std::string& strService, const std::string& strKeyMasternode, const std::string& strTxHash, const std::string& strOutputIndex, std::string& strErrorRet, CMasternodeBroadcast &mnbRet, bool fOffline)
{
    COutPoint outpoint;
    CPubKey pubKeyCollateralAddressNew;
    CKey keyCollateralAddressNew;
    CPubKey pubKeyMasternodeNew;
    CKey keyMasternodeNew;

    auto Log = [&strErrorRet](std::string sErr)->bool
    {
        strErrorRet = sErr;
        LogPrintf("CMasternodeBroadcast::Create -- %s\n", strErrorRet);
        return false;
    };

    // Wait for sync to finish because mnb simply won't be relayed otherwise
    if (!fOffline && !masternodeSync.IsSynced())
        return Log("Sync in progress. Must wait until sync is complete to start Masternode");

    if (!CMessageSigner::GetKeysFromSecret(strKeyMasternode, keyMasternodeNew, pubKeyMasternodeNew))
        return Log(strprintf("Invalid masternode key %s", strKeyMasternode));

    if (!pwalletMain->GetMasternodeOutpointAndKeys(outpoint, pubKeyCollateralAddressNew, keyCollateralAddressNew, strTxHash, strOutputIndex))
        return Log(strprintf("Could not allocate outpoint %s:%s for masternode %s", strTxHash, strOutputIndex, strService));

    CService service;
    if (!Lookup(strService.c_str(), service, 0, false))
        return Log(strprintf("Invalid address %s for masternode.", strService));
    int mainnetDefaultPort = Params(CBaseChainParams::MAIN).GetDefaultPort();
    if (Params().NetworkIDString() == CBaseChainParams::MAIN) {
        if (service.GetPort() != mainnetDefaultPort)
            return Log(strprintf("Invalid port %u for masternode %s, only %d is supported on mainnet.", service.GetPort(), strService, mainnetDefaultPort));
    } else if (service.GetPort() == mainnetDefaultPort)
        return Log(strprintf("Invalid port %u for masternode %s, %d is the only supported on mainnet.", service.GetPort(), strService, mainnetDefaultPort));

    return Create(outpoint, service, keyCollateralAddressNew, pubKeyCollateralAddressNew, keyMasternodeNew, pubKeyMasternodeNew, strErrorRet, mnbRet);
}

bool CMasternodeBroadcast::Create(const COutPoint& outpoint, const CService& service, const CKey& keyCollateralAddressNew, const CPubKey& pubKeyCollateralAddressNew, const CKey& keyMasternodeNew, const CPubKey& pubKeyMasternodeNew, std::string &strErrorRet, CMasternodeBroadcast &mnbRet)
{
    // wait for reindex and/or import to finish
    if (fImporting || fReindex) return false;

    LogPrint("masternode", "CMasternodeBroadcast::Create -- pubKeyCollateralAddressNew = %s, keyIDOperator = %s\n",
             CBitcoinAddress(pubKeyCollateralAddressNew.GetID()).ToString(),
             pubKeyMasternodeNew.GetID().ToString());

    auto Log = [&strErrorRet,&mnbRet](std::string sErr)->bool
    {
        strErrorRet = sErr;
        LogPrintf("CMasternodeBroadcast::Create -- %s\n", strErrorRet);
        mnbRet = CMasternodeBroadcast();
        return false;
    };

    CMasternodePing mnp(outpoint);
    if (!mnp.Sign(keyMasternodeNew, pubKeyMasternodeNew.GetID()))
        return Log(strprintf("Failed to sign ping, masternode=%s", outpoint.ToStringShort()));

    mnbRet = CMasternodeBroadcast(service, outpoint, pubKeyCollateralAddressNew, pubKeyMasternodeNew, PROTOCOL_VERSION);

    if (!mnbRet.IsValidNetAddr())
        return Log(strprintf("Invalid IP address, masternode=%s", outpoint.ToStringShort()));

    mnbRet.lastPing = mnp;
    if (!mnbRet.Sign(keyCollateralAddressNew))
        return Log(strprintf("Failed to sign broadcast, masternode=%s", outpoint.ToStringShort()));

    return true;
}
#endif // ENABLE_WALLET

bool CMasternodeBroadcast::SimpleCheck(int& nDos)
{
    nDos = 0;

    AssertLockHeld(cs_main);

    // make sure addr is valid
    if(!IsValidNetAddr()) {
        LogPrintf("CMasternodeBroadcast::SimpleCheck -- Invalid addr, rejected: masternode=%s  addr=%s\n",
                    outpoint.ToStringShort(), addr.ToString());
        return false;
    }

    // make sure signature isn't in the future (past is OK)
    if (sigTime > GetAdjustedTime() + 60 * 60) {
        LogPrintf("CMasternodeBroadcast::SimpleCheck -- Signature rejected, too far into the future: masternode=%s\n", outpoint.ToStringShort());
        nDos = 1;
        return false;
    }

    // empty ping or incorrect sigTime/unknown blockhash
    if(!lastPing || !lastPing.SimpleCheck(nDos)) {
        // one of us is probably forked or smth, just mark it as expired and check the rest of the rules
        nActiveState = MASTERNODE_EXPIRED;
    }

    if(nProtocolVersion < mnpayments.GetMinMasternodePaymentsProto()) {
        LogPrintf("CMasternodeBroadcast::SimpleCheck -- outdated Masternode: masternode=%s  nProtocolVersion=%d\n", outpoint.ToStringShort(), nProtocolVersion);
        nActiveState = MASTERNODE_UPDATE_REQUIRED;
    }

    CScript pubkeyScript;
    pubkeyScript = GetScriptForDestination(keyIDCollateralAddress);

    if(pubkeyScript.size() != 25) {
        LogPrintf("CMasternodeBroadcast::SimpleCheck -- keyIDCollateralAddress has the wrong size\n");
        nDos = 100;
        return false;
    }

    CScript pubkeyScript2;
    pubkeyScript2 = GetScriptForDestination(legacyKeyIDOperator);

    if(pubkeyScript2.size() != 25) {
        LogPrintf("CMasternodeBroadcast::SimpleCheck -- keyIDOperator has the wrong size\n");
        nDos = 100;
        return false;
    }

    int mainnetDefaultPort = Params(CBaseChainParams::MAIN).GetDefaultPort();
    if(Params().NetworkIDString() == CBaseChainParams::MAIN) {
        if(addr.GetPort() != mainnetDefaultPort) return false;
    } else if(addr.GetPort() == mainnetDefaultPort) return false;

    return true;
}

bool CMasternodeBroadcast::Update(CMasternode* pmn, int& nDos, CConnman& connman)
{
    nDos = 0;

    AssertLockHeld(cs_main);

    if(pmn->sigTime == sigTime && !fRecovery) {
        // mapSeenMasternodeBroadcast in CMasternodeMan::CheckMnbAndUpdateMasternodeList should filter legit duplicates
        // but this still can happen if we just started, which is ok, just do nothing here.
        return false;
    }

    // this broadcast is older than the one that we already have - it's bad and should never happen
    // unless someone is doing something fishy
    if(pmn->sigTime > sigTime) {
        LogPrintf("CMasternodeBroadcast::Update -- Bad sigTime %d (existing broadcast is at %d) for Masternode %s %s\n",
                      sigTime, pmn->sigTime, outpoint.ToStringShort(), addr.ToString());
        return false;
    }

    pmn->Check();

    // masternode is banned by PoSe
    if(pmn->IsPoSeBanned()) {
        LogPrintf("CMasternodeBroadcast::Update -- Banned by PoSe, masternode=%s\n", outpoint.ToStringShort());
        return false;
    }

    // IsVnAssociatedWithPubkey is validated once in CheckOutpoint, after that they just need to match
    if(pmn->keyIDCollateralAddress != keyIDCollateralAddress) {
        LogPrintf("CMasternodeBroadcast::Update -- Got mismatched keyIDCollateralAddress and outpoint\n");
        nDos = 33;
        return false;
    }

    if (!CheckSignature(nDos)) {
        LogPrintf("CMasternodeBroadcast::Update -- CheckSignature() failed, masternode=%s\n", outpoint.ToStringShort());
        return false;
    }

    // if ther was no masternode broadcast recently or if it matches our Masternode privkey...
    if(!pmn->IsBroadcastedWithin(MASTERNODE_MIN_MNB_SECONDS) || (fMasternodeMode && legacyKeyIDOperator == activeMasternodeInfo.legacyKeyIDOperator)) {
        // take the newest entry
        LogPrintf("CMasternodeBroadcast::Update -- Got UPDATED Masternode entry: addr=%s\n", addr.ToString());
        if(pmn->UpdateFromNewBroadcast(*this, connman)) {
            pmn->Check();
            Relay(connman);
        }
        masternodeSync.BumpAssetLastTime("CMasternodeBroadcast::Update");
    }

    return true;
}

bool CMasternodeBroadcast::CheckOutpoint(int& nDos)
{
    // we are a masternode with the same outpoint (i.e. already activated) and this mnb is ours (matches our Masternode privkey)
    // so nothing to do here for us
    if(fMasternodeMode && outpoint == activeMasternodeInfo.outpoint && legacyKeyIDOperator == activeMasternodeInfo.legacyKeyIDOperator) {
        return false;
    }

    AssertLockHeld(cs_main);

    int nHeight;
<<<<<<< HEAD
    CollateralStatus err = CheckCollateral(outpoint, keyIDCollateralAddress, nHeight);
=======
    bool isGuardian = false;
    CollateralStatus err = CheckCollateral(outpoint, pubKeyCollateralAddress, nHeight, isGuardian);
>>>>>>> cce03666
    if (err == COLLATERAL_UTXO_NOT_FOUND) {
        LogPrint("masternode", "CMasternodeBroadcast::CheckOutpoint -- Failed to find Masternode UTXO, masternode=%s\n", outpoint.ToStringShort());
        return false;
    }

    if (err == COLLATERAL_INVALID_AMOUNT) {
        LogPrint("masternode", "CMasternodeBroadcast::CheckOutpoint -- Masternode UTXO should have 1000 SPARKS, masternode=%s\n", outpoint.ToStringShort());
        nDos = 33;
        return false;
    }

    if(err == COLLATERAL_INVALID_PUBKEY) {
        LogPrint("masternode", "CMasternodeBroadcast::CheckOutpoint -- Masternode UTXO should match keyIDCollateralAddress, masternode=%s\n", outpoint.ToStringShort());
        nDos = 33;
        return false;
    }

    if(chainActive.Height() - nHeight + 1 < Params().GetConsensus().nMasternodeMinimumConfirmations) {
        LogPrintf("CMasternodeBroadcast::CheckOutpoint -- Masternode UTXO must have at least %d confirmations, masternode=%s\n",
                Params().GetConsensus().nMasternodeMinimumConfirmations, outpoint.ToStringShort());
        // UTXO is legit but has not enough confirmations.
        // Maybe we miss few blocks, let this mnb be checked again later.
        mnodeman.mapSeenMasternodeBroadcast.erase(GetHash());
        return false;
    }

    LogPrint("masternode", "CMasternodeBroadcast::CheckOutpoint -- Masternode UTXO verified\n");

    // Verify that sig time is legit, should be at least not earlier than the timestamp of the block
    // at which collateral became nMasternodeMinimumConfirmations blocks deep.
    // NOTE: this is not accurate because block timestamp is NOT guaranteed to be 100% correct one.
    CBlockIndex* pRequiredConfIndex = chainActive[nHeight + Params().GetConsensus().nMasternodeMinimumConfirmations - 1]; // block where tx got nMasternodeMinimumConfirmations
    if(pRequiredConfIndex->GetBlockTime() > sigTime) {
        LogPrintf("CMasternodeBroadcast::CheckOutpoint -- Bad sigTime %d (%d conf block is at %d) for Masternode %s %s\n",
                  sigTime, Params().GetConsensus().nMasternodeMinimumConfirmations, pRequiredConfIndex->GetBlockTime(), outpoint.ToStringShort(), addr.ToString());
        return false;
    }

    if (!CheckSignature(nDos)) {
        LogPrintf("CMasternodeBroadcast::CheckOutpoint -- CheckSignature() failed, masternode=%s\n", outpoint.ToStringShort());
        return false;
    }

    // remember the block hash when collateral for this masternode had minimum required confirmations
    nCollateralMinConfBlockHash = pRequiredConfIndex->GetBlockHash();
    fGuardian = isGuardian;
    return true;
}

uint256 CMasternodeBroadcast::GetHash() const
{
    // Note: doesn't match serialization

    CHashWriter ss(SER_GETHASH, PROTOCOL_VERSION);
    ss << outpoint << uint8_t{} << 0xffffffff; // adding dummy values here to match old hashing format
    ss << pubKeyCollateralAddress;
    ss << sigTime;
    return ss.GetHash();
}

uint256 CMasternodeBroadcast::GetSignatureHash() const
{
    // TODO: replace with "return SerializeHash(*this);" after migration to 70209
    CHashWriter ss(SER_GETHASH, PROTOCOL_VERSION);
    ss << outpoint;
    ss << addr;
    ss << pubKeyCollateralAddress;
    ss << pubKeyMasternode;
    ss << sigTime;
    ss << nProtocolVersion;
    return ss.GetHash();
}

bool CMasternodeBroadcast::Sign(const CKey& keyCollateralAddress)
{
    std::string strError;

    sigTime = GetAdjustedTime();

    if (sporkManager.IsSporkActive(SPORK_6_NEW_SIGS)) {
        uint256 hash = GetSignatureHash();

        if (!CHashSigner::SignHash(hash, keyCollateralAddress, vchSig)) {
            LogPrintf("CMasternodeBroadcast::Sign -- SignHash() failed\n");
            return false;
        }

        if (!CHashSigner::VerifyHash(hash, keyIDCollateralAddress, vchSig, strError)) {
            LogPrintf("CMasternodeBroadcast::Sign -- VerifyMessage() failed, error: %s\n", strError);
            return false;
        }
    } else {
        std::string strMessage = addr.ToString(false) + std::to_string(sigTime) +
                        keyIDCollateralAddress.ToString() + legacyKeyIDOperator.ToString() +
                        std::to_string(nProtocolVersion);

        if (!CMessageSigner::SignMessage(strMessage, vchSig, keyCollateralAddress)) {
            LogPrintf("CMasternodeBroadcast::Sign -- SignMessage() failed\n");
            return false;
        }

        if(!CMessageSigner::VerifyMessage(keyIDCollateralAddress, vchSig, strMessage, strError)) {
            LogPrintf("CMasternodeBroadcast::Sign -- VerifyMessage() failed, error: %s\n", strError);
            return false;
        }
    }

    return true;
}

bool CMasternodeBroadcast::CheckSignature(int& nDos) const
{
    std::string strError = "";
    nDos = 0;

    if (sporkManager.IsSporkActive(SPORK_6_NEW_SIGS)) {
        uint256 hash = GetSignatureHash();

        if (!CHashSigner::VerifyHash(hash, keyIDCollateralAddress, vchSig, strError)) {
            // maybe it's in old format
            std::string strMessage = addr.ToString(false) + std::to_string(sigTime) +
                            keyIDCollateralAddress.ToString() + legacyKeyIDOperator.ToString() +
                            std::to_string(nProtocolVersion);

            if (!CMessageSigner::VerifyMessage(keyIDCollateralAddress, vchSig, strMessage, strError)){
                // nope, not in old format either
                LogPrintf("CMasternodeBroadcast::CheckSignature -- Got bad Masternode announce signature, error: %s\n", strError);
                nDos = 100;
                return false;
            }
        }
    } else {
        std::string strMessage = addr.ToString(false) + std::to_string(sigTime) +
                        keyIDCollateralAddress.ToString() + legacyKeyIDOperator.ToString() +
                        std::to_string(nProtocolVersion);

        if(!CMessageSigner::VerifyMessage(keyIDCollateralAddress, vchSig, strMessage, strError)){
            LogPrintf("CMasternodeBroadcast::CheckSignature -- Got bad Masternode announce signature, error: %s\n", strError);
            nDos = 100;
            return false;
        }
    }

    return true;
}

void CMasternodeBroadcast::Relay(CConnman& connman) const
{
    // Do not relay until fully synced
    if(!masternodeSync.IsSynced()) {
        LogPrint("masternode", "CMasternodeBroadcast::Relay -- won't relay until fully synced\n");
        return;
    }

    CInv inv(MSG_MASTERNODE_ANNOUNCE, GetHash());
    connman.RelayInv(inv);
}

uint256 CMasternodePing::GetHash() const
{
    CHashWriter ss(SER_GETHASH, PROTOCOL_VERSION);
    if (sporkManager.IsSporkActive(SPORK_6_NEW_SIGS)) {
        // TODO: replace with "return SerializeHash(*this);" after migration to 70209
        ss << masternodeOutpoint;
        ss << blockHash;
        ss << sigTime;
        ss << fSentinelIsCurrent;
        ss << nSentinelVersion;
        ss << nDaemonVersion;
    } else {
        // Note: doesn't match serialization

        ss << masternodeOutpoint << uint8_t{} << 0xffffffff; // adding dummy values here to match old hashing format
        ss << sigTime;
    }
    return ss.GetHash();
}

uint256 CMasternodePing::GetSignatureHash() const
{
    return GetHash();
}

CMasternodePing::CMasternodePing(const COutPoint& outpoint)
{
    LOCK(cs_main);
    if (!chainActive.Tip() || chainActive.Height() < 12) return;

    masternodeOutpoint = outpoint;
    blockHash = chainActive[chainActive.Height() - 12]->GetBlockHash();
    sigTime = GetAdjustedTime();
    nDaemonVersion = CLIENT_VERSION;
}

bool CMasternodePing::Sign(const CKey& keyMasternode, const CKeyID& keyIDOperator)
{
    std::string strError;

    sigTime = GetAdjustedTime();

    if (sporkManager.IsSporkActive(SPORK_6_NEW_SIGS)) {
        uint256 hash = GetSignatureHash();

        if (!CHashSigner::SignHash(hash, keyMasternode, vchSig)) {
            LogPrintf("CMasternodePing::Sign -- SignHash() failed\n");
            return false;
        }

        if (!CHashSigner::VerifyHash(hash, keyIDOperator, vchSig, strError)) {
            LogPrintf("CMasternodePing::Sign -- VerifyHash() failed, error: %s\n", strError);
            return false;
        }
    } else {
        std::string strMessage = CTxIn(masternodeOutpoint).ToString() + blockHash.ToString() +
                    std::to_string(sigTime);

        if (!CMessageSigner::SignMessage(strMessage, vchSig, keyMasternode)) {
            LogPrintf("CMasternodePing::Sign -- SignMessage() failed\n");
            return false;
        }

        if(!CMessageSigner::VerifyMessage(keyIDOperator, vchSig, strMessage, strError)) {
            LogPrintf("CMasternodePing::Sign -- VerifyMessage() failed, error: %s\n", strError);
            return false;
        }
    }

    return true;
}

bool CMasternodePing::CheckSignature(CKeyID& keyIDOperator, int &nDos) const
{
    std::string strError = "";
    nDos = 0;

    if (sporkManager.IsSporkActive(SPORK_6_NEW_SIGS)) {
        uint256 hash = GetSignatureHash();

        if (!CHashSigner::VerifyHash(hash, keyIDOperator, vchSig, strError)) {
            std::string strMessage = CTxIn(masternodeOutpoint).ToString() + blockHash.ToString() +
                        std::to_string(sigTime);

            if(!CMessageSigner::VerifyMessage(keyIDOperator, vchSig, strMessage, strError)) {
                LogPrintf("CMasternodePing::CheckSignature -- Got bad Masternode ping signature, masternode=%s, error: %s\n", masternodeOutpoint.ToStringShort(), strError);
                nDos = 33;
                return false;
            }
        }
    } else {
        std::string strMessage = CTxIn(masternodeOutpoint).ToString() + blockHash.ToString() +
                    std::to_string(sigTime);

        if (!CMessageSigner::VerifyMessage(keyIDOperator, vchSig, strMessage, strError)) {
            LogPrintf("CMasternodePing::CheckSignature -- Got bad Masternode ping signature, masternode=%s, error: %s\n", masternodeOutpoint.ToStringShort(), strError);
            nDos = 33;
            return false;
        }
    }

    return true;
}

bool CMasternodePing::SimpleCheck(int& nDos)
{
    // don't ban by default
    nDos = 0;

    if (sigTime > GetAdjustedTime() + 60 * 60) {
        LogPrintf("CMasternodePing::SimpleCheck -- Signature rejected, too far into the future, masternode=%s\n", masternodeOutpoint.ToStringShort());
        nDos = 1;
        return false;
    }

    {
        AssertLockHeld(cs_main);
        BlockMap::iterator mi = mapBlockIndex.find(blockHash);
        if (mi == mapBlockIndex.end()) {
            LogPrint("masternode", "CMasternodePing::SimpleCheck -- Masternode ping is invalid, unknown block hash: masternode=%s blockHash=%s\n", masternodeOutpoint.ToStringShort(), blockHash.ToString());
            // maybe we stuck or forked so we shouldn't ban this node, just fail to accept this ping
            // TODO: or should we also request this block?
            return false;
        }
    }

    LogPrint("masternode", "CMasternodePing::SimpleCheck -- Masternode ping verified: masternode=%s  blockHash=%s  sigTime=%d\n", masternodeOutpoint.ToStringShort(), blockHash.ToString(), sigTime);
    return true;
}

bool CMasternodePing::CheckAndUpdate(CMasternode* pmn, bool fFromNewBroadcast, int& nDos, CConnman& connman)
{
    AssertLockHeld(cs_main);

    // don't ban by default
    nDos = 0;

    if (!SimpleCheck(nDos)) {
        return false;
    }

    if (pmn == nullptr) {
        LogPrint("masternode", "CMasternodePing::CheckAndUpdate -- Couldn't find Masternode entry, masternode=%s\n", masternodeOutpoint.ToStringShort());
        return false;
    }

    if(!fFromNewBroadcast) {
        if (pmn->IsUpdateRequired()) {
            LogPrint("masternode", "CMasternodePing::CheckAndUpdate -- masternode protocol is outdated, masternode=%s\n", masternodeOutpoint.ToStringShort());
            return false;
        }

        if (pmn->IsNewStartRequired()) {
            LogPrint("masternode", "CMasternodePing::CheckAndUpdate -- masternode is completely expired, new start is required, masternode=%s\n", masternodeOutpoint.ToStringShort());
            return false;
        }
    }

    {
        BlockMap::iterator mi = mapBlockIndex.find(blockHash);
        if ((*mi).second && (*mi).second->nHeight < chainActive.Height() - 24) {
            LogPrintf("CMasternodePing::CheckAndUpdate -- Masternode ping is invalid, block hash is too old: masternode=%s  blockHash=%s\n", masternodeOutpoint.ToStringShort(), blockHash.ToString());
            // nDos = 1;
            return false;
        }
    }

    LogPrint("masternode", "CMasternodePing::CheckAndUpdate -- New ping: masternode=%s  blockHash=%s  sigTime=%d\n", masternodeOutpoint.ToStringShort(), blockHash.ToString(), sigTime);

    // LogPrintf("mnping - Found corresponding mn for outpoint: %s\n", masternodeOutpoint.ToStringShort());
    // update only if there is no known ping for this masternode or
    // last ping was more then MASTERNODE_MIN_MNP_SECONDS-60 ago comparing to this one
    if (pmn->IsPingedWithin(MASTERNODE_MIN_MNP_SECONDS - 60, sigTime)) {
        LogPrint("masternode", "CMasternodePing::CheckAndUpdate -- Masternode ping arrived too early, masternode=%s\n", masternodeOutpoint.ToStringShort());
        //nDos = 1; //disable, this is happening frequently and causing banned peers
        return false;
    }

    if (!CheckSignature(pmn->legacyKeyIDOperator, nDos)) return false;

    // so, ping seems to be ok

    // if we are still syncing and there was no known ping for this mn for quite a while
    // (NOTE: assuming that MASTERNODE_EXPIRATION_SECONDS/2 should be enough to finish mn list sync)
    if(!masternodeSync.IsMasternodeListSynced() && !pmn->IsPingedWithin(MASTERNODE_EXPIRATION_SECONDS/2)) {
        // let's bump sync timeout
        LogPrint("masternode", "CMasternodePing::CheckAndUpdate -- bumping sync timeout, masternode=%s\n", masternodeOutpoint.ToStringShort());
        masternodeSync.BumpAssetLastTime("CMasternodePing::CheckAndUpdate");
    }

    // let's store this ping as the last one
    LogPrint("masternode", "CMasternodePing::CheckAndUpdate -- Masternode ping accepted, masternode=%s\n", masternodeOutpoint.ToStringShort());
    pmn->lastPing = *this;

    // and update mnodeman.mapSeenMasternodeBroadcast.lastPing which is probably outdated
    CMasternodeBroadcast mnb(*pmn);
    uint256 hash = mnb.GetHash();
    if (mnodeman.mapSeenMasternodeBroadcast.count(hash)) {
        mnodeman.mapSeenMasternodeBroadcast[hash].second.lastPing = *this;
    }

    // force update, ignoring cache
    pmn->Check(true);
    // relay ping for nodes in ENABLED/EXPIRED/SENTINEL_PING_EXPIRED state only, skip everyone else
    if (!pmn->IsEnabled() && !pmn->IsExpired() && !pmn->IsSentinelPingExpired()) return false;

    LogPrint("masternode", "CMasternodePing::CheckAndUpdate -- Masternode ping acceepted and relayed, masternode=%s\n", masternodeOutpoint.ToStringShort());
    Relay(connman);

    return true;
}

void CMasternodePing::Relay(CConnman& connman)
{
    // Do not relay until fully synced
    if(!masternodeSync.IsSynced()) {
        LogPrint("masternode", "CMasternodePing::Relay -- won't relay until fully synced\n");
        return;
    }

    CInv inv(MSG_MASTERNODE_PING, GetHash());
    connman.RelayInv(inv);
}

std::string CMasternodePing::GetSentinelString() const
{
    return nSentinelVersion > DEFAULT_SENTINEL_VERSION ? SafeIntVersionToString(nSentinelVersion) : "Unknown";
}

std::string CMasternodePing::GetDaemonString() const
{
    return nDaemonVersion > DEFAULT_DAEMON_VERSION ? FormatVersion(nDaemonVersion) : "Unknown";
}

void CMasternode::AddGovernanceVote(uint256 nGovernanceObjectHash)
{
    // Insert a zero value, or not. Then increment the value regardless. This
    // ensures the value is in the map.
    const auto& pair = mapGovernanceObjectsVotedOn.emplace(nGovernanceObjectHash, 0);
    pair.first->second++;
}

void CMasternode::RemoveGovernanceObject(uint256 nGovernanceObjectHash)
{
    // Whether or not the govobj hash exists in the map first is irrelevant.
    mapGovernanceObjectsVotedOn.erase(nGovernanceObjectHash);
}

/**
*   FLAG GOVERNANCE ITEMS AS DIRTY
*
*   - When masternode come and go on the network, we must flag the items they voted on to recalc it's cached flags
*
*/
void CMasternode::FlagGovernanceItemsAsDirty()
{
    for (auto& govObjHashPair : mapGovernanceObjectsVotedOn) {
        mnodeman.AddDirtyGovernanceObjectHash(govObjHashPair.first);
    }
}<|MERGE_RESOLUTION|>--- conflicted
+++ resolved
@@ -40,14 +40,9 @@
     nBlockLastPaid(other.nBlockLastPaid),
     nPoSeBanScore(other.nPoSeBanScore),
     nPoSeBanHeight(other.nPoSeBanHeight),
-<<<<<<< HEAD
     nMixingTxCount(other.nMixingTxCount),
-    fUnitTest(other.fUnitTest)
-=======
-    fAllowMixingTx(other.fAllowMixingTx),
     fUnitTest(other.fUnitTest),
     fGuardian(other.fGuardian)
->>>>>>> cce03666
 {}
 
 CMasternode::CMasternode(const CMasternodeBroadcast& mnb) :
@@ -117,15 +112,6 @@
     return UintToArith256(ss.GetHash());
 }
 
-<<<<<<< HEAD
-CMasternode::CollateralStatus CMasternode::CheckCollateral(const COutPoint& outpoint, const CKeyID& keyID)
-{
-    int nHeight;
-    return CheckCollateral(outpoint, keyID, nHeight);
-}
-
-CMasternode::CollateralStatus CMasternode::CheckCollateral(const COutPoint& outpoint, const CKeyID& keyID, int& nHeightRet)
-=======
 CMasternode::CollateralStatus CMasternode::CheckCollateral(const COutPoint& outpoint, const CPubKey& pubkey, bool& isGuardian)
 {
     int nHeight;
@@ -133,7 +119,6 @@
 }
 
 CMasternode::CollateralStatus CMasternode::CheckCollateral(const COutPoint& outpoint, const CPubKey& pubkey, int& nHeightRet, bool& isGuardian)
->>>>>>> cce03666
 {
     AssertLockHeld(cs_main);
 
@@ -600,12 +585,8 @@
     AssertLockHeld(cs_main);
 
     int nHeight;
-<<<<<<< HEAD
-    CollateralStatus err = CheckCollateral(outpoint, keyIDCollateralAddress, nHeight);
-=======
     bool isGuardian = false;
     CollateralStatus err = CheckCollateral(outpoint, pubKeyCollateralAddress, nHeight, isGuardian);
->>>>>>> cce03666
     if (err == COLLATERAL_UTXO_NOT_FOUND) {
         LogPrint("masternode", "CMasternodeBroadcast::CheckOutpoint -- Failed to find Masternode UTXO, masternode=%s\n", outpoint.ToStringShort());
         return false;
