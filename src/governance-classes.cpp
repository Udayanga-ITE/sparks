// Copyright (c) 2014-2018 The Dash Core developers
// Distributed under the MIT/X11 software license, see the accompanying
// file COPYING or http://www.opensource.org/licenses/mit-license.php.

//#define ENABLE_SPARKS_DEBUG

#include "governance-classes.h"
#include "core_io.h"
#include "init.h"
#include "utilstrencodings.h"
#include "validation.h"

#include <boost/algorithm/string.hpp>

#include <univalue.h>

// DECLARE GLOBAL VARIABLES FOR GOVERNANCE CLASSES
CGovernanceTriggerManager triggerman;

// SPLIT UP STRING BY DELIMITER
// http://www.boost.org/doc/libs/1_58_0/doc/html/boost/algorithm/split_idp202406848.html
std::vector<std::string> SplitBy(const std::string& strCommand, const std::string& strDelimit)
{
    std::vector<std::string> vParts;
    boost::split(vParts, strCommand, boost::is_any_of(strDelimit));

    for (int q = 0; q < (int)vParts.size(); q++) {
        if (strDelimit.find(vParts[q]) != std::string::npos) {
            vParts.erase(vParts.begin() + q);
            --q;
        }
    }

    return vParts;
}

CAmount ParsePaymentAmount(const std::string& strAmount)
{
    DBG(std::cout << "ParsePaymentAmount Start: strAmount = " << strAmount << std::endl;);

    CAmount nAmount = 0;
    if (strAmount.empty()) {
        std::ostringstream ostr;
        ostr << "ParsePaymentAmount: Amount is empty";
        throw std::runtime_error(ostr.str());
    }
    if (strAmount.size() > 20) {
        // String is much too long, the functions below impose stricter
        // requirements
        std::ostringstream ostr;
        ostr << "ParsePaymentAmount: Amount string too long";
        throw std::runtime_error(ostr.str());
    }
    // Make sure the string makes sense as an amount
    // Note: No spaces allowed
    // Also note: No scientific notation
    size_t pos = strAmount.find_first_not_of("0123456789.");
    if (pos != std::string::npos) {
        std::ostringstream ostr;
        ostr << "ParsePaymentAmount: Amount string contains invalid character";
        throw std::runtime_error(ostr.str());
    }

    pos = strAmount.find(".");
    if (pos == 0) {
        // JSON doesn't allow values to start with a decimal point
        std::ostringstream ostr;
        ostr << "ParsePaymentAmount: Invalid amount string, leading decimal point not allowed";
        throw std::runtime_error(ostr.str());
    }

    // Make sure there's no more than 1 decimal point
    if ((pos != std::string::npos) && (strAmount.find(".", pos + 1) != std::string::npos)) {
        std::ostringstream ostr;
        ostr << "ParsePaymentAmount: Invalid amount string, too many decimal points";
        throw std::runtime_error(ostr.str());
    }

    // Note this code is taken from AmountFromValue in rpcserver.cpp
    // which is used for parsing the amounts in createrawtransaction.
    if (!ParseFixedPoint(strAmount, 8, &nAmount)) {
        nAmount = 0;
        std::ostringstream ostr;
        ostr << "ParsePaymentAmount: ParseFixedPoint failed for string: " << strAmount;
        throw std::runtime_error(ostr.str());
    }
    if (!MoneyRange(nAmount)) {
        nAmount = 0;
        std::ostringstream ostr;
        ostr << "ParsePaymentAmount: Invalid amount string, value outside of valid money range";
        throw std::runtime_error(ostr.str());
    }

    DBG(std::cout << "ParsePaymentAmount Returning true nAmount = " << nAmount << std::endl;);

    return nAmount;
}

/**
*   Add Governance Object
*/

bool CGovernanceTriggerManager::AddNewTrigger(uint256 nHash)
{
    DBG(std::cout << "CGovernanceTriggerManager::AddNewTrigger: Start" << std::endl;);
    AssertLockHeld(governance.cs);

    // IF WE ALREADY HAVE THIS HASH, RETURN
    if (mapTrigger.count(nHash)) {
        DBG(
            std::cout << "CGovernanceTriggerManager::AddNewTrigger: Already have hash"
                      << ", nHash = " << nHash.GetHex()
                      << ", count = " << mapTrigger.count(nHash)
                      << ", mapTrigger.size() = " << mapTrigger.size()
                      << std::endl;);
        return false;
    }

    CSuperblock_sptr pSuperblock;
    try {
        CSuperblock_sptr pSuperblockTmp(new CSuperblock(nHash));
        pSuperblock = pSuperblockTmp;
    } catch (std::exception& e) {
        DBG(std::cout << "CGovernanceTriggerManager::AddNewTrigger Error creating superblock"
                      << ", e.what() = " << e.what()
                      << std::endl;);
        LogPrintf("CGovernanceTriggerManager::AddNewTrigger -- Error creating superblock: %s\n", e.what());
        return false;
    } catch (...) {
        LogPrintf("CGovernanceTriggerManager::AddNewTrigger: Unknown Error creating superblock\n");
        DBG(std::cout << "CGovernanceTriggerManager::AddNewTrigger Error creating superblock catchall" << std::endl;);
        return false;
    }

    pSuperblock->SetStatus(SEEN_OBJECT_IS_VALID);

    DBG(std::cout << "CGovernanceTriggerManager::AddNewTrigger: Inserting trigger" << std::endl;);
    mapTrigger.insert(std::make_pair(nHash, pSuperblock));

    DBG(std::cout << "CGovernanceTriggerManager::AddNewTrigger: End" << std::endl;);

    return true;
}

/**
*
*   Clean And Remove
*
*/

void CGovernanceTriggerManager::CleanAndRemove()
{
    LogPrint("gobject", "CGovernanceTriggerManager::CleanAndRemove -- Start\n");
    DBG(std::cout << "CGovernanceTriggerManager::CleanAndRemove: Start" << std::endl;);
    AssertLockHeld(governance.cs);

    // Remove triggers that are invalid or expired
    DBG(std::cout << "CGovernanceTriggerManager::CleanAndRemove: mapTrigger.size() = " << mapTrigger.size() << std::endl;);
    LogPrint("gobject", "CGovernanceTriggerManager::CleanAndRemove -- mapTrigger.size() = %d\n", mapTrigger.size());

    trigger_m_it it = mapTrigger.begin();
    while (it != mapTrigger.end()) {
        bool remove = false;
        CGovernanceObject* pObj = nullptr;
        CSuperblock_sptr& pSuperblock = it->second;
        if (!pSuperblock) {
            DBG(std::cout << "CGovernanceTriggerManager::CleanAndRemove: NULL superblock marked for removal" << std::endl;);
            LogPrint("gobject", "CGovernanceTriggerManager::CleanAndRemove -- NULL superblock marked for removal\n");
            remove = true;
        } else {
            pObj = governance.FindGovernanceObject(it->first);
            if (!pObj || pObj->GetObjectType() != GOVERNANCE_OBJECT_TRIGGER) {
                DBG(std::cout << "CGovernanceTriggerManager::CleanAndRemove: Unknown or non-trigger superblock" << std::endl;);
                LogPrint("gobject", "CGovernanceTriggerManager::CleanAndRemove -- Unknown or non-trigger superblock\n");
                pSuperblock->SetStatus(SEEN_OBJECT_ERROR_INVALID);
            }

            DBG(std::cout << "CGovernanceTriggerManager::CleanAndRemove: superblock status = " << pSuperblock->GetStatus() << std::endl;);
            LogPrint("gobject", "CGovernanceTriggerManager::CleanAndRemove -- superblock status = %d\n", pSuperblock->GetStatus());
            switch (pSuperblock->GetStatus()) {
            case SEEN_OBJECT_ERROR_INVALID:
            case SEEN_OBJECT_UNKNOWN:
                LogPrint("gobject", "CGovernanceTriggerManager::CleanAndRemove -- Unknown or invalid trigger found\n");
                remove = true;
                break;
            case SEEN_OBJECT_IS_VALID:
            case SEEN_OBJECT_EXECUTED:
                remove = pSuperblock->IsExpired();
                break;
            default:
                break;
            }
        }
        LogPrint("gobject", "CGovernanceTriggerManager::CleanAndRemove -- %smarked for removal\n", remove ? "" : "NOT ");

        if (remove) {
            DBG(
                std::string strDataAsPlainString = "NULL";
                if (pObj) {
                    strDataAsPlainString = pObj->GetDataAsPlainString();
                } 
                std::cout << "CGovernanceTriggerManager::CleanAndRemove: Removing object: "
                          << strDataAsPlainString
                          << std::endl;);
            LogPrint("gobject", "CGovernanceTriggerManager::CleanAndRemove -- Removing trigger object\n");
            // mark corresponding object for deletion
            if (pObj) {
                pObj->fCachedDelete = true;
                if (pObj->nDeletionTime == 0) {
                    pObj->nDeletionTime = GetAdjustedTime();
                }
            }
            // delete the trigger
            mapTrigger.erase(it++);
        } else {
            ++it;
        }
    }

    DBG(std::cout << "CGovernanceTriggerManager::CleanAndRemove: End" << std::endl;);
}

/**
*   Get Active Triggers
*
*   - Look through triggers and scan for active ones
*   - Return the triggers in a list
*/

std::vector<CSuperblock_sptr> CGovernanceTriggerManager::GetActiveTriggers()
{
    AssertLockHeld(governance.cs);
    std::vector<CSuperblock_sptr> vecResults;

    DBG(std::cout << "GetActiveTriggers: mapTrigger.size() = " << mapTrigger.size() << std::endl;);

    // LOOK AT THESE OBJECTS AND COMPILE A VALID LIST OF TRIGGERS
    for (const auto& pair : mapTrigger) {
        CGovernanceObject* pObj = governance.FindGovernanceObject(pair.first);
        if (pObj) {
            DBG(std::cout << "GetActiveTriggers: pObj->GetDataAsPlainString() = " << pObj->GetDataAsPlainString() << std::endl;);
            vecResults.push_back(pair.second);
        }
    }

    DBG(std::cout << "GetActiveTriggers: vecResults.size() = " << vecResults.size() << std::endl;);

    return vecResults;
}

/**
*   Is Superblock Triggered
*
*   - Does this block have a non-executed and actived trigger?
*/

bool CSuperblockManager::IsSuperblockTriggered(int nBlockHeight)
{
    LogPrint("gobject", "CSuperblockManager::IsSuperblockTriggered -- Start nBlockHeight = %d\n", nBlockHeight);
    if (!CSuperblock::IsValidBlockHeight(nBlockHeight)) {
        return false;
    }

    LOCK(governance.cs);
    // GET ALL ACTIVE TRIGGERS
    std::vector<CSuperblock_sptr> vecTriggers = triggerman.GetActiveTriggers();

    LogPrint("gobject", "CSuperblockManager::IsSuperblockTriggered -- vecTriggers.size() = %d\n", vecTriggers.size());

    DBG(std::cout << "IsSuperblockTriggered Number triggers = " << vecTriggers.size() << std::endl;);

    for (const auto& pSuperblock : vecTriggers) {
        if (!pSuperblock) {
            LogPrintf("CSuperblockManager::IsSuperblockTriggered -- Non-superblock found, continuing\n");
            DBG(std::cout << "IsSuperblockTriggered Not a superblock, continuing " << std::endl;);
            continue;
        }

        CGovernanceObject* pObj = pSuperblock->GetGovernanceObject();

        if (!pObj) {
            LogPrintf("CSuperblockManager::IsSuperblockTriggered -- pObj == nullptr, continuing\n");
            DBG(std::cout << "IsSuperblockTriggered pObj is NULL, continuing" << std::endl;);
            continue;
        }

        LogPrint("gobject", "CSuperblockManager::IsSuperblockTriggered -- data = %s\n", pObj->GetDataAsPlainString());

        // note : 12.1 - is epoch calculation correct?

        if (nBlockHeight != pSuperblock->GetBlockHeight()) {
            LogPrint("gobject", "CSuperblockManager::IsSuperblockTriggered -- block height doesn't match nBlockHeight = %d, blockStart = %d, continuing\n",
                nBlockHeight,
                pSuperblock->GetBlockHeight());
            DBG(std::cout << "IsSuperblockTriggered Not the target block, continuing"
                          << ", nBlockHeight = " << nBlockHeight
                          << ", superblock->GetBlockHeight() = " << pSuperblock->GetBlockHeight()
                          << std::endl;);
            continue;
        }

        // MAKE SURE THIS TRIGGER IS ACTIVE VIA FUNDING CACHE FLAG

        pObj->UpdateSentinelVariables();

        if (pObj->IsSetCachedFunding()) {
            LogPrint("gobject", "CSuperblockManager::IsSuperblockTriggered -- fCacheFunding = true, returning true\n");
            DBG(std::cout << "IsSuperblockTriggered returning true" << std::endl;);
            return true;
        } else {
            LogPrint("gobject", "CSuperblockManager::IsSuperblockTriggered -- fCacheFunding = false, continuing\n");
            DBG(std::cout << "IsSuperblockTriggered No fCachedFunding, continuing" << std::endl;);
        }
    }

    return false;
}


bool CSuperblockManager::GetBestSuperblock(CSuperblock_sptr& pSuperblockRet, int nBlockHeight)
{
    if (!CSuperblock::IsValidBlockHeight(nBlockHeight)) {
        return false;
    }

    AssertLockHeld(governance.cs);
    std::vector<CSuperblock_sptr> vecTriggers = triggerman.GetActiveTriggers();
    int nYesCount = 0;

    for (const auto& pSuperblock : vecTriggers) {
        if (!pSuperblock) {
            DBG(std::cout << "GetBestSuperblock Not a superblock, continuing" << std::endl;);
            continue;
        }

        CGovernanceObject* pObj = pSuperblock->GetGovernanceObject();

        if (!pObj) {
            DBG(std::cout << "GetBestSuperblock pObj is NULL, continuing" << std::endl;);
            continue;
        }

        if (nBlockHeight != pSuperblock->GetBlockHeight()) {
            DBG(std::cout << "GetBestSuperblock Not the target block, continuing" << std::endl;);
            continue;
        }

        // DO WE HAVE A NEW WINNER?

        int nTempYesCount = pObj->GetAbsoluteYesCount(VOTE_SIGNAL_FUNDING);
        DBG(std::cout << "GetBestSuperblock nTempYesCount = " << nTempYesCount << std::endl;);
        if (nTempYesCount > nYesCount) {
            nYesCount = nTempYesCount;
            pSuperblockRet = pSuperblock;
            DBG(std::cout << "GetBestSuperblock Valid superblock found, pSuperblock set" << std::endl;);
        }
    }

    return nYesCount > 0;
}

/**
*   Get Superblock Payments
*
*   - Returns payments for superblock
*/

bool CSuperblockManager::GetSuperblockPayments(int nBlockHeight, std::vector<CTxOut>& voutSuperblockRet)
{
    DBG(std::cout << "CSuperblockManager::GetSuperblockPayments Start" << std::endl;);

    LOCK(governance.cs);

    // GET THE BEST SUPERBLOCK FOR THIS BLOCK HEIGHT

    CSuperblock_sptr pSuperblock;
    if (!CSuperblockManager::GetBestSuperblock(pSuperblock, nBlockHeight)) {
        LogPrint("gobject", "CSuperblockManager::GetSuperblockPayments -- Can't find superblock for height %d\n", nBlockHeight);
        DBG(std::cout << "CSuperblockManager::GetSuperblockPayments Failed to get superblock for height, returning" << std::endl;);
        return false;
    }

    // make sure it's empty, just in case
    voutSuperblockRet.clear();

    // GET SUPERBLOCK OUTPUTS

    // Superblock payments will be appended to the end of the coinbase vout vector
    DBG(std::cout << "CSuperblockManager::GetSuperblockPayments Number payments: " << pSuperblock->CountPayments() << std::endl;);

    // TODO: How many payments can we add before things blow up?
    //       Consider at least following limits:
    //          - max coinbase tx size
    //          - max "budget" available
    for (int i = 0; i < pSuperblock->CountPayments(); i++) {
        CGovernancePayment payment;
        DBG(std::cout << "CSuperblockManager::GetSuperblockPayments i = " << i << std::endl;);
        if (pSuperblock->GetPayment(i, payment)) {
            DBG(std::cout << "CSuperblockManager::GetSuperblockPayments Payment found " << std::endl;);
            // SET COINBASE OUTPUT TO SUPERBLOCK SETTING

            CTxOut txout = CTxOut(payment.nAmount, payment.script);
            voutSuperblockRet.push_back(txout);

            // PRINT NICE LOG OUTPUT FOR SUPERBLOCK PAYMENT

            CTxDestination address1;
            ExtractDestination(payment.script, address1);
            CBitcoinAddress address2(address1);

            // TODO: PRINT NICE N.N SPARKS OUTPUT

            DBG(std::cout << "CSuperblockManager::GetSuperblockPayments Before LogPrintf call, nAmount = " << payment.nAmount << std::endl;);
            LogPrintf("NEW Superblock : output %d (addr %s, amount %d)\n", i, address2.ToString(), payment.nAmount);
            DBG(std::cout << "CSuperblockManager::GetSuperblockPayments After LogPrintf call " << std::endl;);
        } else {
            DBG(std::cout << "CSuperblockManager::GetSuperblockPayments Payment not found " << std::endl;);
        }
    }

    DBG(std::cout << "CSuperblockManager::GetSuperblockPayments End" << std::endl;);

    return true;
}

bool CSuperblockManager::IsValid(const CTransaction& txNew, int nBlockHeight, CAmount blockReward)
{
    // GET BEST SUPERBLOCK, SHOULD MATCH
    LOCK(governance.cs);

    CSuperblock_sptr pSuperblock;
    if (CSuperblockManager::GetBestSuperblock(pSuperblock, nBlockHeight)) {
        return pSuperblock->IsValid(txNew, nBlockHeight, blockReward);
    }

    return false;
}

void CSuperblockManager::ExecuteBestSuperblock(int nBlockHeight)
{
    LOCK(governance.cs);

    CSuperblock_sptr pSuperblock;
    if (GetBestSuperblock(pSuperblock, nBlockHeight)) {
        // All checks are done in CSuperblock::IsValid via IsBlockValueValid and IsBlockPayeeValid,
        // tip wouldn't be updated if anything was wrong. Mark this trigger as executed.
        pSuperblock->SetExecuted();
    }
}

CSuperblock::
    CSuperblock() :
    nGovObjHash(),
    nBlockHeight(0),
    nStatus(SEEN_OBJECT_UNKNOWN),
    vecPayments()
{
}

CSuperblock::
    CSuperblock(uint256& nHash) :
    nGovObjHash(nHash),
    nBlockHeight(0),
    nStatus(SEEN_OBJECT_UNKNOWN),
    vecPayments()
{
    DBG(std::cout << "CSuperblock Constructor Start" << std::endl;);

    CGovernanceObject* pGovObj = GetGovernanceObject();

    if (!pGovObj) {
        DBG(std::cout << "CSuperblock Constructor pGovObjIn is NULL, returning" << std::endl;);
        throw std::runtime_error("CSuperblock: Failed to find Governance Object");
    }

    DBG(std::cout << "CSuperblock Constructor pGovObj : "
                  << pGovObj->GetDataAsPlainString()
                  << ", nObjectType = " << pGovObj->GetObjectType()
                  << std::endl;);

    if (pGovObj->GetObjectType() != GOVERNANCE_OBJECT_TRIGGER) {
        DBG(std::cout << "CSuperblock Constructor pGovObj not a trigger, returning" << std::endl;);
        throw std::runtime_error("CSuperblock: Governance Object not a trigger");
    }

    UniValue obj = pGovObj->GetJSONObject();

    // FIRST WE GET THE START HEIGHT, THE BLOCK HEIGHT AT WHICH THE PAYMENT SHALL OCCUR
    nBlockHeight = obj["event_block_height"].get_int();

    // NEXT WE GET THE PAYMENT INFORMATION AND RECONSTRUCT THE PAYMENT VECTOR
    std::string strAddresses = obj["payment_addresses"].get_str();
    std::string strAmounts = obj["payment_amounts"].get_str();
    ParsePaymentSchedule(strAddresses, strAmounts);

    LogPrint("gobject", "CSuperblock -- nBlockHeight = %d, strAddresses = %s, strAmounts = %s, vecPayments.size() = %d\n",
        nBlockHeight, strAddresses, strAmounts, vecPayments.size());

    DBG(std::cout << "CSuperblock Constructor End" << std::endl;);
}

/**
 *   Is Valid Superblock Height
 *
 *   - See if a block at this height can be a superblock
 */

bool CSuperblock::IsValidBlockHeight(int nBlockHeight)
{
    // SUPERBLOCKS CAN HAPPEN ONLY after hardfork and only ONCE PER CYCLE
    return nBlockHeight >= Params().GetConsensus().nSuperblockStartBlock &&
           ((nBlockHeight % Params().GetConsensus().nSuperblockCycle) == 0);
}

void CSuperblock::GetNearestSuperblocksHeights(int nBlockHeight, int& nLastSuperblockRet, int& nNextSuperblockRet)
{
    const Consensus::Params& consensusParams = Params().GetConsensus();
    int nSuperblockStartBlock = consensusParams.nSuperblockStartBlock;
    int nSuperblockCycle = consensusParams.nSuperblockCycle;

    // Get first superblock
    int nFirstSuperblockOffset = (nSuperblockCycle - nSuperblockStartBlock % nSuperblockCycle) % nSuperblockCycle;
    int nFirstSuperblock = nSuperblockStartBlock + nFirstSuperblockOffset;

    if (nBlockHeight < nFirstSuperblock) {
        nLastSuperblockRet = 0;
        nNextSuperblockRet = nFirstSuperblock;
    } else {
        nLastSuperblockRet = nBlockHeight - nBlockHeight % nSuperblockCycle;
        nNextSuperblockRet = nLastSuperblockRet + nSuperblockCycle;
    }
}

CAmount CSuperblock::GetPaymentsLimit(int nBlockHeight)
{
    const Consensus::Params& consensusParams = Params().GetConsensus();

    if (!IsValidBlockHeight(nBlockHeight)) {
        return 0;
    }

    // min subsidy for high diff networks and vice versa
    int nBits = consensusParams.fPowAllowMinDifficultyBlocks ? UintToArith256(consensusParams.powLimit).GetCompact() : 1;
    // some part of all blocks issued during the cycle goes to superblock, see GetBlockSubsidy
    CAmount nSuperblockPartOfSubsidy = GetBlockSubsidy(nBits, nBlockHeight - 1, consensusParams, true);
    CAmount nPaymentsLimit = nSuperblockPartOfSubsidy * consensusParams.nSuperblockCycle;
    LogPrint("gobject", "CSuperblock::GetPaymentsLimit -- Valid superblock height %d, payments max %lld\n", nBlockHeight, nPaymentsLimit);

    return nPaymentsLimit;
}

void CSuperblock::ParsePaymentSchedule(const std::string& strPaymentAddresses, const std::string& strPaymentAmounts)
{
    // SPLIT UP ADDR/AMOUNT STRINGS AND PUT IN VECTORS

    std::vector<std::string> vecParsed1;
    std::vector<std::string> vecParsed2;
    vecParsed1 = SplitBy(strPaymentAddresses, "|");
    vecParsed2 = SplitBy(strPaymentAmounts, "|");

    // IF THESE DONT MATCH, SOMETHING IS WRONG

    if (vecParsed1.size() != vecParsed2.size()) {
        std::ostringstream ostr;
        ostr << "CSuperblock::ParsePaymentSchedule -- Mismatched payments and amounts";
        LogPrintf("%s\n", ostr.str());
        throw std::runtime_error(ostr.str());
    }

    if (vecParsed1.size() == 0) {
        std::ostringstream ostr;
        ostr << "CSuperblock::ParsePaymentSchedule -- Error no payments";
        LogPrintf("%s\n", ostr.str());
        throw std::runtime_error(ostr.str());
    }

    // LOOP THROUGH THE ADDRESSES/AMOUNTS AND CREATE PAYMENTS
    /*
      ADDRESSES = [ADDR1|2|3|4|5|6]
      AMOUNTS = [AMOUNT1|2|3|4|5|6]
    */

    DBG(std::cout << "CSuperblock::ParsePaymentSchedule vecParsed1.size() = " << vecParsed1.size() << std::endl;);

    for (int i = 0; i < (int)vecParsed1.size(); i++) {
        CBitcoinAddress address(vecParsed1[i]);
        if (!address.IsValid()) {
            std::ostringstream ostr;
<<<<<<< HEAD
            ostr << "CSuperblock::ParsePaymentSchedule -- Invalid Dash Address : " << vecParsed1[i];
=======
            ostr << "CSuperblock::ParsePaymentSchedule -- Invalid Sparks Address : " <<  vecParsed1[i];
>>>>>>> cce03666
            LogPrintf("%s\n", ostr.str());
            throw std::runtime_error(ostr.str());
        }
        /*
            TODO

            - There might be an issue with multisig in the coinbase on mainnet, we will add support for it in a future release.
            - Post 12.3+ (test multisig coinbase transaction)
        */
        if (address.IsScript()) {
            std::ostringstream ostr;
            ostr << "CSuperblock::ParsePaymentSchedule -- Script addresses are not supported yet : " << vecParsed1[i];
            LogPrintf("%s\n", ostr.str());
            throw std::runtime_error(ostr.str());
        }

        DBG(std::cout << "CSuperblock::ParsePaymentSchedule i = " << i
                      << ", vecParsed2[i] = " << vecParsed2[i]
                      << std::endl;);

        CAmount nAmount = ParsePaymentAmount(vecParsed2[i]);

        DBG(std::cout << "CSuperblock::ParsePaymentSchedule: "
                      << "amount string = " << vecParsed2[i]
                      << ", nAmount = " << nAmount
                      << std::endl;);

        CGovernancePayment payment(address, nAmount);
        if (payment.IsValid()) {
            vecPayments.push_back(payment);
        } else {
            vecPayments.clear();
            std::ostringstream ostr;
            ostr << "CSuperblock::ParsePaymentSchedule -- Invalid payment found: address = " << address.ToString()
                 << ", amount = " << nAmount;
            LogPrintf("%s\n", ostr.str());
            throw std::runtime_error(ostr.str());
        }
    }
}

bool CSuperblock::GetPayment(int nPaymentIndex, CGovernancePayment& paymentRet)
{
    if ((nPaymentIndex < 0) || (nPaymentIndex >= (int)vecPayments.size())) {
        return false;
    }

    paymentRet = vecPayments[nPaymentIndex];
    return true;
}

CAmount CSuperblock::GetPaymentsTotalAmount()
{
    CAmount nPaymentsTotalAmount = 0;
    int nPayments = CountPayments();

    for (int i = 0; i < nPayments; i++) {
        nPaymentsTotalAmount += vecPayments[i].nAmount;
    }

    return nPaymentsTotalAmount;
}

/**
*   Is Transaction Valid
*
*   - Does this transaction match the superblock?
*/

bool CSuperblock::IsValid(const CTransaction& txNew, int nBlockHeight, CAmount blockReward)
{
    // TODO : LOCK(cs);
    // No reason for a lock here now since this method only accesses data
    // internal to *this and since CSuperblock's are accessed only through
    // shared pointers there's no way our object can get deleted while this
    // code is running.
    if (!IsValidBlockHeight(nBlockHeight)) {
        LogPrintf("CSuperblock::IsValid -- ERROR: Block invalid, incorrect block height\n");
        return false;
    }

    std::string strPayeesPossible = "";

    // CONFIGURE SUPERBLOCK OUTPUTS

    int nOutputs = txNew.vout.size();
    int nPayments = CountPayments();
    int nMinerAndMasternodePayments = nOutputs - nPayments;

    LogPrint("gobject", "CSuperblock::IsValid nOutputs = %d, nPayments = %d, GetDataAsHexString = %s\n",
        nOutputs, nPayments, GetGovernanceObject()->GetDataAsHexString());

    // We require an exact match (including order) between the expected
    // superblock payments and the payments actually in the block.

    if (nMinerAndMasternodePayments < 0) {
        // This means the block cannot have all the superblock payments
        // so it is not valid.
        // TODO: could that be that we just hit coinbase size limit?
        LogPrintf("CSuperblock::IsValid -- ERROR: Block invalid, too few superblock payments\n");
        return false;
    }

    // payments should not exceed limit
    CAmount nPaymentsTotalAmount = GetPaymentsTotalAmount();
    CAmount nPaymentsLimit = GetPaymentsLimit(nBlockHeight);
    if (nPaymentsTotalAmount > nPaymentsLimit) {
        LogPrintf("CSuperblock::IsValid -- ERROR: Block invalid, payments limit exceeded: payments %lld, limit %lld\n", nPaymentsTotalAmount, nPaymentsLimit);
        return false;
    }

    // miner and masternodes should not get more than they would usually get
    CAmount nBlockValue = txNew.GetValueOut();
    if (nBlockValue > blockReward + nPaymentsTotalAmount) {
        LogPrintf("CSuperblock::IsValid -- ERROR: Block invalid, block value limit exceeded: block %lld, limit %lld\n", nBlockValue, blockReward + nPaymentsTotalAmount);
        return false;
    }

    int nVoutIndex = 0;
    for (int i = 0; i < nPayments; i++) {
        CGovernancePayment payment;
        if (!GetPayment(i, payment)) {
            // This shouldn't happen so log a warning
            LogPrintf("CSuperblock::IsValid -- WARNING: Failed to find payment: %d of %d total payments\n", i, nPayments);
            continue;
        }

        bool fPaymentMatch = false;

        for (int j = nVoutIndex; j < nOutputs; j++) {
            // Find superblock payment
            fPaymentMatch = ((payment.script == txNew.vout[j].scriptPubKey) &&
                             (payment.nAmount == txNew.vout[j].nValue));

            if (fPaymentMatch) {
                nVoutIndex = j;
                break;
            }
        }

        if (!fPaymentMatch) {
            // Superblock payment not found!

            CTxDestination address1;
            ExtractDestination(payment.script, address1);
            CBitcoinAddress address2(address1);
            LogPrintf("CSuperblock::IsValid -- ERROR: Block invalid: %d payment %d to %s not found\n", i, payment.nAmount, address2.ToString());

            return false;
        }
    }

    return true;
}

bool CSuperblock::IsExpired()
{
    bool fExpired{false};
    int nExpirationBlocks{0};
    // Executed triggers are kept for another superblock cycle (approximately 1 month),
    // other valid triggers are kept for ~1 day only, everything else is pruned after ~1h.
    switch (nStatus) {
    case SEEN_OBJECT_EXECUTED:
        nExpirationBlocks = Params().GetConsensus().nSuperblockCycle;
        break;
    case SEEN_OBJECT_IS_VALID:
        nExpirationBlocks = 576;
        break;
    default:
        nExpirationBlocks = 24;
        break;
    }

    int nExpirationBlock = nBlockHeight + nExpirationBlocks;

    LogPrint("gobject", "CSuperblock::IsExpired -- nBlockHeight = %d, nExpirationBlock = %d\n", nBlockHeight, nExpirationBlock);

    if (governance.GetCachedBlockHeight() > nExpirationBlock) {
        LogPrint("gobject", "CSuperblock::IsExpired -- Outdated trigger found\n");
        fExpired = true;
        CGovernanceObject* pgovobj = GetGovernanceObject();
        if (pgovobj) {
            LogPrint("gobject", "CSuperblock::IsExpired -- Expiring outdated object: %s\n", pgovobj->GetHash().ToString());
            pgovobj->fExpired = true;
            pgovobj->nDeletionTime = GetAdjustedTime();
        }
    }

    return fExpired;
}

/**
*   Get Required Payment String
*
*   - Get a string representing the payments required for a given superblock
*/

std::string CSuperblockManager::GetRequiredPaymentsString(int nBlockHeight)
{
    LOCK(governance.cs);
    std::string ret = "Unknown";

    // GET BEST SUPERBLOCK

    CSuperblock_sptr pSuperblock;
    if (!GetBestSuperblock(pSuperblock, nBlockHeight)) {
        LogPrint("gobject", "CSuperblockManager::GetRequiredPaymentsString -- Can't find superblock for height %d\n", nBlockHeight);
        return "error";
    }

    // LOOP THROUGH SUPERBLOCK PAYMENTS, CONFIGURE OUTPUT STRING

    for (int i = 0; i < pSuperblock->CountPayments(); i++) {
        CGovernancePayment payment;
        if (pSuperblock->GetPayment(i, payment)) {
            // PRINT NICE LOG OUTPUT FOR SUPERBLOCK PAYMENT

            CTxDestination address1;
            ExtractDestination(payment.script, address1);
            CBitcoinAddress address2(address1);

            // RETURN NICE OUTPUT FOR CONSOLE

            if (ret != "Unknown") {
                ret += ", " + address2.ToString();
            } else {
                ret = address2.ToString();
            }
        }
    }

    return ret;
}<|MERGE_RESOLUTION|>--- conflicted
+++ resolved
@@ -586,11 +586,7 @@
         CBitcoinAddress address(vecParsed1[i]);
         if (!address.IsValid()) {
             std::ostringstream ostr;
-<<<<<<< HEAD
-            ostr << "CSuperblock::ParsePaymentSchedule -- Invalid Dash Address : " << vecParsed1[i];
-=======
             ostr << "CSuperblock::ParsePaymentSchedule -- Invalid Sparks Address : " <<  vecParsed1[i];
->>>>>>> cce03666
             LogPrintf("%s\n", ostr.str());
             throw std::runtime_error(ostr.str());
         }
