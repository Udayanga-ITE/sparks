--- conflicted
+++ resolved
@@ -5,16 +5,8 @@
 // Distributed under the MIT software license, see the accompanying
 // file COPYING or http://www.opensource.org/licenses/mit-license.php.
 
-<<<<<<< HEAD
-#if defined(HAVE_CONFIG_H)
-#include "config/sparks-config.h"
-#endif
-
-#include "util.h"
-=======
 #include <util.h>
 #include <fs.h>
->>>>>>> 43d2973a
 
 #include <support/allocators/secure.h>
 #include <chainparamsbase.h>
@@ -110,14 +102,9 @@
 */
 int nWalletBackups = 10;
 
-<<<<<<< HEAD
 const char * const BITCOIN_CONF_FILENAME = "sparks.conf";
 const char * const BITCOIN_PID_FILENAME = "sparksd.pid";
-=======
-const char * const BITCOIN_CONF_FILENAME = "dash.conf";
-const char * const BITCOIN_PID_FILENAME = "dashd.pid";
 const char * const DEFAULT_DEBUGLOGFILE = "debug.log";
->>>>>>> 43d2973a
 
 ArgsManager gArgs;
 bool fPrintToConsole = false;
@@ -297,12 +284,8 @@
     {BCLog::MNSYNC, "mnsync"},
     {BCLog::PRIVATESEND, "privatesend"},
     {BCLog::SPORK, "spork"},
-<<<<<<< HEAD
+    {BCLog::NETCONN, "netconn"},
     //End Sparks
-=======
-    {BCLog::NETCONN, "netconn"},
-    //End Dash
->>>>>>> 43d2973a
 
 };
 
@@ -607,7 +590,7 @@
         std::pair<bool,std::string> found_result(false, std::string());
 
         // We pass "true" to GetArgHelper in order to return the last
-        // argument value seen from the command line (so "dashd -foo=bar
+        // argument value seen from the command line (so "sparksd -foo=bar
         // -foo=baz" gives GetArg(am,"foo")=={true,"baz"}
         found_result = GetArgHelper(am.m_override_args, arg, true);
         if (found_result.first) {
@@ -1017,11 +1000,6 @@
 
 void ArgsManager::ReadConfigFile(const std::string& confPath)
 {
-<<<<<<< HEAD
-    fs::ifstream streamConfig(GetConfigFile(confPath));
-    if (!streamConfig.good()){
-        // Create empty sparks.conf if it does not excist
-=======
     {
         LOCK(cs_args);
         m_config_args.clear();
@@ -1032,33 +1010,13 @@
     if (stream.good()) {
         ReadConfigStream(stream);
     } else {
-        // Create an empty dash.conf if it does not excist
->>>>>>> 43d2973a
+        // Create an empty sparks.conf if it does not excist
         FILE* configFile = fopen(GetConfigFile(confPath).string().c_str(), "a");
         if (configFile != nullptr)
             fclose(configFile);
         return; // Nothing to read, so just return
     }
 
-<<<<<<< HEAD
-    {
-        LOCK(cs_args);
-        std::set<std::string> setOptions;
-        setOptions.insert("*");
-
-        for (boost::program_options::detail::config_file_iterator it(streamConfig, setOptions), end; it != end; ++it)
-        {
-            // Don't overwrite existing settings so command line settings override sparks.conf
-            std::string strKey = std::string("-") + it->string_key;
-            std::string strValue = it->value[0];
-            InterpretNegativeSetting(strKey, strValue);
-            if (mapArgs.count(strKey) == 0)
-                mapArgs[strKey] = strValue;
-            mapMultiArgs[strKey].push_back(strValue);
-        }
-    }
-=======
->>>>>>> 43d2973a
     // If datadir is changed in .conf file:
     ClearDatadirCache();
     if (!fs::is_directory(GetDataDir(false))) {
@@ -1408,8 +1366,8 @@
 {
     std::string strCopyrightHolders = strPrefix + strprintf(" %u-%u ", nStartYear, nEndYear) + strprintf(_(COPYRIGHT_HOLDERS), _(COPYRIGHT_HOLDERS_SUBSTITUTION));
 
-    // Check for untranslated substitution to make sure Dash Core copyright is not removed by accident
-    if (strprintf(COPYRIGHT_HOLDERS, COPYRIGHT_HOLDERS_SUBSTITUTION).find("Dash Core") == std::string::npos) {
+    // Check for untranslated substitution to make sure Sparks Core copyright is not removed by accident
+    if (strprintf(COPYRIGHT_HOLDERS, COPYRIGHT_HOLDERS_SUBSTITUTION).find("Sparks Core") == std::string::npos) {
         strCopyrightHolders += "\n" + strPrefix + strprintf(" %u-%u ", 2014, nEndYear) + "The Dash Core developers";
     }
     // Check for untranslated substitution to make sure Bitcoin Core copyright is not removed by accident
