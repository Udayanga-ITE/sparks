--- conflicted
+++ resolved
@@ -178,15 +178,10 @@
     {BCLog::COINJOIN, "coinjoin"},
     {BCLog::SPORK, "spork"},
     {BCLog::NETCONN, "netconn"},
-<<<<<<< HEAD
+    {BCLog::CREDITPOOL, "creditpool"},
+    {BCLog::EHF, "ehf"},
     {BCLog::SPARKS, "sparks"},
     //End Sparks
-=======
-    {BCLog::CREDITPOOL, "creditpool"},
-    {BCLog::EHF, "ehf"},
-    {BCLog::DASH, "dash"},
-    //End Dash
->>>>>>> 3b7deea3
 };
 
 bool GetLogCategory(BCLog::LogFlags& flag, const std::string& str)
@@ -209,55 +204,13 @@
     std::vector<LogCategory> ret;
     for (const CLogCategoryDesc& category_desc : LogCategories) {
         // Omit the special cases.
-<<<<<<< HEAD
         if (category_desc.flag != BCLog::NONE && category_desc.flag != BCLog::ALL && category_desc.flag != BCLog::SPARKS) {
-            if (outcount != 0) ret += ", ";
-            ret += category_desc.category;
-            outcount++;
-        }
-    }
-    return ret;
-}
-
-std::vector<CLogCategoryActive> ListActiveLogCategories()
-{
-    std::vector<CLogCategoryActive> ret;
-    for (const CLogCategoryDesc& category_desc : LogCategories) {
-        // Omit the special cases.
-        if (category_desc.flag != BCLog::NONE && category_desc.flag != BCLog::ALL && category_desc.flag != BCLog::SPARKS) {
-            CLogCategoryActive catActive;
-            catActive.category = category_desc.category;
-            catActive.active = LogAcceptCategory(category_desc.flag);
-            ret.push_back(catActive);
-        }
-    }
-    return ret;
-}
-
-std::string ListActiveLogCategoriesString()
-{
-    if (LogInstance().GetCategoryMask() == BCLog::NONE)
-        return "0";
-    if (LogInstance().GetCategoryMask() == BCLog::ALL)
-        return "1";
-
-    std::string ret;
-    int outcount = 0;
-    for (const CLogCategoryDesc& category_desc : LogCategories) {
-        // Omit the special cases.
-        if (category_desc.flag != BCLog::NONE && category_desc.flag != BCLog::ALL && category_desc.flag != BCLog::SPARKS && LogAcceptCategory(category_desc.flag)) {
-            if (outcount != 0) ret += ", ";
-            ret += category_desc.category;
-            outcount++;
-=======
-        if (category_desc.flag != BCLog::NONE && category_desc.flag != BCLog::ALL && category_desc.flag != BCLog::DASH) {
             LogCategory catActive;
             catActive.category = category_desc.category;
             catActive.active = WillLogCategory(category_desc.flag);
             if (!enabled_only || catActive.active) {
                 ret.push_back(catActive);
             }
->>>>>>> 3b7deea3
         }
     }
     return ret;
