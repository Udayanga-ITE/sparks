[
  { "exec": "./sparks-tx",
    "args": ["-create", "nversion=1"],
    "output_cmp": "blanktxv1.hex",
    "description": "Creates a blank v1 transaction"
  },
  { "exec": "./sparks-tx",
    "args": ["-json","-create", "nversion=1"],
    "output_cmp": "blanktxv1.json",
    "description": "Creates a blank v1 transaction (output in json)"
  },
  { "exec": "./sparks-tx",
    "args": ["-"],
    "input": "blanktxv2.hex",
    "output_cmp": "blanktxv2.hex",
    "description": "Creates a blank transaction when nothing is piped into sparks-tx"
  },
  { "exec": "./sparks-tx",
    "args": ["-json","-create"],
    "output_cmp": "blanktxv2.json",
    "description": "Creates a blank transaction (output in json)"
  },
  { "exec": "./sparks-tx",
    "args": ["-json","-"],
    "input": "blanktxv2.hex",
    "output_cmp": "blanktxv2.json",
    "description": "Creates a blank transaction when nothing is piped into sparks-tx (output in json)"
  },
  { "exec": "./sparks-tx",
    "args": ["-create", "nversion=1foo"],
    "return_code": 1,
    "error_txt": "error: Invalid TX version requested",
    "description": "Tests the check for invalid nversion value"
  },
  { "exec": "./sparks-tx",
    "args": ["-", "delin=1"],
    "input": "tx394b54bb.hex",
    "output_cmp": "tt-delin1-out.hex",
    "description": "Deletes a single input from a transaction"
  },
  { "exec": "./sparks-tx",
    "args": ["-json", "-", "delin=1"],
    "input": "tx394b54bb.hex",
    "output_cmp": "tt-delin1-out.json",
    "description": "Deletes a single input from a transaction (output in json)"
  },
  { "exec": "./sparks-tx",
    "args": ["-", "delin=31"],
    "input": "tx394b54bb.hex",
    "return_code": 1,
    "error_txt": "error: Invalid TX input index '31'",
    "description": "Attempts to delete an input with a bad index from a transaction. Expected to fail."
  },
  { "exec": "./sparks-tx",
    "args": ["-", "delin=1foo"],
    "input": "tx394b54bb.hex",
    "return_code": 1,
    "error_txt": "error: Invalid TX input index",
    "description": "Tests the check for an invalid input index with delin"
  },
  { "exec": "./sparks-tx",
    "args": ["-", "delout=1"],
    "input": "tx394b54bb.hex",
    "output_cmp": "tt-delout1-out.hex",
    "description": "Deletes a single output from a transaction"
  },
  { "exec": "./sparks-tx",
    "args": ["-json", "-", "delout=1"],
    "input": "tx394b54bb.hex",
    "output_cmp": "tt-delout1-out.json",
    "description": "Deletes a single output from a transaction (output in json)"
  },
  { "exec": "./sparks-tx",
    "args": ["-", "delout=2"],
    "input": "tx394b54bb.hex",
    "return_code": 1,
    "error_txt": "error: Invalid TX output index '2'",
    "description": "Attempts to delete an output with a bad index from a transaction. Expected to fail."
  },
  { "exec": "./sparks-tx",
    "args": ["-", "delout=1foo"],
    "input": "tx394b54bb.hex",
    "return_code": 1,
    "error_txt": "error: Invalid TX output index",
    "description": "Tests the check for an invalid output index with delout"
  },
  { "exec": "./sparks-tx",
    "args": ["-", "locktime=317000"],
    "input": "tx394b54bb.hex",
    "output_cmp": "tt-locktime317000-out.hex",
    "description": "Adds an nlocktime to a transaction"
  },
  { "exec": "./sparks-tx",
    "args": ["-json", "-", "locktime=317000"],
    "input": "tx394b54bb.hex",
    "output_cmp": "tt-locktime317000-out.json",
    "description": "Adds an nlocktime to a transaction (output in json)"
  },
  { "exec": "./sparks-tx",
    "args": ["-create", "locktime=317000foo"],
    "return_code": 1,
    "error_txt": "error: Invalid TX locktime requested",
    "description": "Tests the check for invalid locktime value"
  },
  { "exec": "./sparks-tx",
    "args":
    ["-create",
      "in=Z897de6bd6027a475eadd57019d4e6872c396d0716c4875a5f1a6fcfdf385c1f:0"],
    "return_code": 1,
    "error_txt": "error: invalid TX input txid",
    "description": "Tests the check for an invalid txid invalid hex"
  },
  { "exec": "./dash-tx",
    "args":
    ["-create",
      "in=5897de6bd6:0"],
    "return_code": 1,
    "error_txt": "error: invalid TX input txid",
    "description": "Tests the check for an invalid txid valid hex but too short"
  },
  { "exec": "./dash-tx",
    "args":
    ["-create",
      "in=5897de6bd6027a475eadd57019d4e6872c396d0716c4875a5f1a6fcfdf385c1f12:0"],
    "return_code": 1,
    "error_txt": "error: invalid TX input txid",
    "description": "Tests the check for an invalid txid valid hex but too long"
  },
  { "exec": "./dash-tx",
    "args":
    ["-create",
     "in=5897de6bd6027a475eadd57019d4e6872c396d0716c4875a5f1a6fcfdf385c1f:0x"],
    "return_code": 1,
    "error_txt": "error: invalid TX input vout",
    "description": "Tests the check for an invalid vout value when adding an input"
  },
  { "exec": "./sparks-tx",
    "args":
    ["-create",
     "outaddr=1"],
    "return_code": 1,
    "error_txt": "error: TX output missing or too many separators",
    "description": "Malformed outaddr argument (no address specified). Expected to fail."
  },
  { "exec": "./sparks-tx",
    "args":
    ["-create",
     "outaddr=1:Xdak8YsJz8tm1iHFmycfTyKeUvHgfbdpyw:garbage"],
    "return_code": 1,
    "error_txt": "error: TX output missing or too many separators",
    "description": "Malformed outaddr argument (too many separators). Expected to fail."
  },
  { "exec": "./sparks-tx",
    "args":
    ["-create",
     "outpubkey=0"],
    "return_code": 1,
    "error_txt": "error: TX output missing or too many separators",
    "description": "Malformed outpubkey argument (no pubkey specified). Expected to fail."
  },
  { "exec": "./sparks-tx",
    "args":
    ["-create",
     "outpubkey=0:02a5613bd857b7048924264d1e70e08fb2a7e6527d32b7ab1bb993ac59964ff397:S:non53nse"],
    "return_code": 1,
    "error_txt": "error: TX output missing or too many separators",
    "description": "Malformed outpubkey argument (too many separators). Expected to fail."
  },
  { "exec": "./sparks-tx",
    "args":
    ["-create",
     "in=5897de6bd6027a475eadd57019d4e6872c396d0716c4875a5f1a6fcfdf385c1f:0",
     "in=bf829c6bcf84579331337659d31f89dfd138f7f7785802d5501c92333145ca7c:18",
     "in=22a6f904655d53ae2ff70e701a0bbd90aa3975c0f40bfc6cc996a9049e31cdfc:1",
     "outaddr=0.18:Xdak8YsJz8tm1iHFmycfTyKeUvHgfbdpyw",
     "outaddr=4:XxppMBDQ6SiJrKcBrAy4WkkNdrxDBfzFdZ"],
    "output_cmp": "txcreate1.hex",
    "description": "Creates a new transaction with three inputs and two outputs"
  },
  { "exec": "./sparks-tx",
    "args":
    ["-json",
     "-create",
     "in=5897de6bd6027a475eadd57019d4e6872c396d0716c4875a5f1a6fcfdf385c1f:0",
     "in=bf829c6bcf84579331337659d31f89dfd138f7f7785802d5501c92333145ca7c:18",
     "in=22a6f904655d53ae2ff70e701a0bbd90aa3975c0f40bfc6cc996a9049e31cdfc:1",
     "outaddr=0.18:Xdak8YsJz8tm1iHFmycfTyKeUvHgfbdpyw",
     "outaddr=4:XxppMBDQ6SiJrKcBrAy4WkkNdrxDBfzFdZ"],
    "output_cmp": "txcreate1.json",
    "description": "Creates a new transaction with three inputs and two outputs (output in json)"
  },
  { "exec": "./sparks-tx",
    "args": ["-create", "outscript=0:"],
    "output_cmp": "txcreate2.hex",
    "description": "Creates a new transaction with a single empty output script"
  },
  { "exec": "./sparks-tx",
    "args": ["-json", "-create", "outscript=0:"],
    "output_cmp": "txcreate2.json",
    "description": "Creates a new transaction with a single empty output script (output in json)"
  },
  { "exec": "./sparks-tx",
    "args": ["-create", "outscript=0:OP_DROP", "nversion=1"],
    "output_cmp": "txcreatescript1.hex",
    "description": "Create a new transaction with a single output script (OP_DROP)"
  },
  { "exec": "./sparks-tx",
    "args": ["-json", "-create", "outscript=0:OP_DROP", "nversion=1"],
    "output_cmp": "txcreatescript1.json",
    "description": "Create a new transaction with a single output script (OP_DROP) (output as json)"
  },
  { "exec": "./sparks-tx",
    "args": ["-create", "outscript=0:OP_DROP:S", "nversion=1"],
    "output_cmp": "txcreatescript2.hex",
    "description": "Create a new transaction with a single output script (OP_DROP) in a P2SH"
  },
  { "exec": "./sparks-tx",
    "args": ["-json", "-create", "outscript=0:OP_DROP:S", "nversion=1"],
    "output_cmp": "txcreatescript2.json",
    "description": "Create a new transaction with a single output script (OP_DROP) in a P2SH (output as json)"
  },
  { "exec": "./sparks-tx",
    "args": ["02000000000100000000000000000000000000"],
    "output_cmp": "txcreate2.hex",
    "description": "Parses a transaction with no inputs and a single output script"
  },
  { "exec": "./sparks-tx",
    "args": ["-json", "02000000000100000000000000000000000000"],
    "output_cmp": "txcreate2.json",
    "description": "Parses a transaction with no inputs and a single output script (output in json)"
  },
<<<<<<< HEAD
  { "exec": "./sparks-tx",
=======
  { "exec": "./dash-tx",
    "args": ["-create", "outscript=0:9999999999"],
    "return_code": 1,
    "error_txt": "error: script parse error: decimal numeric value only allowed in the range -0xFFFFFFFF...0xFFFFFFFF",
    "description": "Try to parse an output script with a decimal number above the allowed range"
  },
  { "exec": "./dash-tx",
    "args": ["-create", "outscript=0:4294967296"],
    "return_code": 1,
    "error_txt": "error: script parse error: decimal numeric value only allowed in the range -0xFFFFFFFF...0xFFFFFFFF",
    "description": "Try to parse an output script with a decimal number just above the allowed range"
  },
  { "exec": "./dash-tx",
    "args": ["-create", "outscript=0:4294967295"],
    "output_cmp": "txcreatescript5.hex",
    "description": "Try to parse an output script with a decimal number at the upper limit of the allowed range"
  },
  { "exec": "./dash-tx",
    "args": ["-create", "outscript=0:-9999999999"],
    "return_code": 1,
    "error_txt": "error: script parse error: decimal numeric value only allowed in the range -0xFFFFFFFF...0xFFFFFFFF",
    "description": "Try to parse an output script with a decimal number below the allowed range"
  },
  { "exec": "./dash-tx",
    "args": ["-create", "outscript=0:-4294967296"],
    "return_code": 1,
    "error_txt": "error: script parse error: decimal numeric value only allowed in the range -0xFFFFFFFF...0xFFFFFFFF",
    "description": "Try to parse an output script with a decimal number just below the allowed range"
  },
  { "exec": "./dash-tx",
    "args": ["-create", "outscript=0:-4294967295"],
    "output_cmp": "txcreatescript6.hex",
    "description": "Try to parse an output script with a decimal number at the lower limit of the allowed range"
  },
  { "exec": "./dash-tx",
>>>>>>> 1f3f0e00
    "args":
    ["-create", "nversion=1",
     "in=4d49a71ec9da436f71ec4ee231d04f292a29cd316f598bb7068feccabdc59485:0",
     "set=privatekeys:[\"7qYrzJZWqnyCWMYswFcqaRJypGdVceudXPSxmZKsngN7fyo7aAV\"]",
     "set=prevtxs:[{\"txid\":\"4d49a71ec9da436f71ec4ee231d04f292a29cd316f598bb7068feccabdc59485\",\"vout\":0,\"scriptPubKey\":\"76a91491b24bf9f5288532960ac687abb035127b1d28a588ac\"}]",
     "sign=ALL",
     "outaddr=0.001:XijDvbYpPmznwgpWD3DkdYNfGmRP2KoVSk"],
    "output_cmp": "txcreatesignv1.hex",
    "description": "Creates a new v1 transaction with a single input and a single output, and then signs the transaction"
  },
  { "exec": "./sparks-tx",
    "args":
    ["-json",
     "-create", "nversion=1",
     "in=4d49a71ec9da436f71ec4ee231d04f292a29cd316f598bb7068feccabdc59485:0",
     "set=privatekeys:[\"7qYrzJZWqnyCWMYswFcqaRJypGdVceudXPSxmZKsngN7fyo7aAV\"]",
     "set=prevtxs:[{\"txid\":\"4d49a71ec9da436f71ec4ee231d04f292a29cd316f598bb7068feccabdc59485\",\"vout\":0,\"scriptPubKey\":\"76a91491b24bf9f5288532960ac687abb035127b1d28a588ac\"}]",
     "sign=ALL",
     "outaddr=0.001:XijDvbYpPmznwgpWD3DkdYNfGmRP2KoVSk"],
    "output_cmp": "txcreatesignv1.json",
    "description": "Creates a new v1 transaction with a single input and a single output, and then signs the transaction (output in json)"
  },
  { "exec": "./sparks-tx",
    "args":
    ["-create",
      "in=4d49a71ec9da436f71ec4ee231d04f292a29cd316f598bb7068feccabdc59485:0",
      "set=privatekeys:[\"7qYrzJZWqnyCWMYswFcqaRJypGdVceudXPSxmZKsngN7fyo7aAV\"]",
      "set=prevtxs:[{\"txid\":\"4d49a71ec9da436f71ec4ee231d04f292a29cd316f598bb7068feccabdc59485\",\"vout\":0,\"scriptPubKey\":\"76a91491b24bf9f5288532960ac687abb035127b1d28a588ac\"}]",
      "sign=ALL",
      "outaddr=0.001:XijDvbYpPmznwgpWD3DkdYNfGmRP2KoVSk"],
    "output_cmp": "txcreatesignv2.hex",
    "description": "Creates a new transaction with a single input and a single output, and then signs the transaction"
  },
  { "exec": "./sparks-tx",
    "args":
    ["-create",
      "in=4d49a71ec9da436f71ec4ee231d04f292a29cd316f598bb7068feccabdc59485:0",
      "set=privatekeys:[\"7qYrzJZWqnyCWMYswFcqaRJypGdVceudXPSxmZKsngN7fyo7aAV\"]",
      "set=prevtxs:[{\"txid\":\"4d49a71ec9da436f71ec4ee231d04f292a29cd316f598bb7068feccabdc59485\",\"vout\":\"0foo\",\"scriptPubKey\":\"76a91491b24bf9f5288532960ac687abb035127b1d28a588ac\"}]",
      "sign=ALL",
      "outaddr=0.001:XijDvbYpPmznwgpWD3DkdYNfGmRP2KoVSk"],
    "return_code": 1,
    "error_txt": "error: prevtxs internal object typecheck fail",
    "description": "Tests the check for invalid vout index in prevtxs for sign"
  },
  { "exec": "./sparks-tx",
    "args":
    ["-create",
      "in=4d49a71ec9da436f71ec4ee231d04f292a29cd316f598bb7068feccabdc59485:0",
      "set=privatekeys:[\"7qYrzJZWqnyCWMYswFcqaRJypGdVceudXPSxmZKsngN7fyo7aAV\"]",
      "set=prevtxs:[{\"txid\":\"Zd49a71ec9da436f71ec4ee231d04f292a29cd316f598bb7068feccabdc59412\",\"vout\":0,\"scriptPubKey\":\"76a91491b24bf9f5288532960ac687abb035127b1d28a588ac\"}]",
      "sign=ALL",
      "outaddr=0.001:XijDvbYpPmznwgpWD3DkdYNfGmRP2KoVSk"],
    "return_code": 1,
    "error_txt": "error: txid must be hexadecimal string (not 'Zd49a71ec9da436f71ec4ee231d04f292a29cd316f598bb7068feccabdc59412')",
    "description": "Tests the check for invalid txid due to invalid hex"
  },
  { "exec": "./dash-tx",
    "args":
    ["-create",
      "in=4d49a71ec9da436f71ec4ee231d04f292a29cd316f598bb7068feccabdc59485:0",
      "set=privatekeys:[\"7qYrzJZWqnyCWMYswFcqaRJypGdVceudXPSxmZKsngN7fyo7aAV\"]",
      "set=prevtxs:[{\"txid\":\"4d49a71ec9da436f71ec4ee231d04f292a29cd316f598bb7068feccabdc594\",\"vout\":0,\"scriptPubKey\":\"76a91491b24bf9f5288532960ac687abb035127b1d28a588ac\"}]",
      "sign=ALL",
      "outaddr=0.001:XijDvbYpPmznwgpWD3DkdYNfGmRP2KoVSk"],
    "return_code": 1,
    "error_txt": "error: txid must be hexadecimal string (not '4d49a71ec9da436f71ec4ee231d04f292a29cd316f598bb7068feccabdc594')",
    "description": "Tests the check for invalid txid valid hex, but too short"
  },
  { "exec": "./dash-tx",
    "args":
    ["-create",
      "in=4d49a71ec9da436f71ec4ee231d04f292a29cd316f598bb7068feccabdc59485:0",
      "set=privatekeys:[\"7qYrzJZWqnyCWMYswFcqaRJypGdVceudXPSxmZKsngN7fyo7aAV\"]",
      "set=prevtxs:[{\"txid\":\"4d49a71ec9da436f71ec4ee231d04f292a29cd316f598bb7068feccabdc5948512\",\"vout\":0,\"scriptPubKey\":\"76a91491b24bf9f5288532960ac687abb035127b1d28a588ac\"}]",
      "sign=ALL",
      "outaddr=0.001:XijDvbYpPmznwgpWD3DkdYNfGmRP2KoVSk"],
    "return_code": 1,
    "error_txt": "error: txid must be hexadecimal string (not '4d49a71ec9da436f71ec4ee231d04f292a29cd316f598bb7068feccabdc5948512')",
    "description": "Tests the check for invalid txid valid hex, but too long"
  },
  { "exec": "./dash-tx",
    "args":
    ["-create", "outpubkey=0:02a5613bd857b7048924264d1e70e08fb2a7e6527d32b7ab1bb993ac59964ff397", "nversion=1"],
    "output_cmp": "txcreateoutpubkey1.hex",
    "description": "Creates a new transaction with a single pay-to-pubkey output"
  },
  { "exec": "./sparks-tx",
    "args":
    ["-json", "-create", "outpubkey=0:02a5613bd857b7048924264d1e70e08fb2a7e6527d32b7ab1bb993ac59964ff397", "nversion=1"],
    "output_cmp": "txcreateoutpubkey1.json",
    "description": "Creates a new transaction with a single pay-to-pubkey output (output as json)"
  },
  { "exec": "./sparks-tx",
    "args":
    ["-create",
     "in=5897de6bd6027a475eadd57019d4e6872c396d0716c4875a5f1a6fcfdf385c1f:0",
     "outdata=4:badhexdata"],
    "return_code": 1,
    "error_txt": "error: invalid TX output data",
    "description": "Attempts to create a new transaction with one input and an output with malformed hex data. Expected to fail"
  },
  { "exec": "./sparks-tx",
    "args":
    ["-create",
     "in=5897de6bd6027a475eadd57019d4e6872c396d0716c4875a5f1a6fcfdf385c1f:0",
     "outdata=badhexdata"],
    "return_code": 1,
    "error_txt": "error: invalid TX output data",
    "description": "Attempts to create a new transaction with one input and an output with no value and malformed hex data. Expected to fail"
  },
  { "exec": "./sparks-tx",
    "args":
    ["-create",
     "in=5897de6bd6027a475eadd57019d4e6872c396d0716c4875a5f1a6fcfdf385c1f:0",
     "outaddr=0.18:XijDvbYpPmznwgpWD3DkdYNfGmRP2KoVSk",
     "outdata=4:54686973204f505f52455455524e207472616e73616374696f6e206f7574707574207761732063726561746564206279206d6f646966696564206372656174657261777472616e73616374696f6e2e"],
    "output_cmp": "txcreatedata1.hex",
    "description": "Creates a new transaction with one input, one address output and one data output"
  },
  { "exec": "./sparks-tx",
    "args":
    ["-json",
     "-create", "nversion=1",
     "in=5897de6bd6027a475eadd57019d4e6872c396d0716c4875a5f1a6fcfdf385c1f:0",
     "outaddr=0.18:Xdak8YsJz8tm1iHFmycfTyKeUvHgfbdpyw",
     "outdata=4:54686973204f505f52455455524e207472616e73616374696f6e206f7574707574207761732063726561746564206279206d6f646966696564206372656174657261777472616e73616374696f6e2e"],
    "output_cmp": "txcreatedata1.json",
    "description": "Creates a new v1 transaction with one input, one address output and one data output (output in json)"
  },
  { "exec": "./sparks-tx",
    "args":
    ["-create",
     "in=5897de6bd6027a475eadd57019d4e6872c396d0716c4875a5f1a6fcfdf385c1f:0",
     "outaddr=0.18:XijDvbYpPmznwgpWD3DkdYNfGmRP2KoVSk",
     "outdata=54686973204f505f52455455524e207472616e73616374696f6e206f7574707574207761732063726561746564206279206d6f646966696564206372656174657261777472616e73616374696f6e2e"],
    "output_cmp": "txcreatedata2.hex",
    "description": "Creates a new transaction with one input, one address output and one data (zero value) output"
  },
  { "exec": "./sparks-tx",
    "args":
    ["-json",
     "-create",
     "in=5897de6bd6027a475eadd57019d4e6872c396d0716c4875a5f1a6fcfdf385c1f:0",
     "outaddr=0.18:Xdak8YsJz8tm1iHFmycfTyKeUvHgfbdpyw",
     "outdata=54686973204f505f52455455524e207472616e73616374696f6e206f7574707574207761732063726561746564206279206d6f646966696564206372656174657261777472616e73616374696f6e2e"],
    "output_cmp": "txcreatedata2.json",
    "description": "Creates a new transaction with one input, one address output and one data (zero value) output (output in json)"
  },
  { "exec": "./sparks-tx",
    "args":
    ["-create",
     "in=5897de6bd6027a475eadd57019d4e6872c396d0716c4875a5f1a6fcfdf385c1f:0:4294967293",
     "outaddr=0.18:XijDvbYpPmznwgpWD3DkdYNfGmRP2KoVSk"],
    "output_cmp": "txcreatedata_seq0.hex",
    "description": "Creates a new transaction with one input with sequence number and one address output"
  },
  { "exec": "./sparks-tx",
    "args":
    ["-json",
     "-create",
     "in=5897de6bd6027a475eadd57019d4e6872c396d0716c4875a5f1a6fcfdf385c1f:0:4294967293",
     "outaddr=0.18:Xdak8YsJz8tm1iHFmycfTyKeUvHgfbdpyw"],
    "output_cmp": "txcreatedata_seq0.json",
    "description": "Creates a new transaction with one input with sequence number and one address output (output in json)"
  },
  { "exec": "./sparks-tx",
    "args":
    ["01000000011f5c38dfcf6f1a5f5a87c416076d392c87e6d41970d5ad5e477a02d66bde97580000000000fdffffff0180a81201000000001976a9141fc11f39be1729bf973a7ab6a615ca4729d6457488ac00000000",
     "in=5897de6bd6027a475eadd57019d4e6872c396d0716c4875a5f1a6fcfdf385c1f:0:1"],
    "output_cmp": "txcreatedata_seq1.hex",
    "description": "Adds a new input with sequence number to a transaction"
  },
  { "exec": "./sparks-tx",
    "args":
    ["-json",
     "01000000011f5c38dfcf6f1a5f5a87c416076d392c87e6d41970d5ad5e477a02d66bde97580000000000fdffffff0180a81201000000001976a9141fc11f39be1729bf973a7ab6a615ca4729d6457488ac00000000",
     "in=5897de6bd6027a475eadd57019d4e6872c396d0716c4875a5f1a6fcfdf385c1f:0:1"],
    "output_cmp": "txcreatedata_seq1.json",
    "description": "Adds a new input with sequence number to a transaction (output in json)"
  },
  { "exec": "./sparks-tx",
    "args": ["-create", "outmultisig=1:2:3:02a5613bd857b7048924264d1e70e08fb2a7e6527d32b7ab1bb993ac59964ff397:021ac43c7ff740014c3b33737ede99c967e4764553d1b2b83db77c83b8715fa72d:02df2089105c77f266fa11a9d33f05c735234075f2e8780824c6b709415f9fb485", "nversion=1"],
    "output_cmp": "txcreatemultisig1.hex",
    "description": "Creates a new transaction with a single 2-of-3 multisig output"
  },
  { "exec": "./sparks-tx",
    "args": ["-json", "-create", "outmultisig=1:2:3:02a5613bd857b7048924264d1e70e08fb2a7e6527d32b7ab1bb993ac59964ff397:021ac43c7ff740014c3b33737ede99c967e4764553d1b2b83db77c83b8715fa72d:02df2089105c77f266fa11a9d33f05c735234075f2e8780824c6b709415f9fb485", "nversion=1"],
    "output_cmp": "txcreatemultisig1.json",
    "description": "Creates a new transaction with a single 2-of-3 multisig output (output in json)"
  },
  { "exec": "./sparks-tx",
    "args": ["-create", "outmultisig=1:2:3:02a5613bd857b7048924264d1e70e08fb2a7e6527d32b7ab1bb993ac59964ff397:021ac43c7ff740014c3b33737ede99c967e4764553d1b2b83db77c83b8715fa72d:02df2089105c77f266fa11a9d33f05c735234075f2e8780824c6b709415f9fb485:S", "nversion=1"],
    "output_cmp": "txcreatemultisig2.hex",
    "description": "Creates a new transaction with a single 2-of-3 multisig in a P2SH output"
  },
  { "exec": "./sparks-tx",
    "args": ["-json", "-create", "outmultisig=1:2:3:02a5613bd857b7048924264d1e70e08fb2a7e6527d32b7ab1bb993ac59964ff397:021ac43c7ff740014c3b33737ede99c967e4764553d1b2b83db77c83b8715fa72d:02df2089105c77f266fa11a9d33f05c735234075f2e8780824c6b709415f9fb485:S", "nversion=1"],
    "output_cmp": "txcreatemultisig2.json",
    "description": "Creates a new transaction with a single 2-of-3 multisig in a P2SH output (output in json)"
  }
]<|MERGE_RESOLUTION|>--- conflicted
+++ resolved
@@ -110,7 +110,7 @@
     "error_txt": "error: invalid TX input txid",
     "description": "Tests the check for an invalid txid invalid hex"
   },
-  { "exec": "./dash-tx",
+  { "exec": "./sparks-tx",
     "args":
     ["-create",
       "in=5897de6bd6:0"],
@@ -118,7 +118,7 @@
     "error_txt": "error: invalid TX input txid",
     "description": "Tests the check for an invalid txid valid hex but too short"
   },
-  { "exec": "./dash-tx",
+  { "exec": "./sparks-tx",
     "args":
     ["-create",
       "in=5897de6bd6027a475eadd57019d4e6872c396d0716c4875a5f1a6fcfdf385c1f12:0"],
@@ -126,7 +126,7 @@
     "error_txt": "error: invalid TX input txid",
     "description": "Tests the check for an invalid txid valid hex but too long"
   },
-  { "exec": "./dash-tx",
+  { "exec": "./sparks-tx",
     "args":
     ["-create",
      "in=5897de6bd6027a475eadd57019d4e6872c396d0716c4875a5f1a6fcfdf385c1f:0x"],
@@ -229,45 +229,41 @@
     "output_cmp": "txcreate2.json",
     "description": "Parses a transaction with no inputs and a single output script (output in json)"
   },
-<<<<<<< HEAD
-  { "exec": "./sparks-tx",
-=======
-  { "exec": "./dash-tx",
+  { "exec": "./sparks-tx",
     "args": ["-create", "outscript=0:9999999999"],
     "return_code": 1,
     "error_txt": "error: script parse error: decimal numeric value only allowed in the range -0xFFFFFFFF...0xFFFFFFFF",
     "description": "Try to parse an output script with a decimal number above the allowed range"
   },
-  { "exec": "./dash-tx",
+  { "exec": "./sparks-tx",
     "args": ["-create", "outscript=0:4294967296"],
     "return_code": 1,
     "error_txt": "error: script parse error: decimal numeric value only allowed in the range -0xFFFFFFFF...0xFFFFFFFF",
     "description": "Try to parse an output script with a decimal number just above the allowed range"
   },
-  { "exec": "./dash-tx",
+  { "exec": "./sparks-tx",
     "args": ["-create", "outscript=0:4294967295"],
     "output_cmp": "txcreatescript5.hex",
     "description": "Try to parse an output script with a decimal number at the upper limit of the allowed range"
   },
-  { "exec": "./dash-tx",
+  { "exec": "./sparks-tx",
     "args": ["-create", "outscript=0:-9999999999"],
     "return_code": 1,
     "error_txt": "error: script parse error: decimal numeric value only allowed in the range -0xFFFFFFFF...0xFFFFFFFF",
     "description": "Try to parse an output script with a decimal number below the allowed range"
   },
-  { "exec": "./dash-tx",
+  { "exec": "./sparks-tx",
     "args": ["-create", "outscript=0:-4294967296"],
     "return_code": 1,
     "error_txt": "error: script parse error: decimal numeric value only allowed in the range -0xFFFFFFFF...0xFFFFFFFF",
     "description": "Try to parse an output script with a decimal number just below the allowed range"
   },
-  { "exec": "./dash-tx",
+  { "exec": "./sparks-tx",
     "args": ["-create", "outscript=0:-4294967295"],
     "output_cmp": "txcreatescript6.hex",
     "description": "Try to parse an output script with a decimal number at the lower limit of the allowed range"
   },
-  { "exec": "./dash-tx",
->>>>>>> 1f3f0e00
+  { "exec": "./sparks-tx",
     "args":
     ["-create", "nversion=1",
      "in=4d49a71ec9da436f71ec4ee231d04f292a29cd316f598bb7068feccabdc59485:0",
@@ -325,7 +321,7 @@
     "error_txt": "error: txid must be hexadecimal string (not 'Zd49a71ec9da436f71ec4ee231d04f292a29cd316f598bb7068feccabdc59412')",
     "description": "Tests the check for invalid txid due to invalid hex"
   },
-  { "exec": "./dash-tx",
+  { "exec": "./sparks-tx",
     "args":
     ["-create",
       "in=4d49a71ec9da436f71ec4ee231d04f292a29cd316f598bb7068feccabdc59485:0",
@@ -337,7 +333,7 @@
     "error_txt": "error: txid must be hexadecimal string (not '4d49a71ec9da436f71ec4ee231d04f292a29cd316f598bb7068feccabdc594')",
     "description": "Tests the check for invalid txid valid hex, but too short"
   },
-  { "exec": "./dash-tx",
+  { "exec": "./sparks-tx",
     "args":
     ["-create",
       "in=4d49a71ec9da436f71ec4ee231d04f292a29cd316f598bb7068feccabdc59485:0",
@@ -349,7 +345,7 @@
     "error_txt": "error: txid must be hexadecimal string (not '4d49a71ec9da436f71ec4ee231d04f292a29cd316f598bb7068feccabdc5948512')",
     "description": "Tests the check for invalid txid valid hex, but too long"
   },
-  { "exec": "./dash-tx",
+  { "exec": "./sparks-tx",
     "args":
     ["-create", "outpubkey=0:02a5613bd857b7048924264d1e70e08fb2a7e6527d32b7ab1bb993ac59964ff397", "nversion=1"],
     "output_cmp": "txcreateoutpubkey1.hex",
