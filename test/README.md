--- conflicted
+++ resolved
@@ -163,13 +163,8 @@
   `test_framework.log` and no logs are output to the console.
 - when run directly, *all* logs are written to `test_framework.log` and INFO
   level and above are output to the console.
-<<<<<<< HEAD
-- when run on Travis, no logs are output to the console. However, if a test
+- when run by [our CI (Continuous Integration)](/ci/README.md), no logs are output to the console. However, if a test
   fails, the `test_framework.log` and sparksd `debug.log`s will all be dumped
-=======
-- when run by [our CI (Continuous Integration)](/ci/README.md), no logs are output to the console. However, if a test
-  fails, the `test_framework.log` and dashd `debug.log`s will all be dumped
->>>>>>> 3b7deea3
   to the console to help troubleshooting.
 
 These log files can be located under the test data directory (which is always
