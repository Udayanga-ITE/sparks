--- conflicted
+++ resolved
@@ -2,15 +2,11 @@
 # Copyright (c) 2017-2020 The Bitcoin Core developers
 # Distributed under the MIT software license, see the accompanying
 # file COPYING or http://www.opensource.org/licenses/mit-license.php.
-<<<<<<< HEAD
 """Test sparks-cli"""
-=======
-"""Test dash-cli"""
 
 from decimal import Decimal
 
 from test_framework.blocktools import COINBASE_MATURITY
->>>>>>> 3b7deea3
 from test_framework.test_framework import BitcoinTestFramework
 from test_framework.util import (
     assert_equal,
@@ -19,9 +15,9 @@
     get_auth_cookie,
 )
 
-# The block reward of coinbaseoutput.nValue (500) DASH/block matures after
+# The block reward of coinbaseoutput.nValue (500) Sparks/block matures after
 # COINBASE_MATURITY (100) blocks. Therefore, after mining 101 blocks we expect
-# node 0 to have a balance of (BLOCKS - COINBASE_MATURITY) * 500 DASH/block.
+# node 0 to have a balance of (BLOCKS - COINBASE_MATURITY) * 500 Sparks/block.
 BLOCKS = COINBASE_MATURITY + 1
 BALANCE = (BLOCKS - 100) * 500
 
@@ -43,20 +39,7 @@
 
     def run_test(self):
         """Main test logic"""
-<<<<<<< HEAD
-
-        cli_response = self.nodes[0].cli("-version").send_cli()
-        assert "{} RPC client version".format(self.config['environment']['PACKAGE_NAME']) in cli_response
-
-        self.log.info("Compare responses from getwalletinfo RPC and `sparks-cli getwalletinfo`")
-        if self.is_wallet_compiled():
-            self.nodes[0].createwallet(self.default_wallet_name)
-            cli_response = self.nodes[0].cli.getwalletinfo()
-            rpc_response = self.nodes[0].getwalletinfo()
-            assert_equal(cli_response, rpc_response)
-=======
         self.nodes[0].generate(BLOCKS)
->>>>>>> 3b7deea3
 
         self.log.info("Compare responses from getblockchaininfo RPC and `sparks-cli getblockchaininfo`")
         cli_response = self.nodes[0].cli.getblockchaininfo()
@@ -87,12 +70,7 @@
         self.log.info("Test -getinfo with arguments fails")
         assert_raises_process_error(1, "-getinfo takes no arguments", self.nodes[0].cli('-getinfo').help)
 
-<<<<<<< HEAD
-        self.log.info("Compare responses from `sparks-cli -getinfo` and the RPCs data is retrieved from.")
-        cli_get_info = self.nodes[0].cli('-getinfo').send_cli()
-=======
         self.log.info("Test -getinfo returns expected network and blockchain info")
->>>>>>> 3b7deea3
         if self.is_wallet_compiled():
             self.nodes[0].encryptwallet(password)
         cli_get_info = self.nodes[0].cli('-getinfo').send_cli()
@@ -108,7 +86,7 @@
         assert_equal(cli_get_info['chain'], blockchain_info['chain'])
 
         if self.is_wallet_compiled():
-            self.log.info("Test -getinfo and dash-cli getwalletinfo return expected wallet info")
+            self.log.info("Test -getinfo and sparks-cli getwalletinfo return expected wallet info")
             assert_equal(cli_get_info['balance'], BALANCE)
             assert 'balances' not in cli_get_info.keys()
             wallet_info = self.nodes[0].getwalletinfo()
@@ -134,7 +112,7 @@
             w1.sendtoaddress(w2.getnewaddress(), amounts[1])
             w1.sendtoaddress(w3.getnewaddress(), amounts[2])
 
-            # Mine a block to confirm; adds a block reward (500 DASH) to the default wallet.
+            # Mine a block to confirm; adds a block reward (500 Sparks) to the default wallet.
             self.nodes[0].generate(1)
 
             self.log.info("Test -getinfo with multiple wallets and -rpcwallet returns specified wallet balance")
