#!/usr/bin/env python3
# Copyright (c) 2017 The Bitcoin Core developers
# Distributed under the MIT software license, see the accompanying
# file COPYING or http://www.opensource.org/licenses/mit-license.php.
"""Test sparks-cli"""
from test_framework.test_framework import BitcoinTestFramework
from test_framework.util import assert_equal, assert_raises_process_error, get_auth_cookie

class TestBitcoinCli(BitcoinTestFramework):

    def set_test_params(self):
        self.setup_clean_chain = True
        self.num_nodes = 1

    def skip_test_if_missing_module(self):
        self.skip_if_no_cli()

    def run_test(self):
        """Main test logic"""

<<<<<<< HEAD
        self.log.info("Compare responses from gewalletinfo RPC and `sparks-cli getwalletinfo`")
        cli_response = self.nodes[0].cli.getwalletinfo()
        rpc_response = self.nodes[0].getwalletinfo()
        assert_equal(cli_response, rpc_response)
=======
        cli_response = self.nodes[0].cli("-version").send_cli()
        assert "{} RPC client version".format(self.config['environment']['PACKAGE_NAME']) in cli_response

        self.log.info("Compare responses from getwalletinfo RPC and `dash-cli getwalletinfo`")
        if self.is_wallet_compiled():
            cli_response = self.nodes[0].cli.getwalletinfo()
            rpc_response = self.nodes[0].getwalletinfo()
            assert_equal(cli_response, rpc_response)
>>>>>>> 1f3f0e00

        self.log.info("Compare responses from getblockchaininfo RPC and `sparks-cli getblockchaininfo`")
        cli_response = self.nodes[0].cli.getblockchaininfo()
        rpc_response = self.nodes[0].getblockchaininfo()
        assert_equal(cli_response, rpc_response)

        user, password = get_auth_cookie(self.nodes[0].datadir, self.chain)

        self.log.info("Test -stdinrpcpass option")
        assert_equal(0, self.nodes[0].cli('-rpcuser=%s' % user, '-stdinrpcpass', input=password).getblockcount())
        assert_raises_process_error(1, "Incorrect rpcuser or rpcpassword", self.nodes[0].cli('-rpcuser=%s' % user, '-stdinrpcpass', input="foo").echo)

        self.log.info("Test -stdin and -stdinrpcpass")
        assert_equal(["foo", "bar"], self.nodes[0].cli('-rpcuser=%s' % user, '-stdin', '-stdinrpcpass', input=password + "\nfoo\nbar").echo())
        assert_raises_process_error(1, "Incorrect rpcuser or rpcpassword", self.nodes[0].cli('-rpcuser=%s' % user, '-stdin', '-stdinrpcpass', input="foo").echo)

        self.log.info("Test connecting to a non-existing server")
        assert_raises_process_error(1, "Could not connect to the server", self.nodes[0].cli('-rpcport=1').echo)

        self.log.info("Test connecting with non-existing RPC cookie file")
        assert_raises_process_error(1, "Could not locate RPC credentials", self.nodes[0].cli('-rpccookiefile=does-not-exist', '-rpcpassword=').echo)

        self.log.info("Make sure that -getinfo with arguments fails")
        assert_raises_process_error(1, "-getinfo takes no arguments", self.nodes[0].cli('-getinfo').help)

        self.log.info("Compare responses from `sparks-cli -getinfo` and the RPCs data is retrieved from.")
        cli_get_info = self.nodes[0].cli('-getinfo').send_cli()
        if self.is_wallet_compiled():
            wallet_info = self.nodes[0].getwalletinfo()
        network_info = self.nodes[0].getnetworkinfo()
        blockchain_info = self.nodes[0].getblockchaininfo()

        assert_equal(cli_get_info['version'], network_info['version'])
        assert_equal(cli_get_info['blocks'], blockchain_info['blocks'])
        assert_equal(cli_get_info['timeoffset'], network_info['timeoffset'])
        assert_equal(cli_get_info['connections'], network_info['connections'])
        assert_equal(cli_get_info['proxy'], network_info['networks'][0]['proxy'])
        assert_equal(cli_get_info['difficulty'], blockchain_info['difficulty'])
        assert_equal(cli_get_info['chain'], blockchain_info['chain'])
        if self.is_wallet_compiled():
            assert_equal(cli_get_info['balance'], wallet_info['balance'])
            assert_equal(cli_get_info['coinjoin_balance'], wallet_info['coinjoin_balance'])
            assert_equal(cli_get_info['keypoolsize'], wallet_info['keypoolsize'])
            assert_equal(cli_get_info['paytxfee'], wallet_info['paytxfee'])
            assert_equal(cli_get_info['relayfee'], network_info['relayfee'])
            # unlocked_until is not tested because the wallet is not encrypted


if __name__ == '__main__':
    TestBitcoinCli().main()<|MERGE_RESOLUTION|>--- conflicted
+++ resolved
@@ -18,21 +18,14 @@
     def run_test(self):
         """Main test logic"""
 
-<<<<<<< HEAD
-        self.log.info("Compare responses from gewalletinfo RPC and `sparks-cli getwalletinfo`")
-        cli_response = self.nodes[0].cli.getwalletinfo()
-        rpc_response = self.nodes[0].getwalletinfo()
-        assert_equal(cli_response, rpc_response)
-=======
         cli_response = self.nodes[0].cli("-version").send_cli()
         assert "{} RPC client version".format(self.config['environment']['PACKAGE_NAME']) in cli_response
 
-        self.log.info("Compare responses from getwalletinfo RPC and `dash-cli getwalletinfo`")
+        self.log.info("Compare responses from getwalletinfo RPC and `sparks-cli getwalletinfo`")
         if self.is_wallet_compiled():
             cli_response = self.nodes[0].cli.getwalletinfo()
             rpc_response = self.nodes[0].getwalletinfo()
             assert_equal(cli_response, rpc_response)
->>>>>>> 1f3f0e00
 
         self.log.info("Compare responses from getblockchaininfo RPC and `sparks-cli getblockchaininfo`")
         cli_response = self.nodes[0].cli.getblockchaininfo()
