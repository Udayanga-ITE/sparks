--- conflicted
+++ resolved
@@ -16,15 +16,9 @@
 from io import BytesIO
 
 from test_framework.messages import CBlock, CBlockHeader, CCbTx, CMerkleBlock, FromHex, hash256, msg_getmnlistd, QuorumId, ser_uint256
-<<<<<<< HEAD
-from test_framework.mininode import P2PInterface
+from test_framework.p2p import P2PInterface
 from test_framework.test_framework import SparksTestFramework
-from test_framework.util import assert_equal, wait_until
-=======
-from test_framework.p2p import P2PInterface
-from test_framework.test_framework import DashTestFramework
 from test_framework.util import assert_equal
->>>>>>> 19512988
 
 
 # TODO: this helper used in many tests, find a new home for it
