--- conflicted
+++ resolved
@@ -125,13 +125,9 @@
         found_addr, found_script_addr, found_addr_chg, found_addr_rsv, _ = \
             read_dump(tmpdir + "/node0/wallet.encrypted.dump", addrs, script_addrs, hd_master_addr_unenc)
         assert_equal(found_addr, test_addr_count)
-<<<<<<< HEAD
-        # TODO clarify if we want the behavior that is tested below in Sparks (only when HD seed was generated and not user-provided)
-=======
         # This is 1, not 2 because we aren't testing for witness scripts
         assert_equal(found_script_addr, 1)
-        # TODO clarify if we want the behavior that is tested below in Dash (only when HD seed was generated and not user-provided)
->>>>>>> 43d2973a
+        # TODO clarify if we want the behavior that is tested below in Sparks (only when HD seed was generated and not user-provided)
         # assert_equal(found_addr_chg, 180 + 50)  # old reserve keys are marked as change now
         assert_equal(found_addr_rsv, 180)  # keypool size
 
