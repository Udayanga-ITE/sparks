--- conflicted
+++ resolved
@@ -18,14 +18,9 @@
     - proxy on IPv6
 
 - Create various proxies (as threads)
-<<<<<<< HEAD
-- Create sparksds that connect to them
-- Manipulate the sparksds using addnode (onetry) an observe effects
-=======
 - Create nodes that connect to them
 - Manipulate the peer connections using addnode (onetry) and observe effects
 - Test the getpeerinfo `network` field for the peer
->>>>>>> 3b7deea3
 
 addnode connect to IPv4
 addnode connect to IPv6
