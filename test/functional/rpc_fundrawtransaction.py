--- conflicted
+++ resolved
@@ -457,16 +457,9 @@
             ]
         )['address']
 
-<<<<<<< HEAD
-        # send 12 SPARKS to msig addr
-        txId = self.nodes[0].sendtoaddress(mSigObj, 12)
-        self.sync_all()
-        self.nodes[1].generate(1)
-=======
-        # send 12 DASH to msig addr
+        # send 12 SPK to msig addr
         self.nodes[0].sendtoaddress(mSigObj, 12)
         self.nodes[0].generate(1)
->>>>>>> 1f3f0e00
         self.sync_all()
 
         oldBalance = self.nodes[1].getbalance()
