--- conflicted
+++ resolved
@@ -12,13 +12,8 @@
 import struct
 import time
 
-<<<<<<< HEAD
 from test_framework.test_framework import SparksTestFramework
-from test_framework.mininode import P2PInterface
-=======
-from test_framework.test_framework import DashTestFramework
 from test_framework.p2p import P2PInterface
->>>>>>> 19512988
 from test_framework.util import assert_equal, assert_raises_rpc_error
 from test_framework.messages import (
     CBlock,
@@ -151,13 +146,8 @@
             # Wait a moment to avoid subscribing to recovered sig in the test before the one from the chainlock
             # has been sent which leads to test failure.
             time.sleep(1)
-<<<<<<< HEAD
             # Test all sparks related ZMQ publisher
-            self.test_recovered_signature_publishers()
-=======
-            # Test all dash related ZMQ publisher
             #self.test_recovered_signature_publishers()
->>>>>>> 19512988
             self.test_chainlock_publishers()
             self.test_governance_publishers()
             self.test_getzmqnotifications()
