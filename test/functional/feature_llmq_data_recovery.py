#!/usr/bin/env python3
# Copyright (c) 2021-2022 The Dash Core developers
# Distributed under the MIT software license, see the accompanying
# file COPYING or http://www.opensource.org/licenses/mit-license.php.

import time
from test_framework.mininode import logger
from test_framework.test_framework import DashTestFramework
from test_framework.util import force_finish_mnsync, wait_until

'''
feature_llmq_data_recovery.py

Tests automated recovery of DKG data and the related command line parameters:
 -llmq-data-recovery
 -llmq-qvvec-sync
'''

# LLMQ types available in regtest
llmq_test = 100
llmq_test_v17 = 102
llmq_type_strings = {llmq_test: 'llmq_test', llmq_test_v17: 'llmq_test_v17'}


class QuorumDataRecoveryTest(SparksTestFramework):
    def set_test_params(self):
<<<<<<< HEAD
        extra_args = [["-vbparams=dip0020:0:999999999999:10:8:6:5"] for _ in range(9)]
        self.set_sparks_test_params(9, 7, fast_dip3_enforcement=True, extra_args=extra_args)
        self.set_sparks_llmq_test_params(4, 3)
=======
        extra_args = [["-vbparams=testdummy:0:999999999999:10:8:6:5:-1"] for _ in range(9)]
        self.set_dash_test_params(9, 7, fast_dip3_enforcement=True, extra_args=extra_args)
        self.set_dash_llmq_test_params(4, 3)
>>>>>>> 3b7deea3

    def restart_mn(self, mn, reindex=False, qvvec_sync=None, qdata_recovery_enabled=True):
        args = self.extra_args[mn.node.index] + ['-masternodeblsprivkey=%s' % mn.keyOperator,
                                              '-llmq-data-recovery=%d' % qdata_recovery_enabled]
        if qvvec_sync is None:
            qvvec_sync = []
        for llmq_sync in qvvec_sync:
            args.append('-llmq-qvvec-sync=%s:%d' % (llmq_type_strings[llmq_sync[0]], llmq_sync[1]))
        if reindex:
            args.append('-reindex')
            bb_hash = mn.node.getbestblockhash()
            self.restart_node(mn.node.index, args)
            wait_until(lambda: mn.node.getbestblockhash() == bb_hash)
        else:
            self.restart_node(mn.node.index, args)
        force_finish_mnsync(mn.node)
        self.connect_nodes(mn.node.index, 0)
        if qdata_recovery_enabled:
            # trigger recovery threads and wait for them to start
            self.nodes[0].generate(1)

            self.bump_mocktime(self.quorum_data_thread_request_timeout_seconds + 1)
            time.sleep(1)
        self.sync_blocks()

    def restart_mns(self, mns=None, exclude=None, reindex=False, qvvec_sync=None, qdata_recovery_enabled=True):
        if exclude is None:
            exclude = []
        if qvvec_sync is None:
            qvvec_sync = []
        for mn in self.mninfo if mns is None else mns:
            if mn not in exclude:
                self.restart_mn(mn, reindex, qvvec_sync, qdata_recovery_enabled)
        self.wait_for_sporks_same()

    def test_mns(self, quorum_type_in, quorum_hash_in, valid_mns=None, all_mns=None, test_secret=True, expect_secret=True,
                 recover=False, timeout=120):
        if valid_mns is None:
            valid_mns = []
        if all_mns is None:
            all_mns = []
        for mn in all_mns:
            if mn not in valid_mns:
                assert not self.test_mn_quorum_data(mn, quorum_type_in, quorum_hash_in, test_secret, False)
        self.wait_for_quorum_data(valid_mns, quorum_type_in, quorum_hash_in, test_secret, expect_secret, recover, timeout)

    def get_mn(self, protx_hash):
        for mn in self.mninfo:
            if mn.proTxHash == protx_hash:
                return mn
        return None

    def get_member_mns(self, quorum_type, quorum_hash):
        members = self.nodes[0].quorum("info", quorum_type, quorum_hash)["members"]
        mns = []
        for member in members:
            if member["valid"]:
                mns.append(self.get_mn(member["proTxHash"]))
        return mns

    def get_subset_only_in_left(self, quorum_members_left, quorum_members_right):
        quorum_members_subset = quorum_members_left.copy()
        for mn in list(set(quorum_members_left) & set(quorum_members_right)):
            quorum_members_subset.remove(mn)
        return quorum_members_subset

    def test_llmq_qvvec_sync(self, llmq_sync_entries):
        self.log.info("Test with %d -llmq-qvvec-sync option(s)" % len(llmq_sync_entries))
        for llmq_sync in llmq_sync_entries:
            llmq_type = llmq_sync[0]
            llmq_sync_mode = llmq_sync[1]
            self.log.info("Validate -llmq-qvvec-sync=%s:%d" % (llmq_type_strings[llmq_type], llmq_sync_mode))
            # First restart with recovery thread triggering disabled
            self.restart_mns(qdata_recovery_enabled=False)
            # If mode=0 i.e. "Sync always" all nodes should request the qvvec from new quorums
            if llmq_sync_mode == 0:
                quorum_hash = self.mine_quorum()
                member_mns = self.get_member_mns(llmq_type, quorum_hash)
                # So far the only the quorum members of the quorum should have the quorum verification vector
                self.test_mns(llmq_type, quorum_hash, valid_mns=member_mns, all_mns=self.mninfo,
                              test_secret=False, recover=False)
                # Now restart with recovery enabled
                self.restart_mns(qvvec_sync=llmq_sync_entries)
                # All other nodes should now request the qvvec from the quorum
                self.test_mns(llmq_type, quorum_hash, valid_mns=self.mninfo, test_secret=False, recover=True)
            # If mode=1 i.e. "Sync only if type member" not all nodes should request the qvvec from quorum 1 and 2
            elif llmq_sync_mode == 1:
                # Create quorum_1 and a quorum_2 so that we have subsets (members_only_in_1, members_only_in_2) where
                # each only contains nodes that are members of quorum_1 but not quorum_2 and vice versa
                quorum_hash_1 = None
                quorum_hash_2 = None
                members_only_in_1 = []
                members_only_in_2 = []
                while len(members_only_in_1) == 0 or len(members_only_in_2) == 0:
                    quorum_hash_1 = self.mine_quorum()
                    quorum_hash_2 = self.mine_quorum()
                    member_mns_1 = self.get_member_mns(llmq_type, quorum_hash_1)
                    member_mns_2 = self.get_member_mns(llmq_type, quorum_hash_2)
                    members_only_in_1 = self.get_subset_only_in_left(member_mns_1, member_mns_2)
                    members_only_in_2 = self.get_subset_only_in_left(member_mns_2, member_mns_1)
                # So far the nodes of quorum_1 shouldn't have the quorum verification vector of quorum_2 and vice versa
                self.test_mns(llmq_type, quorum_hash_2, all_mns=members_only_in_1, expect_secret=False)
                self.test_mns(llmq_type, quorum_hash_1, all_mns=members_only_in_2, expect_secret=False)
                # Now restart with recovery enabled
                self.restart_mns(qvvec_sync=llmq_sync_entries)
                # Members which are only in quorum 2 should request the qvvec from quorum 1 from the members of quorum 1
                self.test_mns(llmq_type, quorum_hash_1, valid_mns=members_only_in_2, expect_secret=False, recover=True)
                # Members which are only in quorum 1 should request the qvvec from quorum 2 from the members of quorum 2
                self.test_mns(llmq_type, quorum_hash_2, valid_mns=members_only_in_1, expect_secret=False, recover=True)


    def run_test(self):

        node = self.nodes[0]
        node.sporkupdate("SPORK_18_QUORUM_DKG_ENABLED", 0)
        node.sporkupdate("SPORK_21_QUORUM_ALL_CONNECTED", 0)
        self.wait_for_sporks_same()
        self.activate_dip8()

        logger.info("Test automated DGK data recovery")
        # This two nodes will remain the only ones with valid DKG data
        last_resort_test = None
        last_resort_v17 = None
        while True:
            # Mine the quorums used for the recovery test
            quorum_hash_recover = self.mine_quorum()
            # Get all their member masternodes
            member_mns_recover_test = self.get_member_mns(llmq_test, quorum_hash_recover)
            member_mns_recover_v17 = self.get_member_mns(llmq_test_v17, quorum_hash_recover)
            # All members should initially be valid
            self.test_mns(llmq_test, quorum_hash_recover, valid_mns=member_mns_recover_test)
            self.test_mns(llmq_test_v17, quorum_hash_recover, valid_mns=member_mns_recover_v17)
            try:
                # As last resorts find one node which is in llmq_test but not in llmq_test_v17 and one other vice versa
                last_resort_test = self.get_subset_only_in_left(member_mns_recover_test, member_mns_recover_v17)[0]
                last_resort_v17 = self.get_subset_only_in_left(member_mns_recover_v17, member_mns_recover_test)[0]
                break
            except IndexError:
                continue
        assert last_resort_test != last_resort_v17
        # Reindex all other nodes the to drop their DKG data, first run with recovery disabled to make sure disabling
        # works as expected
        recover_members = member_mns_recover_test + member_mns_recover_v17
        exclude_members = [last_resort_test, last_resort_v17]
        # Reindex all masternodes but exclude the last_resort for both testing quorums
        self.restart_mns(exclude=exclude_members, reindex=True, qdata_recovery_enabled=False)
        # Validate all but one are invalid members now
        self.test_mns(llmq_test, quorum_hash_recover, valid_mns=[last_resort_test], all_mns=member_mns_recover_test)
        self.test_mns(llmq_test_v17, quorum_hash_recover, valid_mns=[last_resort_v17], all_mns=member_mns_recover_v17)
        # If recovery would be enabled it would trigger after the mocktime bump / mined block
        self.bump_mocktime(self.quorum_data_request_expiration_timeout + 1)
        node.generate(1)
        time.sleep(10)
        # Make sure they are still invalid
        self.test_mns(llmq_test, quorum_hash_recover, valid_mns=[last_resort_test], all_mns=member_mns_recover_test)
        self.test_mns(llmq_test_v17, quorum_hash_recover, valid_mns=[last_resort_v17], all_mns=member_mns_recover_v17)
        # Mining a block should not result in a chainlock now because the responsible quorum shouldn't have enough
        # valid members.
        self.wait_for_chainlocked_block(node, node.generate(1)[0], False, 5)
        # Now restart with recovery enabled
        self.restart_mns(mns=recover_members, exclude=exclude_members, reindex=True, qdata_recovery_enabled=True)
        # Validate that all invalid members recover. Note: recover=True leads to mocktime bumps and mining while waiting
        # which trigger CQuorumManger::TriggerQuorumDataRecoveryThreads()
        self.test_mns(llmq_test, quorum_hash_recover, valid_mns=member_mns_recover_test, recover=True)
        self.test_mns(llmq_test_v17, quorum_hash_recover, valid_mns=member_mns_recover_v17, recover=True)
        # Mining a block should result in a chainlock now because the quorum should be healed
        self.wait_for_chainlocked_block_all_nodes(node.getbestblockhash())
        logger.info("Test -llmq-qvvec-sync command line parameter")
        # Run with one type separated and then both possible (for regtest) together, both calls generate new quorums
        # and are restarting the nodes with the other parameters
        self.test_llmq_qvvec_sync([(llmq_test, 0)])
        self.test_llmq_qvvec_sync([(llmq_test_v17, 1)])
        self.test_llmq_qvvec_sync([(llmq_test, 0), (llmq_test_v17, 1)])
        logger.info("Test invalid command line parameter values")
        node.stop_node()
        node.wait_until_stopped()
        # Test -llmq-qvvec-sync entry format
        node.assert_start_raises_init_error(["-llmq-qvvec-sync="],
                                            "Error: Invalid format in -llmq-qvvec-sync:")
        node.assert_start_raises_init_error(["-llmq-qvvec-sync=0"],
                                            "Error: Invalid format in -llmq-qvvec-sync: 0")
        node.assert_start_raises_init_error(["-llmq-qvvec-sync=0:"],
                                            "Error: Invalid format in -llmq-qvvec-sync: 0:")
        node.assert_start_raises_init_error(["-llmq-qvvec-sync=:0"],
                                            "Error: Invalid format in -llmq-qvvec-sync: :0")
        node.assert_start_raises_init_error(["-llmq-qvvec-sync=0:0:0"],
                                            "Error: Invalid format in -llmq-qvvec-sync: 0:0:0")
        node.assert_start_raises_init_error(["-llmq-qvvec-sync=0::"],
                                            "Error: Invalid format in -llmq-qvvec-sync: 0::")
        node.assert_start_raises_init_error(["-llmq-qvvec-sync=::0"],
                                            "Error: Invalid format in -llmq-qvvec-sync: ::0")
        node.assert_start_raises_init_error(["-llmq-qvvec-sync=:0:"],
                                            "Error: Invalid format in -llmq-qvvec-sync: :0:")
        # Test llmqType
        node.assert_start_raises_init_error(["-llmq-qvvec-sync=0:0"],
                                            "Error: Invalid llmqType in -llmq-qvvec-sync: 0:0")
        node.assert_start_raises_init_error(["-llmq-qvvec-sync=llmq-test:0"],
                                            "Error: Invalid llmqType in -llmq-qvvec-sync: llmq-test:0")
        node.assert_start_raises_init_error(["-llmq-qvvec-sync=100:0", "-llmq-qvvec-sync=0"],
                                            "Error: Invalid llmqType in -llmq-qvvec-sync: 100:0")
        node.assert_start_raises_init_error(["-llmq-qvvec-sync=llmq_test:0", "-llmq-qvvec-sync=llmq_test:0"],
                                            "Error: Duplicated llmqType in -llmq-qvvec-sync: llmq_test:0")
        # Test mode
        node.assert_start_raises_init_error(["-llmq-qvvec-sync=llmq_test:-1"],
                                            "Error: Invalid mode in -llmq-qvvec-sync: llmq_test:-1")
        node.assert_start_raises_init_error(["-llmq-qvvec-sync=llmq_test:2"],
                                            "Error: Invalid mode in -llmq-qvvec-sync: llmq_test:2")


if __name__ == '__main__':
    QuorumDataRecoveryTest().main()<|MERGE_RESOLUTION|>--- conflicted
+++ resolved
@@ -5,7 +5,7 @@
 
 import time
 from test_framework.mininode import logger
-from test_framework.test_framework import DashTestFramework
+from test_framework.test_framework import SparksTestFramework
 from test_framework.util import force_finish_mnsync, wait_until
 
 '''
@@ -24,15 +24,9 @@
 
 class QuorumDataRecoveryTest(SparksTestFramework):
     def set_test_params(self):
-<<<<<<< HEAD
-        extra_args = [["-vbparams=dip0020:0:999999999999:10:8:6:5"] for _ in range(9)]
+        extra_args = [["-vbparams=testdummy:0:999999999999:10:8:6:5:-1"] for _ in range(9)]
         self.set_sparks_test_params(9, 7, fast_dip3_enforcement=True, extra_args=extra_args)
         self.set_sparks_llmq_test_params(4, 3)
-=======
-        extra_args = [["-vbparams=testdummy:0:999999999999:10:8:6:5:-1"] for _ in range(9)]
-        self.set_dash_test_params(9, 7, fast_dip3_enforcement=True, extra_args=extra_args)
-        self.set_dash_llmq_test_params(4, 3)
->>>>>>> 3b7deea3
 
     def restart_mn(self, mn, reindex=False, qvvec_sync=None, qdata_recovery_enabled=True):
         args = self.extra_args[mn.node.index] + ['-masternodeblsprivkey=%s' % mn.keyOperator,
