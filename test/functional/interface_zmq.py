#!/usr/bin/env python3
# Copyright (c) 2015-2016 The Bitcoin Core developers
# Distributed under the MIT software license, see the accompanying
# file COPYING or http://www.opensource.org/licenses/mit-license.php.
"""Test the ZMQ notification interface."""
import struct

from test_framework.address import ADDRESS_BCRT1_UNSPENDABLE
from test_framework.test_framework import BitcoinTestFramework
<<<<<<< HEAD
from test_framework.messages import sparkshash
from test_framework.util import (
    assert_equal,
    hash256,
    )

ADDRESS = "tcp://127.0.0.1:28332"

def sparkshash_helper(b):
    return encode(sparkshash(b)[::-1], 'hex_codec').decode('ascii')
=======
from test_framework.messages import dashhash, hash256
from test_framework.util import assert_equal
from time import sleep

ADDRESS = "tcp://127.0.0.1:28332"

def hash256_reversed(byte_str):
    return hash256(byte_str)[::-1]
>>>>>>> 3b7deea3

def dashhash_reversed(byte_str):
    return dashhash(byte_str)[::-1]

class ZMQSubscriber:
    def __init__(self, socket, topic):
        self.sequence = 0
        self.socket = socket
        self.topic = topic

        import zmq
        self.socket.setsockopt(zmq.SUBSCRIBE, self.topic)

    def receive(self):
        topic, body, seq = self.socket.recv_multipart()
        # Topic should match the subscriber topic.
        assert_equal(topic, self.topic)
        # Sequence should be incremental.
        assert_equal(struct.unpack('<I', seq)[-1], self.sequence)
        self.sequence += 1
        return body


class ZMQTest (BitcoinTestFramework):
    def set_test_params(self):
        self.num_nodes = 2

    def skip_test_if_missing_module(self):
        self.skip_if_no_py3_zmq()
        self.skip_if_no_bitcoind_zmq()

    def setup_nodes(self):
        import zmq

        # Initialize ZMQ context and socket.
        # All messages are received in the same socket which means
        # that this test fails if the publishing order changes.
        # Note that the publishing order is not defined in the documentation and
        # is subject to change.
        self.zmq_context = zmq.Context()
        socket = self.zmq_context.socket(zmq.SUB)
        socket.set(zmq.RCVTIMEO, 60000)

        # Subscribe to all available topics.
        self.hashblock = ZMQSubscriber(socket, b"hashblock")
        self.hashtx = ZMQSubscriber(socket, b"hashtx")
        self.rawblock = ZMQSubscriber(socket, b"rawblock")
        self.rawtx = ZMQSubscriber(socket, b"rawtx")

        self.extra_args = [
            ["-zmqpub%s=%s" % (sub.topic.decode(), ADDRESS) for sub in [self.hashblock, self.hashtx, self.rawblock, self.rawtx]],
            []
        ]
        self.add_nodes(self.num_nodes, self.extra_args)
        self.start_nodes()
        socket.connect(ADDRESS)
        # Relax so that the subscriber is ready before publishing zmq messages
        sleep(0.2)
        self.import_deterministic_coinbase_privkeys()

    def run_test(self):
        try:
            self._zmq_test()
        finally:
            # Destroy the ZMQ context.
            self.log.debug("Destroying ZMQ context")
            self.zmq_context.destroy(linger=None)

    def _zmq_test(self):
        num_blocks = 5
        self.log.info("Generate %(n)d blocks (and %(n)d coinbase txes)" % {"n": num_blocks})
        genhashes = self.nodes[0].generatetoaddress(num_blocks, ADDRESS_BCRT1_UNSPENDABLE)
        self.sync_all()

        for x in range(num_blocks):
            # Should receive the coinbase txid.
            txid = self.hashtx.receive()

            # Should receive the coinbase raw transaction.
            hex = self.rawtx.receive()
            assert_equal(hash256_reversed(hex), txid)

            # Should receive the generated block hash.
            hash = self.hashblock.receive().hex()
            assert_equal(genhashes[x], hash)
            # The block should only have the coinbase txid.
            assert_equal([txid.hex()], self.nodes[1].getblock(hash)["tx"])

            # Should receive the generated raw block.
            block = self.rawblock.receive()
<<<<<<< HEAD
            assert_equal(genhashes[x], sparkshash_helper(block[:80]))
=======
            assert_equal(genhashes[x], dashhash_reversed(block[:80]).hex())
>>>>>>> 3b7deea3

        if self.is_wallet_compiled():
            self.log.info("Wait for tx from second node")
            payment_txid = self.nodes[1].sendtoaddress(self.nodes[0].getnewaddress(), 1.0)
            self.sync_all()

            # Should receive the broadcasted txid.
            txid = self.hashtx.receive()
            assert_equal(payment_txid, txid.hex())

            # Should receive the broadcasted raw transaction.
            hex = self.rawtx.receive()
            assert_equal(payment_txid, hash256_reversed(hex).hex())


        self.log.info("Test the getzmqnotifications RPC")
        assert_equal(self.nodes[0].getzmqnotifications(), [
            {"type": "pubhashblock", "address": ADDRESS, "hwm": 1000},
            {"type": "pubhashtx", "address": ADDRESS, "hwm": 1000},
            {"type": "pubrawblock", "address": ADDRESS, "hwm": 1000},
            {"type": "pubrawtx", "address": ADDRESS, "hwm": 1000},
        ])

        assert_equal(self.nodes[1].getzmqnotifications(), [])

if __name__ == '__main__':
    ZMQTest().main()<|MERGE_RESOLUTION|>--- conflicted
+++ resolved
@@ -7,19 +7,7 @@
 
 from test_framework.address import ADDRESS_BCRT1_UNSPENDABLE
 from test_framework.test_framework import BitcoinTestFramework
-<<<<<<< HEAD
-from test_framework.messages import sparkshash
-from test_framework.util import (
-    assert_equal,
-    hash256,
-    )
-
-ADDRESS = "tcp://127.0.0.1:28332"
-
-def sparkshash_helper(b):
-    return encode(sparkshash(b)[::-1], 'hex_codec').decode('ascii')
-=======
-from test_framework.messages import dashhash, hash256
+from test_framework.messages import sparkshash, hash256
 from test_framework.util import assert_equal
 from time import sleep
 
@@ -27,10 +15,9 @@
 
 def hash256_reversed(byte_str):
     return hash256(byte_str)[::-1]
->>>>>>> 3b7deea3
 
-def dashhash_reversed(byte_str):
-    return dashhash(byte_str)[::-1]
+def sparkshash_reversed(byte_str):
+    return sparkshash(byte_str)[::-1]
 
 class ZMQSubscriber:
     def __init__(self, socket, topic):
@@ -118,11 +105,7 @@
 
             # Should receive the generated raw block.
             block = self.rawblock.receive()
-<<<<<<< HEAD
-            assert_equal(genhashes[x], sparkshash_helper(block[:80]))
-=======
-            assert_equal(genhashes[x], dashhash_reversed(block[:80]).hex())
->>>>>>> 3b7deea3
+            assert_equal(genhashes[x], sparkshash_reversed(block[:80]).hex())
 
         if self.is_wallet_compiled():
             self.log.info("Wait for tx from second node")
