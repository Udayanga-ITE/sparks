#!/usr/bin/env python3
# Copyright (c) 2014-2020 The Bitcoin Core developers
# Distributed under the MIT software license, see the accompanying
# file COPYING or http://www.opensource.org/licenses/mit-license.php.
"""Test logic for skipping signature validation on old blocks.

Test logic for skipping signature validation on blocks which we've assumed
valid (https://github.com/bitcoin/bitcoin/pull/9484)

We build a chain that includes and invalid signature for one of the
transactions:

    0:        genesis block
    1:        block 1 with coinbase transaction output.
    2-101:    bury that block with 100 blocks so the coinbase transaction
              output can be spent
    102:      a block containing a transaction spending the coinbase
              transaction output. The transaction has an invalid signature.
    103-2202: bury the bad block with just over two weeks' worth of blocks
              (2100 blocks)

Start three nodes:

    - node0 has no -assumevalid parameter. Try to sync to block 2202. It will
      reject block 102 and only sync as far as block 101
    - node1 has -assumevalid set to the hash of block 102. Try to sync to
      block 2202. node1 will sync all the way to block 2202.
    - node2 has -assumevalid set to the hash of block 102. Try to sync to
      block 200. node2 will reject block 102 since it's assumed valid, but it
      isn't buried by at least two weeks' work.
"""

from test_framework.blocktools import (
    COINBASE_MATURITY,
    create_block,
    create_coinbase,
)
from test_framework.key import ECKey
from test_framework.messages import (
    CBlockHeader,
    COutPoint,
    CTransaction,
    CTxIn,
    CTxOut,
    msg_block,
    msg_headers,
)
from test_framework.p2p import P2PInterface
from test_framework.script import (CScript, OP_TRUE)
from test_framework.test_framework import BitcoinTestFramework
from test_framework.util import (assert_equal, set_node_times)


class BaseNode(P2PInterface):
    def send_header_for_blocks(self, new_blocks):
        headers_message = msg_headers()
        headers_message.headers = [CBlockHeader(b) for b in new_blocks]
        self.send_message(headers_message)


class AssumeValidTest(BitcoinTestFramework):
    def set_test_params(self):
        self.setup_clean_chain = True
        self.num_nodes = 3
        self.extra_args = ["-dip3params=9000:9000", "-checkblockindex=0"]
        self.rpc_timeout = 120

    def setup_network(self):
        self.add_nodes(3)
        # Start node0. We don't start the other nodes yet since
        # we need to pre-mine a block with an invalid transaction
        # signature so we can pass in the block hash as assumevalid.
        self.start_node(0, extra_args=self.extra_args)

    def send_blocks_until_disconnected(self, p2p_conn):
        """Keep sending blocks to the node until we're disconnected."""
        for i in range(len(self.blocks)):
            if not p2p_conn.is_connected:
                break
            try:
                p2p_conn.send_message(msg_block(self.blocks[i]))
            except IOError:
                assert not p2p_conn.is_connected
                break

    def run_test(self):
        p2p0 = self.nodes[0].add_p2p_connection(BaseNode())

        # Build the blockchain
        self.tip = int(self.nodes[0].getbestblockhash(), 16)
        self.block_time = self.nodes[0].getblock(self.nodes[0].getbestblockhash())['time'] + 1

        self.blocks = []

        # Get a pubkey for the coinbase TXO
        coinbase_key = ECKey()
        coinbase_key.generate()
        coinbase_pubkey = coinbase_key.get_pubkey().get_bytes()

        # Create the first block with a coinbase output to our key
        height = 1
        block = create_block(self.tip, create_coinbase(height, coinbase_pubkey), self.block_time)
        self.blocks.append(block)
        self.block_time += 1
        block.solve()
        # Save the coinbase for later
        self.block1 = block
        self.tip = block.sha256
        height += 1

        # Bury the block 100 deep so the coinbase output is spendable
        for _ in range(100):
            block = create_block(self.tip, create_coinbase(height), self.block_time)
            block.solve()
            self.blocks.append(block)
            self.tip = block.sha256
            self.block_time += 1
            height += 1

        # Create a transaction spending the coinbase output with an invalid (null) signature
        tx = CTransaction()
        tx.vin.append(CTxIn(COutPoint(self.block1.vtx[0].sha256, 0), scriptSig=b""))
        tx.vout.append(CTxOut(49 * 100000000, CScript([OP_TRUE])))
        tx.calc_sha256()

        block102 = create_block(self.tip, create_coinbase(height), self.block_time)
        self.block_time += 1
        block102.vtx.extend([tx])
        block102.hashMerkleRoot = block102.calc_merkle_root()
        block102.rehash()
        block102.solve()
        self.blocks.append(block102)
        self.tip = block102.sha256
        self.block_time += 1
        height += 1

<<<<<<< HEAD
        # Bury the assumed valid block 8400 deep (Sparks needs 4x as much blocks to allow -assumevalid to work)
        for i in range(8400):
=======
        # Bury the assumed valid block 8400 deep (Dash needs 4x as much blocks to allow -assumevalid to work)
        for _ in range(8400):
>>>>>>> 19512988
            block = create_block(self.tip, create_coinbase(height), self.block_time)
            block.nVersion = 4
            block.solve()
            self.blocks.append(block)
            self.tip = block.sha256
            self.block_time += 1
            height += 1

        self.nodes[0].disconnect_p2ps()

        # Start node1 and node2 with assumevalid so they accept a block with a bad signature.
        self.start_node(1, extra_args=self.extra_args + ["-assumevalid=" + hex(block102.sha256)])
        self.start_node(2, extra_args=self.extra_args + ["-assumevalid=" + hex(block102.sha256)])

        p2p0 = self.nodes[0].add_p2p_connection(BaseNode())
        p2p1 = self.nodes[1].add_p2p_connection(BaseNode())
        p2p2 = self.nodes[2].add_p2p_connection(BaseNode())

        # Make sure nodes actually accept the many headers
        self.mocktime = self.block_time
        set_node_times(self.nodes, self.mocktime)

        # send header lists to all three nodes.
        # node0 does not need to receive all headers
        # node1 must receive all headers as otherwise assumevalid is ignored in ConnectBlock
        # node2 should NOT receive all headers to force skipping of the assumevalid check in ConnectBlock
        p2p0.send_header_for_blocks(self.blocks[0:2000])
        p2p1.send_header_for_blocks(self.blocks[0:2000])
        p2p1.send_header_for_blocks(self.blocks[2000:4000])
        p2p1.send_header_for_blocks(self.blocks[4000:6000])
        p2p1.send_header_for_blocks(self.blocks[6000:8000])
        p2p1.send_header_for_blocks(self.blocks[8000:])
        p2p2.send_header_for_blocks(self.blocks[0:200])

        # Send blocks to node0. Block 102 will be rejected.
        self.send_blocks_until_disconnected(p2p0)
        self.wait_until(lambda: self.nodes[0].getblockcount() >= COINBASE_MATURITY + 1)
        assert_equal(self.nodes[0].getblockcount(), COINBASE_MATURITY + 1)

        # Send 200 blocks to node1. All blocks, including block 102, will be accepted.
        for i in range(200):
            p2p1.send_message(msg_block(self.blocks[i]))
        # Syncing so many blocks can take a while on slow systems. Give it plenty of time to sync.
        p2p1.sync_with_ping(960)
        assert_equal(self.nodes[1].getblock(self.nodes[1].getbestblockhash())['height'], 200)

        # Send blocks to node2. Block 102 will be rejected.
        self.send_blocks_until_disconnected(p2p2)
        self.wait_until(lambda: self.nodes[2].getblockcount() >= COINBASE_MATURITY + 1)
        assert_equal(self.nodes[2].getblockcount(), COINBASE_MATURITY + 1)


if __name__ == '__main__':
    AssumeValidTest().main()<|MERGE_RESOLUTION|>--- conflicted
+++ resolved
@@ -134,13 +134,8 @@
         self.block_time += 1
         height += 1
 
-<<<<<<< HEAD
         # Bury the assumed valid block 8400 deep (Sparks needs 4x as much blocks to allow -assumevalid to work)
-        for i in range(8400):
-=======
-        # Bury the assumed valid block 8400 deep (Dash needs 4x as much blocks to allow -assumevalid to work)
         for _ in range(8400):
->>>>>>> 19512988
             block = create_block(self.tip, create_coinbase(height), self.block_time)
             block.nVersion = 4
             block.solve()
