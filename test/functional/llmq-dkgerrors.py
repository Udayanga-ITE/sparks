#!/usr/bin/env python3
# Copyright (c) 2015-2020 The Dash Core developers
# Distributed under the MIT software license, see the accompanying
# file COPYING or http://www.opensource.org/licenses/mit-license.php.

from test_framework.test_framework import SparksTestFramework
from test_framework.util import *

'''
llmq-dkgerrors.py

Simulate and check DKG errors

'''

class LLMQDKGErrors(SparksTestFramework):
    def set_test_params(self):
<<<<<<< HEAD
        self.set_sparks_test_params(6, 5, [["-whitelist=127.0.0.1"]] * 6, fast_dip3_enforcement=True)
=======
        self.set_dash_test_params(4, 3, [["-whitelist=127.0.0.1"]] * 4, fast_dip3_enforcement=True)
        self.set_dash_dip8_activation(10)
>>>>>>> 43d2973a

    def run_test(self):

        while self.nodes[0].getblockchaininfo()["bip9_softforks"]["dip0008"]["status"] != "active":
            self.nodes[0].generate(10)
        self.sync_blocks(self.nodes, timeout=60*5)

        self.nodes[0].spork("SPORK_17_QUORUM_DKG_ENABLED", 0)
        self.wait_for_sporks_same()

        # Mine one quorum without simulating any errors
        qh = self.mine_quorum()
        self.assert_member_valid(qh, self.mninfo[0].proTxHash, True)

        # Lets omit the contribution
        self.mninfo[0].node.quorum('dkgsimerror', 'contribution-omit', '1')
        qh = self.mine_quorum(expected_contributions=2)
        self.assert_member_valid(qh, self.mninfo[0].proTxHash, False)

        # Lets lie in the contribution but provide a correct justification
        self.mninfo[0].node.quorum('dkgsimerror', 'contribution-omit', '0')
        self.mninfo[0].node.quorum('dkgsimerror', 'contribution-lie', '1')
        qh = self.mine_quorum(expected_contributions=3, expected_complaints=2, expected_justifications=1)
        self.assert_member_valid(qh, self.mninfo[0].proTxHash, True)

        # Lets lie in the contribution and then omit the justification
        self.mninfo[0].node.quorum('dkgsimerror', 'justify-omit', '1')
        qh = self.mine_quorum(expected_contributions=3, expected_complaints=2)
        self.assert_member_valid(qh, self.mninfo[0].proTxHash, False)

        # Heal some damage (don't get PoSe banned)
        self.heal_masternodes(33)

        # Lets lie in the contribution and then also lie in the justification
        self.mninfo[0].node.quorum('dkgsimerror', 'justify-omit', '0')
        self.mninfo[0].node.quorum('dkgsimerror', 'justify-lie', '1')
        qh = self.mine_quorum(expected_contributions=3, expected_complaints=2, expected_justifications=1)
        self.assert_member_valid(qh, self.mninfo[0].proTxHash, False)

        # Lets lie about another MN
        self.mninfo[0].node.quorum('dkgsimerror', 'contribution-lie', '0')
        self.mninfo[0].node.quorum('dkgsimerror', 'justify-lie', '0')
        self.mninfo[0].node.quorum('dkgsimerror', 'complain-lie', '1')
        qh = self.mine_quorum(expected_contributions=3, expected_complaints=1, expected_justifications=2)
        self.assert_member_valid(qh, self.mninfo[0].proTxHash, True)

        # Lets omit 1 premature commitments
        self.mninfo[0].node.quorum('dkgsimerror', 'complain-lie', '0')
        self.mninfo[0].node.quorum('dkgsimerror', 'commit-omit', '1')
        qh = self.mine_quorum(expected_contributions=3, expected_complaints=0, expected_justifications=0, expected_commitments=2)
        self.assert_member_valid(qh, self.mninfo[0].proTxHash, True)

        # Lets lie in 1 premature commitments
        self.mninfo[0].node.quorum('dkgsimerror', 'commit-omit', '0')
        self.mninfo[0].node.quorum('dkgsimerror', 'commit-lie', '1')
        qh = self.mine_quorum(expected_contributions=3, expected_complaints=0, expected_justifications=0, expected_commitments=2)
        self.assert_member_valid(qh, self.mninfo[0].proTxHash, True)

    def assert_member_valid(self, quorumHash, proTxHash, expectedValid):
        q = self.nodes[0].quorum('info', 100, quorumHash, True)
        for m in q['members']:
            if m['proTxHash'] == proTxHash:
                if expectedValid:
                    assert(m['valid'])
                else:
                    assert(not m['valid'])
            else:
                assert(m['valid'])

    def heal_masternodes(self, blockCount):
        # We're not testing PoSe here, so lets heal the MNs :)
        self.nodes[0].spork("SPORK_17_QUORUM_DKG_ENABLED", 4070908800)
        self.wait_for_sporks_same()
        for i in range(blockCount):
            self.bump_mocktime(1)
            self.nodes[0].generate(1)
        self.sync_all()
        self.nodes[0].spork("SPORK_17_QUORUM_DKG_ENABLED", 0)
        self.wait_for_sporks_same()


if __name__ == '__main__':
    LLMQDKGErrors().main()<|MERGE_RESOLUTION|>--- conflicted
+++ resolved
@@ -15,12 +15,8 @@
 
 class LLMQDKGErrors(SparksTestFramework):
     def set_test_params(self):
-<<<<<<< HEAD
-        self.set_sparks_test_params(6, 5, [["-whitelist=127.0.0.1"]] * 6, fast_dip3_enforcement=True)
-=======
-        self.set_dash_test_params(4, 3, [["-whitelist=127.0.0.1"]] * 4, fast_dip3_enforcement=True)
-        self.set_dash_dip8_activation(10)
->>>>>>> 43d2973a
+        self.set_sparks_test_params(4, 3, [["-whitelist=127.0.0.1"]] * 4, fast_dip3_enforcement=True)
+        self.set_sparks_dip8_activation(10)
 
     def run_test(self):
 
