#!/usr/bin/env python3
# Copyright (c) 2014-2016 The Bitcoin Core developers
# Distributed under the MIT software license, see the accompanying
# file COPYING or http://www.opensource.org/licenses/mit-license.php.
"""Test RPCs related to blockchainstate.

Test the following RPCs:
    - getblockchaininfo
    - gettxoutsetinfo
    - getdifficulty
    - getbestblockhash
    - getblockhash
    - getblockheader
    - getchaintxstats
    - getnetworkhashps
    - verifychain

Tests correspond to code in rpc/blockchain.cpp.
"""

from decimal import Decimal
import http.client
import subprocess

from test_framework.test_framework import BitcoinTestFramework
from test_framework.util import (
    assert_equal,
    assert_greater_than,
    assert_greater_than_or_equal,
    assert_raises,
    assert_raises_rpc_error,
    assert_is_hex_string,
    assert_is_hash_string,
    set_node_times,
)
from test_framework.blocktools import (
    create_block,
    create_coinbase,
    TIME_GENESIS_BLOCK,
)
from test_framework.messages import (
    CBlockHeader,
    FromHex,
    msg_block,
)
from test_framework.mininode import (
    P2PInterface,
)


class BlockchainTest(BitcoinTestFramework):
    def set_test_params(self):
        self.setup_clean_chain = True
        self.num_nodes = 1
        self.supports_cli = False

    def run_test(self):
<<<<<<< HEAD
        # Have to prepare the chain manually here.
        # txindex=1 by default in Sparks which is incompatible with pruning.
        self.set_genesis_mocktime()
        for i in range(200):
            self.bump_mocktime(156)
            self.nodes[0].generate(1)
=======
        self.mine_chain()
        self.restart_node(0, extra_args=['-stopatheight=207', '-prune=1', '-txindex=0'])  # Set extra args with pruning after rescan is complete

>>>>>>> 1f3f0e00
        # Actual tests
        self._test_getblockchaininfo()
        self._test_getchaintxstats()
        self._test_gettxoutsetinfo()
        self._test_getblockheader()
        self._test_getdifficulty()
        self._test_getnetworkhashps()
        self._test_stopatheight()
        self._test_waitforblockheight()
        assert self.nodes[0].verifychain(4, 0)

    def mine_chain(self):
        self.log.info('Create some old blocks')
        address = self.nodes[0].get_deterministic_priv_key().address
        for t in range(TIME_GENESIS_BLOCK, TIME_GENESIS_BLOCK + 200 * 156, 156):
            # 156 sec steps from genesis block time
            set_node_times(self.nodes, t)
            self.nodes[0].generatetoaddress(1, address)
        assert_equal(self.nodes[0].getblockchaininfo()['blocks'], 200)

    def _test_getblockchaininfo(self):
        self.log.info("Test getblockchaininfo")

        keys = [
            'bestblockhash',
            'bip9_softforks',
            'blocks',
            'chain',
            'chainwork',
            'difficulty',
            'headers',
            'initialblockdownload',
            'mediantime',
            'pruned',
            'size_on_disk',
            'softforks',
            'verificationprogress',
            'warnings',
        ]
        res = self.nodes[0].getblockchaininfo()

        # result should have these additional pruning keys if manual pruning is enabled
        assert_equal(sorted(res.keys()), sorted(['pruneheight', 'automatic_pruning'] + keys))

        # size_on_disk should be > 0
        assert_greater_than(res['size_on_disk'], 0)

        # pruneheight should be greater or equal to 0
        assert_greater_than_or_equal(res['pruneheight'], 0)

        # check other pruning fields given that prune=1
        assert res['pruned']
        assert not res['automatic_pruning']

        self.restart_node(0, ['-stopatheight=207', '-txindex=0'], expected_stderr='Warning: You are starting with governance validation disabled. This is expected because you are running a pruned node.')
        res = self.nodes[0].getblockchaininfo()
        # should have exact keys
        assert_equal(sorted(res.keys()), keys)

        self.restart_node(0, ['-stopatheight=207', '-prune=550', '-txindex=0'])
        res = self.nodes[0].getblockchaininfo()
        # result should have these additional pruning keys if prune=550
        assert_equal(sorted(res.keys()), sorted(['pruneheight', 'automatic_pruning', 'prune_target_size'] + keys))

        # check related fields
        assert res['pruned']
        assert_equal(res['pruneheight'], 0)
        assert res['automatic_pruning']
        assert_equal(res['prune_target_size'], 576716800)
        assert_greater_than(res['size_on_disk'], 0)

    def _test_getchaintxstats(self):
        self.log.info("Test getchaintxstats")

        # Test `getchaintxstats` invalid extra parameters
        assert_raises_rpc_error(-1, 'getchaintxstats', self.nodes[0].getchaintxstats, 0, '', 0)

        # Test `getchaintxstats` invalid `nblocks`
        assert_raises_rpc_error(-1, "JSON value is not an integer as expected", self.nodes[0].getchaintxstats, '')
        assert_raises_rpc_error(-8, "Invalid block count: should be between 0 and the block's height - 1", self.nodes[0].getchaintxstats, -1)
        assert_raises_rpc_error(-8, "Invalid block count: should be between 0 and the block's height - 1", self.nodes[0].getchaintxstats, self.nodes[0].getblockcount())

        # Test `getchaintxstats` invalid `blockhash`
        assert_raises_rpc_error(-1, "JSON value is not a string as expected", self.nodes[0].getchaintxstats, blockhash=0)
        assert_raises_rpc_error(-5, "Block not found", self.nodes[0].getchaintxstats, blockhash='0')
        blockhash = self.nodes[0].getblockhash(200)
        self.nodes[0].invalidateblock(blockhash)
        assert_raises_rpc_error(-8, "Block is not in main chain", self.nodes[0].getchaintxstats, blockhash=blockhash)
        self.nodes[0].reconsiderblock(blockhash)

        chaintxstats = self.nodes[0].getchaintxstats(nblocks=1)
        # 200 txs plus genesis tx
        assert_equal(chaintxstats['txcount'], 201)
        # tx rate should be 1 per ~2.6 minutes (156 seconds), or 1/156
        # we have to round because of binary math
        assert_equal(round(chaintxstats['txrate'] * 156, 10), Decimal(1))

        b1_hash = self.nodes[0].getblockhash(1)
        b1 = self.nodes[0].getblock(b1_hash)
        b200_hash = self.nodes[0].getblockhash(200)
        b200 = self.nodes[0].getblock(b200_hash)
        time_diff = b200['mediantime'] - b1['mediantime']

        chaintxstats = self.nodes[0].getchaintxstats()
        assert_equal(chaintxstats['time'], b200['time'])
        assert_equal(chaintxstats['txcount'], 201)
        assert_equal(chaintxstats['window_final_block_hash'], b200_hash)
        assert_equal(chaintxstats['window_final_block_height'], 200)
        assert_equal(chaintxstats['window_block_count'], 199)
        assert_equal(chaintxstats['window_tx_count'], 199)
        assert_equal(chaintxstats['window_interval'], time_diff)
        assert_equal(round(chaintxstats['txrate'] * time_diff, 10), Decimal(199))

        chaintxstats = self.nodes[0].getchaintxstats(blockhash=b1_hash)
        assert_equal(chaintxstats['time'], b1['time'])
        assert_equal(chaintxstats['txcount'], 2)
        assert_equal(chaintxstats['window_final_block_hash'], b1_hash)
        assert_equal(chaintxstats['window_final_block_height'], 1)
        assert_equal(chaintxstats['window_block_count'], 0)
        assert 'window_tx_count' not in chaintxstats
        assert 'window_interval' not in chaintxstats
        assert 'txrate' not in chaintxstats

    def _test_gettxoutsetinfo(self):
        node = self.nodes[0]
        res = node.gettxoutsetinfo()

        assert_equal(res['total_amount'], Decimal('98214.28571450'))
        assert_equal(res['transactions'], 200)
        assert_equal(res['height'], 200)
        assert_equal(res['txouts'], 200)
        assert_equal(res['bogosize'], 15000),
        size = res['disk_size']
        assert size > 6400
        assert size < 64000
        assert_equal(len(res['bestblock']), 64)
        assert_equal(len(res['hash_serialized_2']), 64)

        self.log.info("Test that gettxoutsetinfo() works for blockchain with just the genesis block")
        b1hash = node.getblockhash(1)
        node.invalidateblock(b1hash)

        res2 = node.gettxoutsetinfo()
        assert_equal(res2['transactions'], 0)
        assert_equal(res2['total_amount'], Decimal('0'))
        assert_equal(res2['height'], 0)
        assert_equal(res2['txouts'], 0)
        assert_equal(res2['bogosize'], 0),
        assert_equal(res2['bestblock'], node.getblockhash(0))
        assert_equal(len(res2['hash_serialized_2']), 64)

        self.log.info("Test that gettxoutsetinfo() returns the same result after invalidate/reconsider block")
        node.reconsiderblock(b1hash)

        res3 = node.gettxoutsetinfo()
        # The field 'disk_size' is non-deterministic and can thus not be
        # compared between res and res3.  Everything else should be the same.
        del res['disk_size'], res3['disk_size']
        assert_equal(res, res3)

        self.log.info("Test hash_type option for gettxoutsetinfo()")
        # Adding hash_type 'hash_serialized_2', which is the default, should
        # not change the result.
        res4 = node.gettxoutsetinfo(hash_type='hash_serialized_2')
        del res4['disk_size']
        assert_equal(res, res4)

        # hash_type none should not return a UTXO set hash.
        res5 = node.gettxoutsetinfo(hash_type='none')
        assert 'hash_serialized_2' not in res5

        # hash_type muhash should return a different UTXO set hash.
        res6 = node.gettxoutsetinfo(hash_type='muhash')
        assert 'muhash' in res6
        assert(res['hash_serialized_2'] != res6['muhash'])

        # muhash should not be included in gettxoutset unless requested.
        for r in [res, res2, res3, res4, res5]:
            assert 'muhash' not in r

        # Unknown hash_type raises an error
        assert_raises_rpc_error(-8, "foohash is not a valid hash_type", node.gettxoutsetinfo, "foohash")

    def _test_getblockheader(self):
        node = self.nodes[0]

        assert_raises_rpc_error(-5, "Block not found", node.getblockheader, "nonsense")

        besthash = node.getbestblockhash()
        secondbesthash = node.getblockhash(199)
        header = node.getblockheader(blockhash=besthash)

        assert_equal(header['hash'], besthash)
        assert_equal(header['height'], 200)
        assert_equal(header['confirmations'], 1)
        assert_equal(header['previousblockhash'], secondbesthash)
        assert_is_hex_string(header['chainwork'])
        assert_equal(header['nTx'], 1)
        assert_is_hash_string(header['hash'])
        assert_is_hash_string(header['previousblockhash'])
        assert_is_hash_string(header['merkleroot'])
        assert_is_hash_string(header['bits'], length=None)
        assert isinstance(header['time'], int)
        assert isinstance(header['mediantime'], int)
        assert isinstance(header['nonce'], int)
        assert isinstance(header['version'], int)
        assert isinstance(int(header['versionHex'], 16), int)
        assert isinstance(header['difficulty'], Decimal)

        # Test with verbose=False, which should return the header as hex.
        header_hex = node.getblockheader(blockhash=besthash, verbose=False)
        assert_is_hex_string(header_hex)

        header = FromHex(CBlockHeader(), header_hex)
        header.calc_sha256()
        assert_equal(header.hash, besthash)

    def _test_getdifficulty(self):
        difficulty = self.nodes[0].getdifficulty()
        # 1 hash in 2 should be valid, so difficulty should be 1/2**31
        # binary => decimal => binary math is why we do this check
        assert abs(difficulty * 2**31 - 1) < 0.0001

    def _test_getnetworkhashps(self):
        hashes_per_second = self.nodes[0].getnetworkhashps()
        # This should be 2 hashes every 2.6 minutes (156 seconds) or 1/78
        assert abs(hashes_per_second * 78 - 1) < 0.0001

    def _test_stopatheight(self):
        assert_equal(self.nodes[0].getblockcount(), 200)
        self.nodes[0].generatetoaddress(6, self.nodes[0].get_deterministic_priv_key().address)
        assert_equal(self.nodes[0].getblockcount(), 206)
        self.log.debug('Node should not stop at this height')
        assert_raises(subprocess.TimeoutExpired, lambda: self.nodes[0].process.wait(timeout=3))
        try:
            self.nodes[0].generatetoaddress(1, self.nodes[0].get_deterministic_priv_key().address)
        except (ConnectionError, http.client.BadStatusLine):
            pass  # The node already shut down before response
        self.log.debug('Node should stop at this height...')
        self.nodes[0].wait_until_stopped()
        self.start_node(0, ['-txindex=0'])
        assert_equal(self.nodes[0].getblockcount(), 207)

    def _test_waitforblockheight(self):
        self.log.info("Test waitforblockheight")
        node = self.nodes[0]
        node.add_p2p_connection(P2PInterface())

        current_height = node.getblock(node.getbestblockhash())['height']

        # Create a fork somewhere below our current height, invalidate the tip
        # of that fork, and then ensure that waitforblockheight still
        # works as expected.
        #
        # (Previously this was broken based on setting
        # `rpc/blockchain.cpp:latestblock` incorrectly.)
        #
        b20hash = node.getblockhash(20)
        b20 = node.getblock(b20hash)

        def solve_and_send_block(prevhash, height, time):
            b = create_block(prevhash, create_coinbase(height), time)
            b.solve()
            node.p2p.send_message(msg_block(b))
            node.p2p.sync_with_ping()
            return b

        b21f = solve_and_send_block(int(b20hash, 16), 21, b20['time'] + 1)
        b22f = solve_and_send_block(b21f.sha256, 22, b21f.nTime + 1)

        node.invalidateblock(b22f.hash)

        def assert_waitforheight(height, timeout=2):
            assert_equal(
                node.waitforblockheight(height=height, timeout=timeout)['height'],
                current_height)

        assert_waitforheight(0)
        assert_waitforheight(current_height - 1)
        assert_waitforheight(current_height)
        assert_waitforheight(current_height + 1)


if __name__ == '__main__':
    BlockchainTest().main()<|MERGE_RESOLUTION|>--- conflicted
+++ resolved
@@ -55,18 +55,9 @@
         self.supports_cli = False
 
     def run_test(self):
-<<<<<<< HEAD
-        # Have to prepare the chain manually here.
-        # txindex=1 by default in Sparks which is incompatible with pruning.
-        self.set_genesis_mocktime()
-        for i in range(200):
-            self.bump_mocktime(156)
-            self.nodes[0].generate(1)
-=======
         self.mine_chain()
         self.restart_node(0, extra_args=['-stopatheight=207', '-prune=1', '-txindex=0'])  # Set extra args with pruning after rescan is complete
 
->>>>>>> 1f3f0e00
         # Actual tests
         self._test_getblockchaininfo()
         self._test_getchaintxstats()
