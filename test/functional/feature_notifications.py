--- conflicted
+++ resolved
@@ -26,11 +26,7 @@
 
 class NotificationsTest(SparksTestFramework):
     def set_test_params(self):
-<<<<<<< HEAD
-        self.set_sparks_test_params(5, 3, fast_dip3_enforcement=True)
-=======
-        self.set_dash_test_params(6, 4, fast_dip3_enforcement=True)
->>>>>>> 19512988
+        self.set_sparks_test_params(6, 4, fast_dip3_enforcement=True)
 
     def setup_network(self):
         self.wallet = ''.join(chr(i) for i in range(FILE_CHAR_START, FILE_CHAR_END) if chr(i) not in FILE_CHARS_DISALLOWED)
