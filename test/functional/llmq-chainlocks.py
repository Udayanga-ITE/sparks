#!/usr/bin/env python3
# Copyright (c) 2015-2020 The Dash Core developers
# Distributed under the MIT software license, see the accompanying
# file COPYING or http://www.opensource.org/licenses/mit-license.php.

import time

from test_framework.mininode import *
from test_framework.test_framework import SparksTestFramework
from test_framework.util import *

'''
llmq-chainlocks.py

Checks LLMQs based ChainLocks

'''

class LLMQChainLocksTest(SparksTestFramework):
    def set_test_params(self):
<<<<<<< HEAD
        self.set_sparks_test_params(6, 5, fast_dip3_enforcement=True)
=======
        self.set_dash_test_params(4, 3, fast_dip3_enforcement=True)
        self.set_dash_dip8_activation(10)
>>>>>>> 43d2973a

    def run_test(self):

        # Connect all nodes to node1 so that we always have the whole network connected
        # Otherwise only masternode connections will be established between nodes, which won't propagate TXs/blocks
        # Usually node0 is the one that does this, but in this test we isolate it multiple times
        for i in range(len(self.nodes)):
            if i != 1:
                connect_nodes(self.nodes[i], 1)

        self.log.info("Wait for dip0008 activation")

        while self.nodes[0].getblockchaininfo()["bip9_softforks"]["dip0008"]["status"] != "active":
            self.nodes[0].generate(10)
        self.sync_blocks(self.nodes, timeout=60*5)

        self.nodes[0].spork("SPORK_17_QUORUM_DKG_ENABLED", 0)
        self.wait_for_sporks_same()

        self.log.info("Mining 4 quorums")
        for i in range(4):
            self.mine_quorum()

        self.nodes[0].spork("SPORK_19_CHAINLOCKS_ENABLED", 0)
        self.wait_for_sporks_same()

        self.log.info("Mine single block, wait for chainlock")
        self.nodes[0].generate(1)
        self.wait_for_chainlocked_block_all_nodes(self.nodes[0].getbestblockhash())

        self.log.info("Mine many blocks, wait for chainlock")
        self.nodes[0].generate(20)
        # We need more time here due to 20 blocks being generated at once
        self.wait_for_chainlocked_block_all_nodes(self.nodes[0].getbestblockhash(), timeout=30)

        self.log.info("Assert that all blocks up until the tip are chainlocked")
        for h in range(1, self.nodes[0].getblockcount()):
            block = self.nodes[0].getblock(self.nodes[0].getblockhash(h))
            assert(block['chainlock'])

        self.log.info("Isolate node, mine on another, and reconnect")
        isolate_node(self.nodes[0])
        node0_mining_addr = self.nodes[0].getnewaddress()
        node0_tip = self.nodes[0].getbestblockhash()
        self.nodes[1].generatetoaddress(5, node0_mining_addr)
        self.wait_for_chainlocked_block(self.nodes[1], self.nodes[1].getbestblockhash())
        assert(self.nodes[0].getbestblockhash() == node0_tip)
        reconnect_isolated_node(self.nodes[0], 1)
        self.nodes[1].generatetoaddress(1, node0_mining_addr)
        self.wait_for_chainlocked_block(self.nodes[0], self.nodes[1].getbestblockhash())

        self.log.info("Isolate node, mine on both parts of the network, and reconnect")
        isolate_node(self.nodes[0])
        self.nodes[0].generate(5)
        self.nodes[1].generatetoaddress(1, node0_mining_addr)
        good_tip = self.nodes[1].getbestblockhash()
        self.wait_for_chainlocked_block(self.nodes[1], good_tip)
        assert(not self.nodes[0].getblock(self.nodes[0].getbestblockhash())["chainlock"])
        reconnect_isolated_node(self.nodes[0], 1)
        self.nodes[1].generatetoaddress(1, node0_mining_addr)
        self.wait_for_chainlocked_block(self.nodes[0], self.nodes[1].getbestblockhash())
        assert(self.nodes[0].getblock(self.nodes[0].getbestblockhash())["previousblockhash"] == good_tip)
        assert(self.nodes[1].getblock(self.nodes[1].getbestblockhash())["previousblockhash"] == good_tip)

        self.log.info("Keep node connected and let it try to reorg the chain")
        good_tip = self.nodes[0].getbestblockhash()
        self.log.info("Restart it so that it forgets all the chainlocks from the past")
        self.stop_node(0)
        self.start_node(0)
        connect_nodes(self.nodes[0], 1)
        self.nodes[0].invalidateblock(self.nodes[0].getbestblockhash())
        self.log.info("Now try to reorg the chain")
        self.nodes[0].generate(2)
        time.sleep(6)
        assert(self.nodes[1].getbestblockhash() == good_tip)
        self.nodes[0].generate(2)
        time.sleep(6)
        assert(self.nodes[1].getbestblockhash() == good_tip)

        self.log.info("Now let the node which is on the wrong chain reorg back to the locked chain")
        self.nodes[0].reconsiderblock(good_tip)
        assert(self.nodes[0].getbestblockhash() != good_tip)
        self.nodes[1].generatetoaddress(1, node0_mining_addr)
        self.wait_for_chainlocked_block(self.nodes[0], self.nodes[1].getbestblockhash())
        assert(self.nodes[0].getbestblockhash() == self.nodes[1].getbestblockhash())

        self.log.info("Enable LLMQ bases InstantSend, which also enables checks for \"safe\" transactions")
        self.nodes[0].spork("SPORK_2_INSTANTSEND_ENABLED", 0)
        self.nodes[0].spork("SPORK_3_INSTANTSEND_BLOCK_FILTERING", 0)
        self.wait_for_sporks_same()

        self.log.info("Isolate a node and let it create some transactions which won't get IS locked")
        isolate_node(self.nodes[0])
        txs = []
        for i in range(3):
            txs.append(self.nodes[0].sendtoaddress(self.nodes[0].getnewaddress(), 1))
        txs += self.create_chained_txs(self.nodes[0], 1)
        self.log.info("Assert that after block generation these TXs are NOT included (as they are \"unsafe\")")
        self.nodes[0].generate(1)
        for txid in txs:
            tx = self.nodes[0].getrawtransaction(txid, 1)
            assert("confirmations" not in tx)
        time.sleep(1)
        assert(not self.nodes[0].getblock(self.nodes[0].getbestblockhash())["chainlock"])
        self.log.info("Disable LLMQ based InstantSend for a very short time (this never gets propagated to other nodes)")
        self.nodes[0].spork("SPORK_2_INSTANTSEND_ENABLED", 4070908800)
        self.log.info("Now the TXs should be included")
        self.nodes[0].generate(1)
        self.nodes[0].spork("SPORK_2_INSTANTSEND_ENABLED", 0)
        self.log.info("Assert that TXs got included now")
        for txid in txs:
            tx = self.nodes[0].getrawtransaction(txid, 1)
            assert("confirmations" in tx and tx["confirmations"] > 0)
        # Enable network on first node again, which will cause the blocks to propagate and IS locks to happen retroactively
        # for the mined TXs, which will then allow the network to create a CLSIG
        self.log.info("Reenable network on first node and wait for chainlock")
        reconnect_isolated_node(self.nodes[0], 1)
        self.wait_for_chainlocked_block(self.nodes[0], self.nodes[0].getbestblockhash(), timeout=30)

    def create_chained_txs(self, node, amount):
        txid = node.sendtoaddress(node.getnewaddress(), amount)
        tx = node.getrawtransaction(txid, 1)
        inputs = []
        valueIn = 0
        for txout in tx["vout"]:
            inputs.append({"txid": txid, "vout": txout["n"]})
            valueIn += txout["value"]
        outputs = {
            node.getnewaddress(): round(float(valueIn) - 0.0001, 6)
        }

        rawtx = node.createrawtransaction(inputs, outputs)
        rawtx = node.signrawtransaction(rawtx)
        rawtxid = node.sendrawtransaction(rawtx["hex"])

        return [txid, rawtxid]


if __name__ == '__main__':
    LLMQChainLocksTest().main()<|MERGE_RESOLUTION|>--- conflicted
+++ resolved
@@ -18,12 +18,8 @@
 
 class LLMQChainLocksTest(SparksTestFramework):
     def set_test_params(self):
-<<<<<<< HEAD
-        self.set_sparks_test_params(6, 5, fast_dip3_enforcement=True)
-=======
-        self.set_dash_test_params(4, 3, fast_dip3_enforcement=True)
-        self.set_dash_dip8_activation(10)
->>>>>>> 43d2973a
+        self.set_sparks_test_params(4, 3, fast_dip3_enforcement=True)
+        self.set_sparks_dip8_activation(10)
 
     def run_test(self):
 
