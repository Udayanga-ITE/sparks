#!/usr/bin/env python3
# Copyright (c) 2014-2016 The Bitcoin Core developers
# Copyright (c) 2014-2021 The Dash Core developers
# Distributed under the MIT software license, see the accompanying
# file COPYING or http://www.opensource.org/licenses/mit-license.php.
"""Helpful routines for regression testing."""

from base64 import b64encode
from binascii import hexlify, unhexlify
from decimal import Decimal, ROUND_DOWN
import hashlib
import inspect
import json
import logging
import os
import random
import shutil
import re
from subprocess import CalledProcessError
import time

from . import coverage
from .authproxy import AuthServiceProxy, JSONRPCException

logger = logging.getLogger("TestFramework.utils")

# Util options
##############

class Options:
    timeout_scale = 1

def set_timeout_scale(_timeout_scale):
    Options.timeout_scale = _timeout_scale

# Assert functions
##################

def assert_fee_amount(fee, tx_size, fee_per_kB):
    """Assert the fee was in range"""
    target_fee = round(tx_size * fee_per_kB / 1000, 8)
    if fee < target_fee:
        raise AssertionError("Fee of %s SPARKS too low! (Should be %s SPARKS)" % (str(fee), str(target_fee)))
    # allow the wallet's estimation to be at most 2 bytes off
    if fee > (tx_size + 2) * fee_per_kB / 1000:
        raise AssertionError("Fee of %s SPARKS too high! (Should be %s SPARKS)" % (str(fee), str(target_fee)))

def assert_equal(thing1, thing2, *args):
    if thing1 != thing2 or any(thing1 != arg for arg in args):
        raise AssertionError("not(%s)" % " == ".join(str(arg) for arg in (thing1, thing2) + args))

def assert_greater_than(thing1, thing2):
    if thing1 <= thing2:
        raise AssertionError("%s <= %s" % (str(thing1), str(thing2)))

def assert_greater_than_or_equal(thing1, thing2):
    if thing1 < thing2:
        raise AssertionError("%s < %s" % (str(thing1), str(thing2)))

def assert_raises(exc, fun, *args, **kwds):
    assert_raises_message(exc, None, fun, *args, **kwds)

def assert_raises_message(exc, message, fun, *args, **kwds):
    try:
        fun(*args, **kwds)
    except JSONRPCException:
        raise AssertionError("Use assert_raises_rpc_error() to test RPC failures")
    except exc as e:
        if message is not None and message not in e.error['message']:
            raise AssertionError("Expected substring not found:" + e.error['message'])
    except Exception as e:
        raise AssertionError("Unexpected exception raised: " + type(e).__name__)
    else:
        raise AssertionError("No exception raised")

def assert_raises_process_error(returncode, output, fun, *args, **kwds):
    """Execute a process and asserts the process return code and output.

    Calls function `fun` with arguments `args` and `kwds`. Catches a CalledProcessError
    and verifies that the return code and output are as expected. Throws AssertionError if
    no CalledProcessError was raised or if the return code and output are not as expected.

    Args:
        returncode (int): the process return code.
        output (string): [a substring of] the process output.
        fun (function): the function to call. This should execute a process.
        args*: positional arguments for the function.
        kwds**: named arguments for the function.
    """
    try:
        fun(*args, **kwds)
    except CalledProcessError as e:
        if returncode != e.returncode:
            raise AssertionError("Unexpected returncode %i" % e.returncode)
        if output not in e.output:
            raise AssertionError("Expected substring not found:" + e.output)
    else:
        raise AssertionError("No exception raised")

def assert_raises_rpc_error(code, message, fun, *args, **kwds):
    """Run an RPC and verify that a specific JSONRPC exception code and message is raised.

    Calls function `fun` with arguments `args` and `kwds`. Catches a JSONRPCException
    and verifies that the error code and message are as expected. Throws AssertionError if
    no JSONRPCException was raised or if the error code/message are not as expected.

    Args:
        code (int), optional: the error code returned by the RPC call (defined
            in src/rpc/protocol.h). Set to None if checking the error code is not required.
        message (string), optional: [a substring of] the error string returned by the
            RPC call. Set to None if checking the error string is not required.
        fun (function): the function to call. This should be the name of an RPC.
        args*: positional arguments for the function.
        kwds**: named arguments for the function.
    """
    assert try_rpc(code, message, fun, *args, **kwds), "No exception raised"

def try_rpc(code, message, fun, *args, **kwds):
    """Tries to run an rpc command.

    Test against error code and message if the rpc fails.
    Returns whether a JSONRPCException was raised."""
    try:
        fun(*args, **kwds)
    except JSONRPCException as e:
        # JSONRPCException was thrown as expected. Check the code and message values are correct.
        if (code is not None) and (code != e.error["code"]):
            raise AssertionError("Unexpected JSONRPC error code %i" % e.error["code"])
        if (message is not None) and (message not in e.error['message']):
            raise AssertionError("Expected substring not found:" + e.error['message'])
        return True
    except Exception as e:
        raise AssertionError("Unexpected exception raised: " + type(e).__name__)
    else:
        return False

def assert_is_hex_string(string):
    try:
        int(string, 16)
    except Exception as e:
        raise AssertionError(
            "Couldn't interpret %r as hexadecimal; raised: %s" % (string, e))

def assert_is_hash_string(string, length=64):
    if not isinstance(string, str):
        raise AssertionError("Expected a string, got type %r" % type(string))
    elif length and len(string) != length:
        raise AssertionError(
            "String of length %d expected; got %d" % (length, len(string)))
    elif not re.match('[abcdef0-9]+$', string):
        raise AssertionError(
            "String %r contains invalid characters for a hash." % string)

def assert_array_result(object_array, to_match, expected, should_not_find=False):
    """
        Pass in array of JSON objects, a dictionary with key/value pairs
        to match against, and another dictionary with expected key/value
        pairs.
        If the should_not_find flag is true, to_match should not be found
        in object_array
        """
    if should_not_find:
        assert_equal(expected, {})
    num_matched = 0
    for item in object_array:
        all_match = True
        for key, value in to_match.items():
            if item[key] != value:
                all_match = False
        if not all_match:
            continue
        elif should_not_find:
            num_matched = num_matched + 1
        for key, value in expected.items():
            if item[key] != value:
                raise AssertionError("%s : expected %s=%s" % (str(item), str(key), str(value)))
            num_matched = num_matched + 1
    if num_matched == 0 and not should_not_find:
        raise AssertionError("No objects matched %s" % (str(to_match)))
    if num_matched > 0 and should_not_find:
        raise AssertionError("Objects were found %s" % (str(to_match)))

# Utility functions
###################

def check_json_precision():
    """Make sure json library being used does not lose precision converting BTC values"""
    n = Decimal("20000000.00000003")
    satoshis = int(json.loads(json.dumps(float(n))) * 1.0e8)
    if satoshis != 2000000000000003:
        raise RuntimeError("JSON encode/decode loses precision")

def count_bytes(hex_string):
    return len(bytearray.fromhex(hex_string))

def bytes_to_hex_str(byte_str):
    return hexlify(byte_str).decode('ascii')

def hash256(byte_str):
    sha256 = hashlib.sha256()
    sha256.update(byte_str)
    sha256d = hashlib.sha256()
    sha256d.update(sha256.digest())
    return sha256d.digest()[::-1]

def hex_str_to_bytes(hex_str):
    return unhexlify(hex_str.encode('ascii'))

def str_to_b64str(string):
    return b64encode(string.encode('utf-8')).decode('ascii')

def satoshi_round(amount):
    return Decimal(amount).quantize(Decimal('0.00000001'), rounding=ROUND_DOWN)

def wait_until(predicate, *, attempts=float('inf'), timeout=float('inf'), sleep=0.05, lock=None, do_assert=True, allow_exception=False):
    if attempts == float('inf') and timeout == float('inf'):
        timeout = 60
    attempt = 0
    timeout *= Options.timeout_scale
    time_end = time.time() + timeout

    while attempt < attempts and time.time() < time_end:
        try:
            if lock:
                with lock:
                    if predicate():
                        return True
            else:
                if predicate():
                    return True
        except:
            if not allow_exception:
                raise
        attempt += 1
        time.sleep(sleep)

    if do_assert:
        # Print the cause of the timeout
        predicate_source = inspect.getsourcelines(predicate)
        logger.error("wait_until() failed. Predicate: {}".format(predicate_source))
        if attempt >= attempts:
            raise AssertionError("Predicate {} not true after {} attempts".format(predicate_source, attempts))
        elif time.time() >= time_end:
            raise AssertionError("Predicate {} not true after {} seconds".format(predicate_source, timeout))
        raise RuntimeError('Unreachable')
    else:
        return False

# RPC/P2P connection constants and functions
############################################

# The maximum number of nodes a single test can spawn
MAX_NODES = 15
# Don't assign rpc or p2p ports lower than this
PORT_MIN = 11000
# The number of ports to "reserve" for p2p and rpc, each
PORT_RANGE = 5000

class PortSeed:
    # Must be initialized with a unique integer for each process
    n = None

def get_rpc_proxy(url, node_number, timeout=None, coveragedir=None):
    """
    Args:
        url (str): URL of the RPC server to call
        node_number (int): the node number (or id) that this calls to

    Kwargs:
        timeout (int): HTTP timeout in seconds

    Returns:
        AuthServiceProxy. convenience object for making RPC calls.

    """
    proxy_kwargs = {}
    if timeout is not None:
        proxy_kwargs['timeout'] = timeout

    proxy = AuthServiceProxy(url, **proxy_kwargs)
    proxy.url = url  # store URL on proxy for info

    coverage_logfile = coverage.get_filename(
        coveragedir, node_number) if coveragedir else None

    return coverage.AuthServiceProxyWrapper(proxy, coverage_logfile)

def p2p_port(n):
    assert(n <= MAX_NODES)
    return PORT_MIN + n + (MAX_NODES * PortSeed.n) % (PORT_RANGE - 1 - MAX_NODES)

def rpc_port(n):
    return PORT_MIN + PORT_RANGE + n + (MAX_NODES * PortSeed.n) % (PORT_RANGE - 1 - MAX_NODES)

def rpc_url(datadir, i, chain, rpchost=None):
    rpc_u, rpc_p = get_auth_cookie(datadir, chain)
    host = '127.0.0.1'
    port = rpc_port(i)
    if rpchost:
        parts = rpchost.split(':')
        if len(parts) == 2:
            host, port = parts
        else:
            host = rpchost
    return "http://%s:%s@%s:%d" % (rpc_u, rpc_p, host, int(port))

# Node functions
################

def initialize_datadir(dirname, n, chain):
    datadir = get_datadir_path(dirname, n)
    if not os.path.isdir(datadir):
        os.makedirs(datadir)
<<<<<<< HEAD
    with open(os.path.join(datadir, "sparks.conf"), 'w', encoding='utf8') as f:
        f.write("regtest=1\n")
        f.write("[regtest]\n")
=======
    # Translate chain name to config name
    if chain == 'testnet3':
        chain_name_conf_arg = 'testnet'
        chain_name_conf_section = 'test'
        chain_name_conf_arg_value = '1'
    elif chain == 'devnet':
        chain_name_conf_arg = 'devnet'
        chain_name_conf_section = 'devnet'
        chain_name_conf_arg_value = 'devnet1'
    else:
        chain_name_conf_arg = chain
        chain_name_conf_section = chain
        chain_name_conf_arg_value = '1'
    with open(os.path.join(datadir, "dash.conf"), 'w', encoding='utf8') as f:
        f.write("{}={}]\n".format(chain_name_conf_arg, chain_name_conf_arg_value))
        f.write("[{}]\n".format(chain_name_conf_section))
>>>>>>> eaca69b2
        f.write("port=" + str(p2p_port(n)) + "\n")
        f.write("rpcport=" + str(rpc_port(n)) + "\n")
        f.write("server=1\n")
        f.write("keypool=1\n")
        f.write("discover=0\n")
        f.write("listenonion=0\n")
    return datadir

def get_datadir_path(dirname, n):
    return os.path.join(dirname, "node" + str(n))

def append_config(datadir, options):
    with open(os.path.join(datadir, "dash.conf"), 'a', encoding='utf8') as f:
        for option in options:
            f.write(option + "\n")

def get_auth_cookie(datadir, chain):
    user = None
    password = None
    if os.path.isfile(os.path.join(datadir, "sparks.conf")):
        with open(os.path.join(datadir, "sparks.conf"), 'r', encoding='utf8') as f:
            for line in f:
                if line.startswith("rpcuser="):
                    assert user is None  # Ensure that there is only one rpcuser line
                    user = line.split("=")[1].strip("\n")
                if line.startswith("rpcpassword="):
                    assert password is None  # Ensure that there is only one rpcpassword line
                    password = line.split("=")[1].strip("\n")
    chain = get_chain_folder(datadir, chain)
    if os.path.isfile(os.path.join(datadir, chain, ".cookie")):
        with open(os.path.join(datadir, chain, ".cookie"), 'r', encoding="ascii") as f:
            userpass = f.read()
            split_userpass = userpass.split(':')
            user = split_userpass[0]
            password = split_userpass[1]
    if user is None or password is None:
        raise ValueError("No RPC credentials")
    return user, password

def copy_datadir(from_node, to_node, dirname, chain):
    from_datadir = os.path.join(dirname, "node"+str(from_node), chain)
    to_datadir = os.path.join(dirname, "node"+str(to_node), chain)

    dirs = ["blocks", "chainstate", "evodb", "llmq"]
    for d in dirs:
        try:
            src = os.path.join(from_datadir, d)
            dst = os.path.join(to_datadir, d)
            shutil.copytree(src, dst)
        except:
            pass

# If a cookie file exists in the given datadir, delete it.
def delete_cookie_file(datadir, chain):
    chain = get_chain_folder(datadir, chain)
    if os.path.isfile(os.path.join(datadir, chain, ".cookie")):
        logger.debug("Deleting leftover cookie file")
        os.remove(os.path.join(datadir, chain, ".cookie"))

"""
since devnets can be named we won't always know what the folders name is unless we would pass it through all functions,
which shouldn't be needed as if we are to test multiple different devnets we would just override setup_chain and make our own configs files.
"""
def get_chain_folder(datadir, chain):
    # if try fails the directory doesn't exist
    try:
        for i in range(len(os.listdir(datadir))):
            if chain in os.listdir(datadir)[i]:
                chain = os.listdir(datadir)[i]
                break
    except:
        pass
    return chain

def get_bip9_status(node, key):
    info = node.getblockchaininfo()
    return info['bip9_softforks'][key]

def set_node_times(nodes, t):
    for node in nodes:
        node.mocktime = t
        node.setmocktime(t)

def disconnect_nodes(from_connection, node_num):
    for peer_id in [peer['id'] for peer in from_connection.getpeerinfo() if "testnode%d" % node_num in peer['subver']]:
        try:
            from_connection.disconnectnode(nodeid=peer_id)
        except JSONRPCException as e:
            # If this node is disconnected between calculating the peer id
            # and issuing the disconnect, don't worry about it.
            # This avoids a race condition if we're mass-disconnecting peers.
            if e.error['code'] != -29: # RPC_CLIENT_NODE_NOT_CONNECTED
                raise

    # wait to disconnect
    wait_until(lambda: [peer['id'] for peer in from_connection.getpeerinfo() if "testnode%d" % node_num in peer['subver']] == [], timeout=5)

def connect_nodes(from_connection, node_num):
    ip_port = "127.0.0.1:" + str(p2p_port(node_num))
    from_connection.addnode(ip_port, "onetry")
    # poll until version handshake complete to avoid race conditions
    # with transaction relaying
    wait_until(lambda:  all(peer['version'] != 0 for peer in from_connection.getpeerinfo()))

def connect_nodes_bi(nodes, a, b):
    connect_nodes(nodes[a], b)
    connect_nodes(nodes[b], a)

def isolate_node(node, timeout=5):
    node.setnetworkactive(False)
    st = time.time()
    while time.time() < st + timeout:
        if node.getconnectioncount() == 0:
            return
        time.sleep(0.5)
    raise AssertionError("disconnect_node timed out")

def reconnect_isolated_node(node, node_num):
    node.setnetworkactive(True)
    connect_nodes(node, node_num)

def sync_blocks(rpc_connections, *, wait=1, timeout=60):
    """
    Wait until everybody has the same tip.

    sync_blocks needs to be called with an rpc_connections set that has least
    one node already synced to the latest, stable tip, otherwise there's a
    chance it might return before all nodes are stably synced.
    """
    timeout *= Options.timeout_scale

    stop_time = time.time() + timeout
    while time.time() <= stop_time:
        best_hash = [x.getbestblockhash() for x in rpc_connections]
        if best_hash.count(best_hash[0]) == len(rpc_connections):
            return
        time.sleep(wait)
    raise AssertionError("Block sync timed out:{}".format("".join("\n  {!r}".format(b) for b in best_hash)))

def sync_mempools(rpc_connections, *, wait=1, timeout=60, flush_scheduler=True, wait_func=None):
    """
    Wait until everybody has the same transactions in their memory
    pools
    """
    timeout *= Options.timeout_scale
    stop_time = time.time() + timeout
    while time.time() <= stop_time:
        pool = [set(r.getrawmempool()) for r in rpc_connections]
        if pool.count(pool[0]) == len(rpc_connections):
            if flush_scheduler:
                for r in rpc_connections:
                    r.syncwithvalidationinterfacequeue()
            return
        if wait_func is not None:
            wait_func()
        time.sleep(wait)
    raise AssertionError("Mempool sync timed out:{}".format("".join("\n  {!r}".format(m) for m in pool)))

def force_finish_mnsync(node):
    """
    Masternodes won't accept incoming connections while IsSynced is false.
    Force them to switch to this state to speed things up.
    """
    while True:
        if node.mnsync("status")['IsSynced']:
            break
        node.mnsync("next")

# Transaction/Block functions
#############################

def find_output(node, txid, amount):
    """
    Return index to output of txid with value amount
    Raises exception if there is none.
    """
    txdata = node.getrawtransaction(txid, 1)
    for i in range(len(txdata["vout"])):
        if txdata["vout"][i]["value"] == amount:
            return i
    raise RuntimeError("find_output txid %s : %s not found" % (txid, str(amount)))

def gather_inputs(from_node, amount_needed, confirmations_required=1):
    """
    Return a random set of unspent txouts that are enough to pay amount_needed
    """
    assert(confirmations_required >= 0)
    utxo = from_node.listunspent(confirmations_required)
    random.shuffle(utxo)
    inputs = []
    total_in = Decimal("0.00000000")
    while total_in < amount_needed and len(utxo) > 0:
        t = utxo.pop()
        total_in += t["amount"]
        inputs.append({"txid": t["txid"], "vout": t["vout"], "address": t["address"]})
    if total_in < amount_needed:
        raise RuntimeError("Insufficient funds: need %d, have %d" % (amount_needed, total_in))
    return (total_in, inputs)

def make_change(from_node, amount_in, amount_out, fee):
    """
    Create change output(s), return them
    """
    outputs = {}
    amount = amount_out + fee
    change = amount_in - amount
    if change > amount * 2:
        # Create an extra change output to break up big inputs
        change_address = from_node.getnewaddress()
        # Split change in two, being careful of rounding:
        outputs[change_address] = Decimal(change / 2).quantize(Decimal('0.00000001'), rounding=ROUND_DOWN)
        change = amount_in - amount - outputs[change_address]
    if change > 0:
        outputs[from_node.getnewaddress()] = change
    return outputs

def random_transaction(nodes, amount, min_fee, fee_increment, fee_variants):
    """
    Create a random transaction.
    Returns (txid, hex-encoded-transaction-data, fee)
    """
    from_node = random.choice(nodes)
    to_node = random.choice(nodes)
    fee = min_fee + fee_increment * random.randint(0, fee_variants)

    (total_in, inputs) = gather_inputs(from_node, amount + fee)
    outputs = make_change(from_node, total_in, amount, fee)
    outputs[to_node.getnewaddress()] = float(amount)

    rawtx = from_node.createrawtransaction(inputs, outputs)
    signresult = from_node.signrawtransactionwithwallet(rawtx)
    txid = from_node.sendrawtransaction(signresult["hex"], True)

    return (txid, signresult["hex"], fee)

# Helper to create at least "count" utxos
# Pass in a fee that is sufficient for relay and mining new transactions.
def create_confirmed_utxos(fee, node, count):
    to_generate = int(0.5 * count) + 101
    while to_generate > 0:
        node.generate(min(25, to_generate))
        to_generate -= 25
    utxos = node.listunspent()
    iterations = count - len(utxos)
    addr1 = node.getnewaddress()
    addr2 = node.getnewaddress()
    if iterations <= 0:
        return utxos
    for i in range(iterations):
        t = utxos.pop()
        inputs = []
        inputs.append({"txid": t["txid"], "vout": t["vout"]})
        outputs = {}
        send_value = t['amount'] - fee
        outputs[addr1] = satoshi_round(send_value / 2)
        outputs[addr2] = satoshi_round(send_value / 2)
        raw_tx = node.createrawtransaction(inputs, outputs)
        signed_tx = node.signrawtransactionwithwallet(raw_tx)["hex"]
        node.sendrawtransaction(signed_tx)

    while (node.getmempoolinfo()['size'] > 0):
        node.generate(1)

    utxos = node.listunspent()
    assert(len(utxos) >= count)
    return utxos

# Create large OP_RETURN txouts that can be appended to a transaction
# to make it large (helper for constructing large transactions).
def gen_return_txouts():
    # Some pre-processing to create a bunch of OP_RETURN txouts to insert into transactions we create
    # So we have big transactions (and therefore can't fit very many into each block)
    # create one script_pubkey
    script_pubkey = "6a4d0200"  # OP_RETURN OP_PUSH2 512 bytes
    for i in range(512):
        script_pubkey = script_pubkey + "01"
    # concatenate 128 txouts of above script_pubkey which we'll insert before the txout for change
    txouts = "81"
    for k in range(128):
        # add txout value
        txouts = txouts + "0000000000000000"
        # add length of script_pubkey
        txouts = txouts + "fd0402"
        # add script_pubkey
        txouts = txouts + script_pubkey
    return txouts

def create_tx(node, coinbase, to_address, amount):
    inputs = [{"txid": coinbase, "vout": 0}]
    outputs = {to_address: amount}
    rawtx = node.createrawtransaction(inputs, outputs)
    signresult = node.signrawtransactionwithwallet(rawtx)
    assert_equal(signresult["complete"], True)
    return signresult["hex"]

# Create a spend of each passed-in utxo, splicing in "txouts" to each raw
# transaction to make it large.  See gen_return_txouts() above.
def create_lots_of_big_transactions(node, txouts, utxos, num, fee):
    addr = node.getnewaddress()
    txids = []
    for _ in range(num):
        t = utxos.pop()
        inputs = [{"txid": t["txid"], "vout": t["vout"]}]
        outputs = {}
        change = t['amount'] - fee
        outputs[addr] = satoshi_round(change)
        rawtx = node.createrawtransaction(inputs, outputs)
        newtx = rawtx[0:92]
        newtx = newtx + txouts
        newtx = newtx + rawtx[94:]
        signresult = node.signrawtransactionwithwallet(newtx, None, "NONE")
        txid = node.sendrawtransaction(signresult["hex"], True)
        txids.append(txid)
    return txids

def mine_large_block(node, utxos=None):
    # generate a 66k transaction,
    # and 14 of them is close to the 1MB block limit
    num = 14
    txouts = gen_return_txouts()
    utxos = utxos if utxos is not None else []
    if len(utxos) < num:
        utxos.clear()
        utxos.extend(node.listunspent())
    fee = 100 * node.getnetworkinfo()["relayfee"]
    create_lots_of_big_transactions(node, txouts, utxos, num, fee=fee)
    node.generate(1)

def find_vout_for_address(node, txid, addr):
    """
    Locate the vout index of the given transaction sending to the
    given address. Raises runtime error exception if not found.
    """
    tx = node.getrawtransaction(txid, True)
    for i in range(len(tx["vout"])):
        if any([addr == a for a in tx["vout"][i]["scriptPubKey"]["addresses"]]):
            return i
    raise RuntimeError("Vout not found for address: txid=%s, addr=%s" % (txid, addr))<|MERGE_RESOLUTION|>--- conflicted
+++ resolved
@@ -311,11 +311,6 @@
     datadir = get_datadir_path(dirname, n)
     if not os.path.isdir(datadir):
         os.makedirs(datadir)
-<<<<<<< HEAD
-    with open(os.path.join(datadir, "sparks.conf"), 'w', encoding='utf8') as f:
-        f.write("regtest=1\n")
-        f.write("[regtest]\n")
-=======
     # Translate chain name to config name
     if chain == 'testnet3':
         chain_name_conf_arg = 'testnet'
@@ -329,10 +324,9 @@
         chain_name_conf_arg = chain
         chain_name_conf_section = chain
         chain_name_conf_arg_value = '1'
-    with open(os.path.join(datadir, "dash.conf"), 'w', encoding='utf8') as f:
+    with open(os.path.join(datadir, "sparks.conf"), 'w', encoding='utf8') as f:
         f.write("{}={}]\n".format(chain_name_conf_arg, chain_name_conf_arg_value))
         f.write("[{}]\n".format(chain_name_conf_section))
->>>>>>> eaca69b2
         f.write("port=" + str(p2p_port(n)) + "\n")
         f.write("rpcport=" + str(rpc_port(n)) + "\n")
         f.write("server=1\n")
@@ -345,7 +339,7 @@
     return os.path.join(dirname, "node" + str(n))
 
 def append_config(datadir, options):
-    with open(os.path.join(datadir, "dash.conf"), 'a', encoding='utf8') as f:
+    with open(os.path.join(datadir, "sparks.conf"), 'a', encoding='utf8') as f:
         for option in options:
             f.write(option + "\n")
 
