--- conflicted
+++ resolved
@@ -63,15 +63,8 @@
         else:
             # Wait for up to 60 seconds for the RPC server to respond
             self.rpc_timeout = 60
-<<<<<<< HEAD
-        if binary is None:
-            self.binary = os.getenv("BITCOIND", "sparksd")
-        else:
-            self.binary = binary
-=======
         self.rpc_timeout *= Options.timeout_scale
         self.binary = bitcoind
->>>>>>> eaca69b2
         self.stderr = stderr
         self.coverage_dir = coverage_dir
         self.mocktime = mocktime
@@ -84,11 +77,7 @@
         self.extra_args_from_options = extra_args_from_options
         self.args = [self.binary, "-datadir=" + self.datadir, "-logtimemicros", "-debug", "-debugexclude=libevent", "-debugexclude=leveldb", "-mocktime=" + str(mocktime), "-uacomment=testnode%d" % i]
 
-<<<<<<< HEAD
-        self.cli = TestNodeCLI(os.getenv("BITCOINCLI", "sparks-cli"), self.datadir)
-=======
         self.cli = TestNodeCLI(bitcoin_cli, self.datadir)
->>>>>>> eaca69b2
         self.use_cli = use_cli
 
         # Don't try auto backups (they fail a lot when running tests)
@@ -152,13 +141,9 @@
         # Poll at a rate of four times per second
         poll_per_s = 4
         for _ in range(poll_per_s * self.rpc_timeout):
-<<<<<<< HEAD
-            assert self.process.poll() is None, "sparksd exited with status %i during initialization" % self.process.returncode
-=======
             if self.process.poll() is not None:
                 raise FailedToStartError(self._node_msg(
-                    'dashd exited with status {} during initialization'.format(self.process.returncode)))
->>>>>>> eaca69b2
+                    'sparksd exited with status {} during initialization'.format(self.process.returncode)))
             try:
                 self.rpc = get_rpc_proxy(rpc_url(self.datadir, self.index, self.chain, self.rpchost), self.index, timeout=self.rpc_timeout, coveragedir=self.coverage_dir)
                 self.rpc.getblockcount()
@@ -179,11 +164,7 @@
                 if "No RPC credentials" not in str(e):
                     raise
             time.sleep(1.0 / poll_per_s)
-<<<<<<< HEAD
-        raise AssertionError("Unable to connect to sparksd")
-=======
-        self._raise_assertion_error("Unable to connect to dashd")
->>>>>>> eaca69b2
+        self._raise_assertion_error("Unable to connect to sparksd")
 
     def get_wallet_rpc(self, wallet_name):
         if self.use_cli:
@@ -228,15 +209,6 @@
     def wait_until_stopped(self, timeout=BITCOIND_PROC_WAIT_TIMEOUT):
         wait_until(self.is_node_stopped, timeout=timeout)
 
-<<<<<<< HEAD
-    def node_encrypt_wallet(self, passphrase):
-        """"Encrypts the wallet.
-
-        This causes sparksd to shutdown, so this method takes
-        care of cleaning up resources."""
-        self.encryptwallet(passphrase)
-        self.wait_until_stopped()
-=======
     @contextlib.contextmanager
     def assert_debug_log(self, expected_msgs):
         chain = get_chain_folder(self.datadir, self.chain)
@@ -258,11 +230,11 @@
     def assert_start_raises_init_error(self, extra_args=None, expected_msg=None, partial_match=False, *args, **kwargs):
         """Attempt to start the node and expect it to raise an error.
 
-        extra_args: extra arguments to pass through to dashd
-        expected_msg: regex that stderr should match when dashd fails
-
-        Will throw if dashd starts without an error.
-        Will throw if an expected_msg is provided and it does not match dashd's stdout."""
+        extra_args: extra arguments to pass through to sparksd
+        expected_msg: regex that stderr should match when sparksd fails
+
+        Will throw if sparksd starts without an error.
+        Will throw if an expected_msg is provided and it does not match sparksd's stdout."""
         with tempfile.SpooledTemporaryFile(max_size=2**16) as log_stderr:
             try:
                 self.start(extra_args, stderr=log_stderr, *args, **kwargs)
@@ -270,7 +242,7 @@
                 self.stop_node()
                 self.wait_until_stopped()
             except FailedToStartError as e:
-                self.log.debug('dashd failed to start: %s', e)
+                self.log.debug('sparksd failed to start: %s', e)
                 self.running = False
                 self.process = None
                 # Check stderr for expected message
@@ -287,11 +259,10 @@
                                 'Expected message "{}" does not fully match stderr:\n"{}"'.format(expected_msg, stderr))
             else:
                 if expected_msg is None:
-                    assert_msg = "dashd should have exited with an error"
+                    assert_msg = "sparksd should have exited with an error"
                 else:
-                    assert_msg = "dashd should have exited with expected error " + expected_msg
+                    assert_msg = "sparksd should have exited with expected error " + expected_msg
                 self._raise_assertion_error(assert_msg)
->>>>>>> eaca69b2
 
     def add_p2p_connection(self, p2p_conn, *args, **kwargs):
         """Add a p2p connection to the node.
