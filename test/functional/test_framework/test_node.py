#!/usr/bin/env python3
# Copyright (c) 2017 The Bitcoin Core developers
# Distributed under the MIT software license, see the accompanying
# file COPYING or http://www.opensource.org/licenses/mit-license.php.
"""Class for sparksd node under test"""

import decimal
import errno
import http.client
import json
import logging
import os
import re
import subprocess
import time

from .authproxy import JSONRPCException
from .messages import MY_SUBVERSION
from .util import (
    assert_equal,
    delete_cookie_file,
    get_rpc_proxy,
    rpc_url,
    wait_until,
    p2p_port,
)

# For Python 3.4 compatibility
JSONDecodeError = getattr(json, "JSONDecodeError", ValueError)

BITCOIND_PROC_WAIT_TIMEOUT = 60

class TestNode():
    """A class for representing a sparksd node under test.

    This class contains:

    - state about the node (whether it's running, etc)
    - a Python subprocess.Popen object representing the running process
    - an RPC connection to the node
    - one or more P2P connections to the node


    To make things easier for the test writer, any unrecognised messages will
    be dispatched to the RPC connection."""

    def __init__(self, i, dirname, extra_args, extra_args_from_options, rpchost, timewait, binary, stderr, mocktime, coverage_dir, use_cli=False):
        self.index = i
        self.datadir = os.path.join(dirname, "node" + str(i))
        self.rpchost = rpchost
        if timewait:
            self.rpc_timeout = timewait
        else:
            # Wait for up to 60 seconds for the RPC server to respond
            self.rpc_timeout = 60
        if binary is None:
            self.binary = os.getenv("BITCOIND", "sparksd")
        else:
            self.binary = binary
        self.stderr = stderr
        self.coverage_dir = coverage_dir
        self.mocktime = mocktime
        # Most callers will just need to add extra args to the standard list below. For those callers that need more flexibity, they can just set the args property directly.
        self.extra_args = extra_args
        self.extra_args_from_options = extra_args_from_options
        self.args = [self.binary, "-datadir=" + self.datadir, "-server", "-keypool=1", "-discover=0", "-rest", "-logtimemicros", "-debug", "-debugexclude=libevent", "-debugexclude=leveldb", "-mocktime=" + str(mocktime), "-uacomment=testnode%d" % i]

<<<<<<< HEAD
        self.cli = TestNodeCLI(os.getenv("BITCOINCLI", "sparks-cli"), self.datadir)
=======
        self.cli = TestNodeCLI(os.getenv("BITCOINCLI", "dash-cli"), self.datadir)
        self.use_cli = use_cli
>>>>>>> 43d2973a

        # Don't try auto backups (they fail a lot when running tests)
        self.args.append("-createwalletbackups=0")

        self.running = False
        self.process = None
        self.rpc_connected = False
        self.rpc = None
        self.url = None
        self.log = logging.getLogger('TestFramework.node%d' % i)
        self.cleanup_on_exit = True # Whether to kill the node when this object goes away

        self.p2ps = []

    def __del__(self):
        # Ensure that we don't leave any dashd processes lying around after
        # the test ends
        if self.process and self.cleanup_on_exit:
            # Should only happen on test failure
            # Avoid using logger, as that may have already been shutdown when
            # this destructor is called.
            print("Cleaning up leftover process")
            self.process.kill()

    def __getattr__(self, name):
        """Dispatches any unrecognised messages to the RPC connection or a CLI instance."""
        if self.use_cli:
            return getattr(self.cli, name)
        else:
            assert self.rpc_connected and self.rpc is not None, "Error: no RPC connection"
            return getattr(self.rpc, name)

    def start(self, extra_args=None, stderr=None, *args, **kwargs):
        """Start the node."""
        if extra_args is None:
            extra_args = self.extra_args
        if stderr is None:
            stderr = self.stderr
        all_args = self.args + self.extra_args_from_options + extra_args
        if self.mocktime != 0:
            all_args = all_args + ["-mocktime=%d" % self.mocktime]
        # Delete any existing cookie file -- if such a file exists (eg due to
        # unclean shutdown), it will get overwritten anyway by dashd, and
        # potentially interfere with our attempt to authenticate
        delete_cookie_file(self.datadir)
        self.process = subprocess.Popen(all_args, stderr=stderr, *args, **kwargs)
        self.running = True
        self.log.debug("sparksd started, waiting for RPC to come up")

    def wait_for_rpc_connection(self):
        """Sets up an RPC connection to the sparksd process. Returns False if unable to connect."""
        # Poll at a rate of four times per second
        poll_per_s = 4
        for _ in range(poll_per_s * self.rpc_timeout):
            assert self.process.poll() is None, "sparksd exited with status %i during initialization" % self.process.returncode
            try:
                self.rpc = get_rpc_proxy(rpc_url(self.datadir, self.index, self.rpchost), self.index, timeout=self.rpc_timeout, coveragedir=self.coverage_dir)
                self.rpc.getblockcount()
                # If the call to getblockcount() succeeds then the RPC connection is up
                self.rpc_connected = True
                self.url = self.rpc.url
                self.log.debug("RPC successfully started")
                return
            except IOError as e:
                if e.errno != errno.ECONNREFUSED:  # Port not yet open?
                    raise  # unknown IO error
            except JSONRPCException as e:  # Initialization phase
                # -28 RPC in warmup
                # -342 Service unavailable, RPC server started but is shutting down due to error
                if e.error['code'] != -28 and e.error['code'] != -342:
                    raise  # unknown JSON RPC exception
            except ValueError as e:  # cookie file not found and no rpcuser or rpcassword. sparksd still starting
                if "No RPC credentials" not in str(e):
                    raise
            time.sleep(1.0 / poll_per_s)
        raise AssertionError("Unable to connect to sparksd")

    def get_wallet_rpc(self, wallet_name):
        if self.use_cli:
            return self.cli("-rpcwallet={}".format(wallet_name))
        else:
            assert self.rpc_connected
            assert self.rpc
            wallet_path = "wallet/%s" % wallet_name
            return self.rpc / wallet_path

    def stop_node(self, wait=0):
        """Stop the node."""
        if not self.running:
            return
        self.log.debug("Stopping node")
        try:
            self.stop(wait=wait)
        except http.client.CannotSendRequest:
            self.log.exception("Unable to stop node.")
        del self.p2ps[:]

    def is_node_stopped(self):
        """Checks whether the node has stopped.

        Returns True if the node has stopped. False otherwise.
        This method is responsible for freeing resources (self.process)."""
        if not self.running:
            return True
        return_code = self.process.poll()
        if return_code is None:
            return False

        # process has stopped. Assert that it didn't return an error code.
        assert_equal(return_code, 0)
        self.running = False
        self.process = None
        self.rpc_connected = False
        self.rpc = None
        self.log.debug("Node stopped")
        return True

    def wait_until_stopped(self, timeout=BITCOIND_PROC_WAIT_TIMEOUT):
        wait_until(self.is_node_stopped, timeout=timeout)

    def node_encrypt_wallet(self, passphrase):
        """"Encrypts the wallet.

        This causes sparksd to shutdown, so this method takes
        care of cleaning up resources."""
        self.encryptwallet(passphrase)
        self.wait_until_stopped()

    def add_p2p_connection(self, p2p_conn, *args, **kwargs):
        """Add a p2p connection to the node.

        This method adds the p2p connection to the self.p2ps list and also
        returns the connection to the caller."""
        if 'dstport' not in kwargs:
            kwargs['dstport'] = p2p_port(self.index)
        if 'dstaddr' not in kwargs:
            kwargs['dstaddr'] = '127.0.0.1'

        p2p_conn.peer_connect(*args, **kwargs)
        self.p2ps.append(p2p_conn)

        return p2p_conn

    @property
    def p2p(self):
        """Return the first p2p connection

        Convenience property - most tests only use a single p2p connection to each
        node, so this saves having to write node.p2ps[0] many times."""
        assert self.p2ps, "No p2p connection"
        return self.p2ps[0]

    def disconnect_p2ps(self):
        """Close all p2p connections to the node."""
        for p in self.p2ps:
            p.peer_disconnect()
        del self.p2ps[:]

        # wait for p2p connections to disappear from getpeerinfo()
        def check_peers():
            for p in self.getpeerinfo():
                if p['subver'] == MY_SUBVERSION.decode():
                    return False
            return True
        wait_until(check_peers, timeout=5)

class TestNodeCLIAttr:
    def __init__(self, cli, command):
        self.cli = cli
        self.command = command

    def __call__(self, *args, **kwargs):
        return self.cli.send_cli(self.command, *args, **kwargs)

    def get_request(self, *args, **kwargs):
        return lambda: self(*args, **kwargs)

class TestNodeCLI():
    """Interface to dash-cli for an individual node"""

    def __init__(self, binary, datadir):
        self.options = []
        self.binary = binary
        self.datadir = datadir
        self.input = None
        self.log = logging.getLogger('TestFramework.dashcli')

    def __call__(self, *options, input=None):
        # TestNodeCLI is callable with dash-cli command-line options
        cli = TestNodeCLI(self.binary, self.datadir)
        cli.options = [str(o) for o in options]
        cli.input = input
        return cli

    def __getattr__(self, command):
        return TestNodeCLIAttr(self, command)

    def batch(self, requests):
        results = []
        for request in requests:
           try:
               results.append(dict(result=request()))
           except JSONRPCException as e:
               results.append(dict(error=e))
        return results

    def send_cli(self, command=None, *args, **kwargs):
        """Run dash-cli command. Deserializes returned string as python object."""

        pos_args = [str(arg) for arg in args]
        named_args = [str(key) + "=" + str(value) for (key, value) in kwargs.items()]
        assert not (pos_args and named_args), "Cannot use positional arguments and named arguments in the same dash-cli call"
        p_args = [self.binary, "-datadir=" + self.datadir] + self.options
        if named_args:
            p_args += ["-named"]
        if command is not None:
            p_args += [command]
        p_args += pos_args + named_args
        self.log.debug("Running dash-cli command: %s" % command)
        process = subprocess.Popen(p_args, stdin=subprocess.PIPE, stdout=subprocess.PIPE, stderr=subprocess.PIPE, universal_newlines=True)
        cli_stdout, cli_stderr = process.communicate(input=self.input)
        returncode = process.poll()
        if returncode:
            match = re.match(r'error code: ([-0-9]+)\nerror message:\n(.*)', cli_stderr)
            if match:
                code, message = match.groups()
                raise JSONRPCException(dict(code=int(code), message=message))
            # Ignore cli_stdout, raise with cli_stderr
            raise subprocess.CalledProcessError(returncode, self.binary, output=cli_stderr)
        try:
            return json.loads(cli_stdout, parse_float=decimal.Decimal)
        except JSONDecodeError:
            return cli_stdout.rstrip("\n")<|MERGE_RESOLUTION|>--- conflicted
+++ resolved
@@ -65,12 +65,8 @@
         self.extra_args_from_options = extra_args_from_options
         self.args = [self.binary, "-datadir=" + self.datadir, "-server", "-keypool=1", "-discover=0", "-rest", "-logtimemicros", "-debug", "-debugexclude=libevent", "-debugexclude=leveldb", "-mocktime=" + str(mocktime), "-uacomment=testnode%d" % i]
 
-<<<<<<< HEAD
         self.cli = TestNodeCLI(os.getenv("BITCOINCLI", "sparks-cli"), self.datadir)
-=======
-        self.cli = TestNodeCLI(os.getenv("BITCOINCLI", "dash-cli"), self.datadir)
         self.use_cli = use_cli
->>>>>>> 43d2973a
 
         # Don't try auto backups (they fail a lot when running tests)
         self.args.append("-createwalletbackups=0")
@@ -86,7 +82,7 @@
         self.p2ps = []
 
     def __del__(self):
-        # Ensure that we don't leave any dashd processes lying around after
+        # Ensure that we don't leave any sparksd processes lying around after
         # the test ends
         if self.process and self.cleanup_on_exit:
             # Should only happen on test failure
@@ -113,7 +109,7 @@
         if self.mocktime != 0:
             all_args = all_args + ["-mocktime=%d" % self.mocktime]
         # Delete any existing cookie file -- if such a file exists (eg due to
-        # unclean shutdown), it will get overwritten anyway by dashd, and
+        # unclean shutdown), it will get overwritten anyway by sparksd, and
         # potentially interfere with our attempt to authenticate
         delete_cookie_file(self.datadir)
         self.process = subprocess.Popen(all_args, stderr=stderr, *args, **kwargs)
@@ -249,17 +245,17 @@
         return lambda: self(*args, **kwargs)
 
 class TestNodeCLI():
-    """Interface to dash-cli for an individual node"""
+    """Interface to sparks-cli for an individual node"""
 
     def __init__(self, binary, datadir):
         self.options = []
         self.binary = binary
         self.datadir = datadir
         self.input = None
-        self.log = logging.getLogger('TestFramework.dashcli')
+        self.log = logging.getLogger('TestFramework.sparkscli')
 
     def __call__(self, *options, input=None):
-        # TestNodeCLI is callable with dash-cli command-line options
+        # TestNodeCLI is callable with sparks-cli command-line options
         cli = TestNodeCLI(self.binary, self.datadir)
         cli.options = [str(o) for o in options]
         cli.input = input
@@ -278,18 +274,18 @@
         return results
 
     def send_cli(self, command=None, *args, **kwargs):
-        """Run dash-cli command. Deserializes returned string as python object."""
+        """Run sparks-cli command. Deserializes returned string as python object."""
 
         pos_args = [str(arg) for arg in args]
         named_args = [str(key) + "=" + str(value) for (key, value) in kwargs.items()]
-        assert not (pos_args and named_args), "Cannot use positional arguments and named arguments in the same dash-cli call"
+        assert not (pos_args and named_args), "Cannot use positional arguments and named arguments in the same sparks-cli call"
         p_args = [self.binary, "-datadir=" + self.datadir] + self.options
         if named_args:
             p_args += ["-named"]
         if command is not None:
             p_args += [command]
         p_args += pos_args + named_args
-        self.log.debug("Running dash-cli command: %s" % command)
+        self.log.debug("Running sparks-cli command: %s" % command)
         process = subprocess.Popen(p_args, stdin=subprocess.PIPE, stdout=subprocess.PIPE, stderr=subprocess.PIPE, universal_newlines=True)
         cli_stdout, cli_stderr = process.communicate(input=self.input)
         returncode = process.poll()
