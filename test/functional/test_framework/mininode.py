#!/usr/bin/env python3
# Copyright (c) 2010 ArtForz -- public domain half-a-node
# Copyright (c) 2012 Jeff Garzik
# Copyright (c) 2010-2016 The Bitcoin Core developers
# Distributed under the MIT software license, see the accompanying
# file COPYING or http://www.opensource.org/licenses/mit-license.php.
"""Sparks P2P network half-a-node.

This python code was modified from ArtForz' public domain  half-a-node, as
found in the mini-node branch of http://github.com/jgarzik/pynode.

P2PConnection: A low-level connection object to a node's P2P interface
P2PInterface: A high-level interface object for communicating to a node over P2P
P2PDataStore: A p2p interface class that keeps a store of transactions and blocks
              and can respond correctly to getdata and getheaders messages
"""
import asyncore
from collections import defaultdict
from io import BytesIO
import logging
import socket
import struct
import sys
import threading

<<<<<<< HEAD
from test_framework.siphash import siphash256
from test_framework.util import hex_str_to_bytes, bytes_to_hex_str, wait_until

import sparks_hash

BIP0031_VERSION = 60000
MY_VERSION = 70214  # MIN_PEER_PROTO_VERSION
MY_SUBVERSION = b"/python-mininode-tester:0.0.3/"
MY_RELAY = 1 # from version 70001 onwards, fRelay should be appended to version messages (BIP37)

MAX_INV_SZ = 50000
MAX_BLOCK_SIZE = 1000000

COIN = 100000000 # 1 btc in satoshis

NODE_NETWORK = (1 << 0)
NODE_GETUTXO = (1 << 1)
NODE_BLOOM = (1 << 2)
=======
from test_framework.messages import *
from test_framework.util import wait_until
>>>>>>> 43d2973a

MSG_TX = 1
MSG_BLOCK = 2
MSG_TYPE_MASK = 0xffffffff >> 2

logger = logging.getLogger("TestFramework.mininode")

MESSAGEMAP = {
    b"addr": msg_addr,
    b"block": msg_block,
    b"blocktxn": msg_blocktxn,
    b"cmpctblock": msg_cmpctblock,
    b"getaddr": msg_getaddr,
    b"getblocks": msg_getblocks,
    b"getblocktxn": msg_getblocktxn,
    b"getdata": msg_getdata,
    b"getheaders": msg_getheaders,
    b"headers": msg_headers,
    b"inv": msg_inv,
    b"mempool": msg_mempool,
    b"ping": msg_ping,
    b"pong": msg_pong,
    b"reject": msg_reject,
    b"sendcmpct": msg_sendcmpct,
    b"sendheaders": msg_sendheaders,
    b"tx": msg_tx,
    b"verack": msg_verack,
    b"version": msg_version,
    # Dash Specific
    b"clsig": msg_clsig,
    b"getmnlistd": msg_getmnlistd,
    b"getsporks": None,
    b"govsync": None,
    b"islock": msg_islock,
    b"mnlistdiff": msg_mnlistdiff,
    b"notfound": None,
    b"qfcommit": None,
    b"qsendrecsigs": None,
    b"senddsq": None,
    b"spork": None,
}

MAGIC_BYTES = {
    "mainnet": b"\xbf\x0c\x6b\xbd",   # mainnet
    "testnet3": b"\xce\xe2\xca\xff",  # testnet3
    "regtest": b"\xfc\xc1\xb7\xdc",   # regtest
    "devnet": b"\xe2\xca\xff\xce",    # devnet
}

class P2PConnection(asyncore.dispatcher):
    """A low-level connection object to a node's P2P interface.

    This class is responsible for:

    - opening and closing the TCP connection to the node
    - reading bytes from and writing bytes to the socket
    - deserializing and serializing the P2P message header
    - logging messages as they are sent and received

    This class contains no logic for handing the P2P message payloads. It must be
    sub-classed and the on_message() callback overridden."""

<<<<<<< HEAD
# Serialization/deserialization tools
def sha256(s):
    return hashlib.new('sha256', s).digest()


def hash256(s):
    return sha256(sha256(s))

def sparkshash(s):
    return sparks_hash.getPoWHash(s)

def ser_compact_size(l):
    r = b""
    if l < 253:
        r = struct.pack("B", l)
    elif l < 0x10000:
        r = struct.pack("<BH", 253, l)
    elif l < 0x100000000:
        r = struct.pack("<BI", 254, l)
    else:
        r = struct.pack("<BQ", 255, l)
    return r

def deser_compact_size(f):
    nit = struct.unpack("<B", f.read(1))[0]
    if nit == 253:
        nit = struct.unpack("<H", f.read(2))[0]
    elif nit == 254:
        nit = struct.unpack("<I", f.read(4))[0]
    elif nit == 255:
        nit = struct.unpack("<Q", f.read(8))[0]
    return nit

def deser_string(f):
    nit = deser_compact_size(f)
    return f.read(nit)

def ser_string(s):
    return ser_compact_size(len(s)) + s

def deser_uint256(f):
    r = 0
    for i in range(8):
        t = struct.unpack("<I", f.read(4))[0]
        r += t << (i * 32)
    return r


def ser_uint256(u):
    rs = b""
    for i in range(8):
        rs += struct.pack("<I", u & 0xFFFFFFFF)
        u >>= 32
    return rs


def uint256_from_str(s):
    r = 0
    t = struct.unpack("<IIIIIIII", s[:32])
    for i in range(8):
        r += t[i] << (i * 32)
    return r


def uint256_from_compact(c):
    nbytes = (c >> 24) & 0xFF
    v = (c & 0xFFFFFF) << (8 * (nbytes - 3))
    return v


def deser_vector(f, c):
    nit = deser_compact_size(f)
    r = []
    for i in range(nit):
        t = c()
        t.deserialize(f)
        r.append(t)
    return r


def ser_vector(l):
    r = ser_compact_size(len(l))
    for i in l:
        r += i.serialize()
    return r


def deser_uint256_vector(f):
    nit = deser_compact_size(f)
    r = []
    for i in range(nit):
        t = deser_uint256(f)
        r.append(t)
    return r


def ser_uint256_vector(l):
    r = ser_compact_size(len(l))
    for i in l:
        r += ser_uint256(i)
    return r


def deser_string_vector(f):
    nit = deser_compact_size(f)
    r = []
    for i in range(nit):
        t = deser_string(f)
        r.append(t)
    return r


def ser_string_vector(l):
    r = ser_compact_size(len(l))
    for sv in l:
        r += ser_string(sv)
    return r


def deser_int_vector(f):
    nit = deser_compact_size(f)
    r = []
    for i in range(nit):
        t = struct.unpack("<i", f.read(4))[0]
        r.append(t)
    return r


def ser_int_vector(l):
    r = ser_compact_size(len(l))
    for i in l:
        r += struct.pack("<i", i)
    return r


def deser_dyn_bitset(f, bytes_based):
    if bytes_based:
        nb = deser_compact_size(f)
        n = nb * 8
    else:
        n = deser_compact_size(f)
        nb = int((n + 7) / 8)
    b = f.read(nb)
    r = []
    for i in range(n):
        r.append((b[int(i / 8)] & (1 << (i % 8))) != 0)
    return r


def ser_dyn_bitset(l, bytes_based):
    n = len(l)
    nb = int((n + 7) / 8)
    r = [0] * nb
    for i in range(n):
        r[int(i / 8)] |= (1 if l[i] else 0) << (i % 8)
    if bytes_based:
        r = ser_compact_size(nb) + bytes(r)
    else:
        r = ser_compact_size(n) + bytes(r)
    return r


# Deserialize from a hex string representation (eg from RPC)
def FromHex(obj, hex_string):
    obj.deserialize(BytesIO(hex_str_to_bytes(hex_string)))
    return obj

# Convert a binary-serializable object to hex (eg for submission via RPC)
def ToHex(obj):
    return bytes_to_hex_str(obj.serialize())

# Objects that map to sparksd objects, which can be serialized/deserialized

class CService(object):
=======
>>>>>>> 43d2973a
    def __init__(self):
        super().__init__(map=mininode_socket_map)

    def peer_connect(self, dstaddr, dstport, net="regtest", devnet_name=None):
        self.dstaddr = dstaddr
        self.dstport = dstport
        self.create_socket(socket.AF_INET, socket.SOCK_STREAM)
        self.socket.setsockopt(socket.IPPROTO_TCP, socket.TCP_NODELAY, 1)
        self.sendbuf = b""
        self.recvbuf = b""
        self.state = "connecting"
        self.network = net
        self.devnet_name = devnet_name
        self.disconnect = False

        logger.debug('Connecting to Dash Node: %s:%d' % (self.dstaddr, self.dstport))

        try:
            self.connect((dstaddr, dstport))
        except:
            self.handle_close()

    def peer_disconnect(self):
        # Connection could have already been closed by other end.
        if self.state == "connected":
            self.disconnect_node()

    # Connection and disconnection methods

    def handle_connect(self):
        """asyncore callback when a connection is opened."""
        if self.state != "connected":
            logger.debug("Connected & Listening: %s:%d" % (self.dstaddr, self.dstport))
            self.state = "connected"
            self.on_open()

    def handle_close(self):
        """asyncore callback when a connection is closed."""
        logger.debug("Closing connection to: %s:%d" % (self.dstaddr, self.dstport))
        self.state = "closed"
        self.recvbuf = b""
        self.sendbuf = b""
        try:
            self.close()
        except:
            pass
        self.on_close()

    def disconnect_node(self):
        """Disconnect the p2p connection.

        Called by the test logic thread. Causes the p2p connection
        to be disconnected on the next iteration of the asyncore loop."""
        self.disconnect = True

    # Socket read methods

    def handle_read(self):
        """asyncore callback when data is read from the socket."""
        t = self.recv(8192)
        if len(t) > 0:
            self.recvbuf += t
            self._on_data()

    def _on_data(self):
        """Try to read P2P messages from the recv buffer.

        This method reads data from the buffer in a loop. It deserializes,
        parses and verifies the P2P header, then passes the P2P payload to
        the on_message callback for processing."""
        try:
            while True:
                if len(self.recvbuf) < 4:
                    return
                if self.recvbuf[:4] != MAGIC_BYTES[self.network]:
                    raise ValueError("got garbage %s" % repr(self.recvbuf))
                if len(self.recvbuf) < 4 + 12 + 4 + 4:
                    return
                command = self.recvbuf[4:4+12].split(b"\x00", 1)[0]
                msglen = struct.unpack("<i", self.recvbuf[4+12:4+12+4])[0]
                checksum = self.recvbuf[4+12+4:4+12+4+4]
                if len(self.recvbuf) < 4 + 12 + 4 + 4 + msglen:
                    return
                msg = self.recvbuf[4+12+4+4:4+12+4+4+msglen]
                th = sha256(msg)
                h = sha256(th)
                if checksum != h[:4]:
                    raise ValueError("got bad checksum " + repr(self.recvbuf))
                self.recvbuf = self.recvbuf[4+12+4+4+msglen:]
                if command not in MESSAGEMAP:
                    raise ValueError("Received unknown command from %s:%d: '%s' %s" % (self.dstaddr, self.dstport, command, repr(msg)))
                if MESSAGEMAP[command] is None:
                    # Command is known but we don't want/need to handle it
                    continue
                f = BytesIO(msg)
                t = MESSAGEMAP[command]()
                t.deserialize(f)
                self._log_message("receive", t)
                self.on_message(t)
        except Exception as e:
            logger.exception('Error reading message:', repr(e))
            raise

    def on_message(self, message):
        """Callback for processing a P2P payload. Must be overridden by derived class."""
        raise NotImplementedError

<<<<<<< HEAD
class CTxIn(object):
    def __init__(self, outpoint=None, scriptSig=b"", nSequence=0):
        if outpoint is None:
            self.prevout = COutPoint()
        else:
            self.prevout = outpoint
        self.scriptSig = scriptSig
        self.nSequence = nSequence

    def deserialize(self, f):
        self.prevout = COutPoint()
        self.prevout.deserialize(f)
        self.scriptSig = deser_string(f)
        self.nSequence = struct.unpack("<I", f.read(4))[0]

    def serialize(self):
        r = b""
        r += self.prevout.serialize()
        r += ser_string(self.scriptSig)
        r += struct.pack("<I", self.nSequence)
        return r

    def __repr__(self):
        return "CTxIn(prevout=%s scriptSig=%s nSequence=%i)" \
            % (repr(self.prevout), bytes_to_hex_str(self.scriptSig),
               self.nSequence)


class CTxOut(object):
    def __init__(self, nValue=0, scriptPubKey=b""):
        self.nValue = nValue
        self.scriptPubKey = scriptPubKey

    def deserialize(self, f):
        self.nValue = struct.unpack("<q", f.read(8))[0]
        self.scriptPubKey = deser_string(f)

    def serialize(self):
        r = b""
        r += struct.pack("<q", self.nValue)
        r += ser_string(self.scriptPubKey)
        return r

    def __repr__(self):
        return "CTxOut(nValue=%i.%08i scriptPubKey=%s)" \
            % (self.nValue // COIN, self.nValue % COIN,
               bytes_to_hex_str(self.scriptPubKey))


class CTransaction(object):
    def __init__(self, tx=None):
        if tx is None:
            self.nVersion = 1
            self.nType = 0
            self.vin = []
            self.vout = []
            self.nLockTime = 0
            self.vExtraPayload = None
            self.sha256 = None
            self.hash = None
        else:
            self.nVersion = tx.nVersion
            self.nType = tx.nType
            self.vin = copy.deepcopy(tx.vin)
            self.vout = copy.deepcopy(tx.vout)
            self.nLockTime = tx.nLockTime
            self.vExtraPayload = tx.vExtraPayload
            self.sha256 = tx.sha256
            self.hash = tx.hash

    def deserialize(self, f):
        ver32bit = struct.unpack("<i", f.read(4))[0]
        self.nVersion = ver32bit & 0xffff
        self.nType = (ver32bit >> 16) & 0xffff
        self.vin = deser_vector(f, CTxIn)
        self.vout = deser_vector(f, CTxOut)
        self.nLockTime = struct.unpack("<I", f.read(4))[0]
        if self.nType != 0:
            self.vExtraPayload = deser_string(f)
        self.sha256 = None
        self.hash = None

    def serialize(self):
        r = b""
        ver32bit = int(self.nVersion | (self.nType << 16))
        r += struct.pack("<i", ver32bit)
        r += ser_vector(self.vin)
        r += ser_vector(self.vout)
        r += struct.pack("<I", self.nLockTime)
        if self.nType != 0:
            r += ser_string(self.vExtraPayload)
        return r

    def rehash(self):
        self.sha256 = None
        self.calc_sha256()

    def calc_sha256(self):
        if self.sha256 is None:
            self.sha256 = uint256_from_str(hash256(self.serialize()))
        self.hash = encode(hash256(self.serialize())[::-1], 'hex_codec').decode('ascii')

    def is_valid(self):
        self.calc_sha256()
        for tout in self.vout:
            if tout.nValue < 0 or tout.nValue > 21000000 * COIN:
                return False
        return True

    def __repr__(self):
        return "CTransaction(nVersion=%i vin=%s vout=%s nLockTime=%i)" \
            % (self.nVersion, repr(self.vin), repr(self.vout), self.nLockTime)


class CBlockHeader(object):
    def __init__(self, header=None):
        if header is None:
            self.set_null()
        else:
            self.nVersion = header.nVersion
            self.hashPrevBlock = header.hashPrevBlock
            self.hashMerkleRoot = header.hashMerkleRoot
            self.nTime = header.nTime
            self.nBits = header.nBits
            self.nNonce = header.nNonce
            self.sha256 = header.sha256
            self.hash = header.hash
            self.calc_sha256()

    def set_null(self):
        self.nVersion = 1
        self.hashPrevBlock = 0
        self.hashMerkleRoot = 0
        self.nTime = 0
        self.nBits = 0
        self.nNonce = 0
        self.sha256 = None
        self.hash = None

    def deserialize(self, f):
        self.nVersion = struct.unpack("<i", f.read(4))[0]
        self.hashPrevBlock = deser_uint256(f)
        self.hashMerkleRoot = deser_uint256(f)
        self.nTime = struct.unpack("<I", f.read(4))[0]
        self.nBits = struct.unpack("<I", f.read(4))[0]
        self.nNonce = struct.unpack("<I", f.read(4))[0]
        self.sha256 = None
        self.hash = None

    def serialize(self):
        r = b""
        r += struct.pack("<i", self.nVersion)
        r += ser_uint256(self.hashPrevBlock)
        r += ser_uint256(self.hashMerkleRoot)
        r += struct.pack("<I", self.nTime)
        r += struct.pack("<I", self.nBits)
        r += struct.pack("<I", self.nNonce)
        return r

    def calc_sha256(self):
        if self.sha256 is None:
            r = b""
            r += struct.pack("<i", self.nVersion)
            r += ser_uint256(self.hashPrevBlock)
            r += ser_uint256(self.hashMerkleRoot)
            r += struct.pack("<I", self.nTime)
            r += struct.pack("<I", self.nBits)
            r += struct.pack("<I", self.nNonce)
            self.sha256 = uint256_from_str(sparkshash(r))
            self.hash = encode(sparkshash(r)[::-1], 'hex_codec').decode('ascii')

    def rehash(self):
        self.sha256 = None
        self.calc_sha256()
        return self.sha256

    def __repr__(self):
        return "CBlockHeader(nVersion=%i hashPrevBlock=%064x hashMerkleRoot=%064x nTime=%s nBits=%08x nNonce=%08x)" \
            % (self.nVersion, self.hashPrevBlock, self.hashMerkleRoot,
               time.ctime(self.nTime), self.nBits, self.nNonce)


class CBlock(CBlockHeader):
    def __init__(self, header=None):
        super(CBlock, self).__init__(header)
        self.vtx = []

    def deserialize(self, f):
        super(CBlock, self).deserialize(f)
        self.vtx = deser_vector(f, CTransaction)

    def serialize(self):
        r = b""
        r += super(CBlock, self).serialize()
        r += ser_vector(self.vtx)
        return r

    # Calculate the merkle root given a vector of transaction hashes
    @staticmethod
    def get_merkle_root(hashes):
        while len(hashes) > 1:
            newhashes = []
            for i in range(0, len(hashes), 2):
                i2 = min(i+1, len(hashes)-1)
                newhashes.append(hash256(hashes[i] + hashes[i2]))
            hashes = newhashes
        return uint256_from_str(hashes[0])

    def calc_merkle_root(self):
        hashes = []
        for tx in self.vtx:
            tx.calc_sha256()
            hashes.append(ser_uint256(tx.sha256))
        return self.get_merkle_root(hashes)

    def is_valid(self):
        self.calc_sha256()
        target = uint256_from_compact(self.nBits)
        if self.sha256 > target:
            return False
        for tx in self.vtx:
            if not tx.is_valid():
                return False
        if self.calc_merkle_root() != self.hashMerkleRoot:
            return False
        return True

    def solve(self):
        self.rehash()
        target = uint256_from_compact(self.nBits)
        while self.sha256 > target:
            self.nNonce += 1
            self.rehash()

    def __repr__(self):
        return "CBlock(nVersion=%i hashPrevBlock=%064x hashMerkleRoot=%064x nTime=%s nBits=%08x nNonce=%08x vtx=%s)" \
            % (self.nVersion, self.hashPrevBlock, self.hashMerkleRoot,
               time.ctime(self.nTime), self.nBits, self.nNonce, repr(self.vtx))

class PrefilledTransaction(object):
    def __init__(self, index=0, tx = None):
        self.index = index
        self.tx = tx

    def deserialize(self, f):
        self.index = deser_compact_size(f)
        self.tx = CTransaction()
        self.tx.deserialize(f)

    def serialize(self):
        r = b""
        r += ser_compact_size(self.index)
        r += self.tx.serialize()
        return r

    def __repr__(self):
        return "PrefilledTransaction(index=%d, tx=%s)" % (self.index, repr(self.tx))

# This is what we send on the wire, in a cmpctblock message.
class P2PHeaderAndShortIDs(object):
    def __init__(self):
        self.header = CBlockHeader()
        self.nonce = 0
        self.shortids_length = 0
        self.shortids = []
        self.prefilled_txn_length = 0
        self.prefilled_txn = []

    def deserialize(self, f):
        self.header.deserialize(f)
        self.nonce = struct.unpack("<Q", f.read(8))[0]
        self.shortids_length = deser_compact_size(f)
        for i in range(self.shortids_length):
            # shortids are defined to be 6 bytes in the spec, so append
            # two zero bytes and read it in as an 8-byte number
            self.shortids.append(struct.unpack("<Q", f.read(6) + b'\x00\x00')[0])
        self.prefilled_txn = deser_vector(f, PrefilledTransaction)
        self.prefilled_txn_length = len(self.prefilled_txn)

    def serialize(self):
        r = b""
        r += self.header.serialize()
        r += struct.pack("<Q", self.nonce)
        r += ser_compact_size(self.shortids_length)
        for x in self.shortids:
            # We only want the first 6 bytes
            r += struct.pack("<Q", x)[0:6]
        r += ser_vector(self.prefilled_txn)
        return r

    def __repr__(self):
        return "P2PHeaderAndShortIDs(header=%s, nonce=%d, shortids_length=%d, shortids=%s, prefilled_txn_length=%d, prefilledtxn=%s" % (repr(self.header), self.nonce, self.shortids_length, repr(self.shortids), self.prefilled_txn_length, repr(self.prefilled_txn))


# Calculate the BIP 152-compact blocks shortid for a given transaction hash
def calculate_shortid(k0, k1, tx_hash):
    expected_shortid = siphash256(k0, k1, tx_hash)
    expected_shortid &= 0x0000ffffffffffff
    return expected_shortid

# This version gets rid of the array lengths, and reinterprets the differential
# encoding into indices that can be used for lookup.
class HeaderAndShortIDs(object):
    def __init__(self, p2pheaders_and_shortids = None):
        self.header = CBlockHeader()
        self.nonce = 0
        self.shortids = []
        self.prefilled_txn = []

        if p2pheaders_and_shortids != None:
            self.header = p2pheaders_and_shortids.header
            self.nonce = p2pheaders_and_shortids.nonce
            self.shortids = p2pheaders_and_shortids.shortids
            last_index = -1
            for x in p2pheaders_and_shortids.prefilled_txn:
                self.prefilled_txn.append(PrefilledTransaction(x.index + last_index + 1, x.tx))
                last_index = self.prefilled_txn[-1].index

    def to_p2p(self):
        ret = P2PHeaderAndShortIDs()
        ret.header = self.header
        ret.nonce = self.nonce
        ret.shortids_length = len(self.shortids)
        ret.shortids = self.shortids
        ret.prefilled_txn_length = len(self.prefilled_txn)
        ret.prefilled_txn = []
        last_index = -1
        for x in self.prefilled_txn:
            ret.prefilled_txn.append(PrefilledTransaction(x.index - last_index - 1, x.tx))
            last_index = x.index
        return ret

    def get_siphash_keys(self):
        header_nonce = self.header.serialize()
        header_nonce += struct.pack("<Q", self.nonce)
        hash_header_nonce_as_str = sha256(header_nonce)
        key0 = struct.unpack("<Q", hash_header_nonce_as_str[0:8])[0]
        key1 = struct.unpack("<Q", hash_header_nonce_as_str[8:16])[0]
        return [ key0, key1 ]

    def initialize_from_block(self, block, nonce=0, prefill_list = [0]):
        self.header = CBlockHeader(block)
        self.nonce = nonce
        self.prefilled_txn = [ PrefilledTransaction(i, block.vtx[i]) for i in prefill_list ]
        self.shortids = []
        [k0, k1] = self.get_siphash_keys()
        for i in range(len(block.vtx)):
            if i not in prefill_list:
                self.shortids.append(calculate_shortid(k0, k1, block.vtx[i].sha256))

    def __repr__(self):
        return "HeaderAndShortIDs(header=%s, nonce=%d, shortids=%s, prefilledtxn=%s" % (repr(self.header), self.nonce, repr(self.shortids), repr(self.prefilled_txn))


class BlockTransactionsRequest(object):

    def __init__(self, blockhash=0, indexes = None):
        self.blockhash = blockhash
        self.indexes = indexes if indexes != None else []

    def deserialize(self, f):
        self.blockhash = deser_uint256(f)
        indexes_length = deser_compact_size(f)
        for i in range(indexes_length):
            self.indexes.append(deser_compact_size(f))

    def serialize(self):
        r = b""
        r += ser_uint256(self.blockhash)
        r += ser_compact_size(len(self.indexes))
        for x in self.indexes:
            r += ser_compact_size(x)
        return r

    # helper to set the differentially encoded indexes from absolute ones
    def from_absolute(self, absolute_indexes):
        self.indexes = []
        last_index = -1
        for x in absolute_indexes:
            self.indexes.append(x-last_index-1)
            last_index = x

    def to_absolute(self):
        absolute_indexes = []
        last_index = -1
        for x in self.indexes:
            absolute_indexes.append(x+last_index+1)
            last_index = absolute_indexes[-1]
        return absolute_indexes

    def __repr__(self):
        return "BlockTransactionsRequest(hash=%064x indexes=%s)" % (self.blockhash, repr(self.indexes))


class BlockTransactions(object):

    def __init__(self, blockhash=0, transactions = None):
        self.blockhash = blockhash
        self.transactions = transactions if transactions != None else []

    def deserialize(self, f):
        self.blockhash = deser_uint256(f)
        self.transactions = deser_vector(f, CTransaction)

    def serialize(self):
        r = b""
        r += ser_uint256(self.blockhash)
        r += ser_vector(self.transactions)
        return r

    def __repr__(self):
        return "BlockTransactions(hash=%064x transactions=%s)" % (self.blockhash, repr(self.transactions))


class CPartialMerkleTree(object):
    def __init__(self):
        self.nTransactions = 0
        self.vBits = []
        self.vHash = []

    def deserialize(self, f):
        self.nTransactions = struct.unpack("<I", f.read(4))[0]
        self.vHash = deser_uint256_vector(f)
        self.vBits = deser_dyn_bitset(f, True)

    def serialize(self):
        r = b""
        r += struct.pack("<I", self.nTransactions)
        r += ser_uint256_vector(self.vHash)
        r += ser_dyn_bitset(self.vBits, True)
        return r

    def __repr__(self):
        return "CPartialMerkleTree(nTransactions=%d vBits.size=%d vHash.size=%d)" % (self.nTransactions, len(self.vBits), len(self.vHash))


class CMerkleBlock(object):
    def __init__(self, header=CBlockHeader(), txn=CPartialMerkleTree()):
        self.header = header
        self.txn = txn

    def deserialize(self, f):
        self.header.deserialize(f)
        self.txn.deserialize(f)

    def serialize(self):
        r = b""
        r += self.header.serialize()
        r += self.txn.serialize()
        return r

    def __repr__(self):
        return "CMerkleBlock(header=%s txn=%s)" % (repr(self.header), repr(self.txn))


class CCbTx(object):
    def __init__(self, version=None, height=None, merkleRootMNList=None, merkleRootQuorums=None):
        self.set_null()
        if version is not None:
            self.version = version
        if height is not None:
            self.height = height
        if merkleRootMNList is not None:
            self.merkleRootMNList = merkleRootMNList
        if merkleRootQuorums is not None:
            self.merkleRootQuorums = merkleRootQuorums

    def set_null(self):
        self.version = 0
        self.height = 0
        self.merkleRootMNList = None

    def deserialize(self, f):
        self.version = struct.unpack("<H", f.read(2))[0]
        self.height = struct.unpack("<i", f.read(4))[0]
        self.merkleRootMNList = deser_uint256(f)
        if self.version >= 2:
            self.merkleRootQuorums = deser_uint256(f)

    def serialize(self):
        r = b""
        r += struct.pack("<H", self.version)
        r += struct.pack("<i", self.height)
        r += ser_uint256(self.merkleRootMNList)
        if self.version >= 2:
            r += ser_uint256(self.merkleRootQuorums)
        return r


class CSimplifiedMNListEntry(object):
    def __init__(self):
        self.set_null()

    def set_null(self):
        self.proRegTxHash = 0
        self.confirmedHash = 0
        self.service = CService()
        self.pubKeyOperator = b'\\x0' * 48
        self.keyIDVoting = 0
        self.isValid = False

    def deserialize(self, f):
        self.proRegTxHash = deser_uint256(f)
        self.confirmedHash = deser_uint256(f)
        self.service.deserialize(f)
        self.pubKeyOperator = f.read(48)
        self.keyIDVoting = f.read(20)
        self.isValid = struct.unpack("<?", f.read(1))[0]

    def serialize(self):
        r = b""
        r += ser_uint256(self.proRegTxHash)
        r += ser_uint256(self.confirmedHash)
        r += self.service.serialize()
        r += self.pubKeyOperator
        r += self.keyIDVoting
        r += struct.pack("<?", self.isValid)
        return r


class CFinalCommitment:
    def __init__(self):
        self.set_null()

    def set_null(self):
        self.nVersion = 0
        self.llmqType = 0
        self.quorumHash = 0
        self.signers = []
        self.validMembers = []
        self.quorumPublicKey = b'\\x0' * 48
        self.quorumVvecHash = 0
        self.quorumSig = b'\\x0' * 96
        self.membersSig = b'\\x0' * 96

    def deserialize(self, f):
        self.nVersion = struct.unpack("<H", f.read(2))[0]
        self.llmqType = struct.unpack("<B", f.read(1))[0]
        self.quorumHash = deser_uint256(f)
        self.signers = deser_dyn_bitset(f, False)
        self.validMembers = deser_dyn_bitset(f, False)
        self.quorumPublicKey = f.read(48)
        self.quorumVvecHash = deser_uint256(f)
        self.quorumSig = f.read(96)
        self.membersSig = f.read(96)

    def serialize(self):
        r = b""
        r += struct.pack("<H", self.nVersion)
        r += struct.pack("<B", self.llmqType)
        r += ser_uint256(self.quorumHash)
        r += ser_dyn_bitset(self.signers, False)
        r += ser_dyn_bitset(self.validMembers, False)
        r += self.quorumPublicKey
        r += ser_uint256(self.quorumVvecHash)
        r += self.quorumSig
        r += self.membersSig
        return r


# Objects that correspond to messages on the wire
class msg_version(object):
    command = b"version"
=======
    # Socket write methods
>>>>>>> 43d2973a

    def writable(self):
        """asyncore method to determine whether the handle_write() callback should be called on the next loop."""
        with mininode_lock:
            pre_connection = self.state == "connecting"
            length = len(self.sendbuf)
        return (length > 0 or pre_connection)

    def handle_write(self):
        """asyncore callback when data should be written to the socket."""
        with mininode_lock:
            # asyncore does not expose socket connection, only the first read/write
            # event, thus we must check connection manually here to know when we
            # actually connect
            if self.state == "connecting":
                self.handle_connect()
            if not self.writable():
                return

            try:
                sent = self.send(self.sendbuf)
            except:
<<<<<<< HEAD
                self.nRelay = 0
        else:
            self.nRelay = 0

    def serialize(self):
        r = b""
        r += struct.pack("<i", self.nVersion)
        r += struct.pack("<Q", self.nServices)
        r += struct.pack("<q", self.nTime)
        r += self.addrTo.serialize()
        r += self.addrFrom.serialize()
        r += struct.pack("<Q", self.nNonce)
        r += ser_string(self.strSubVer)
        r += struct.pack("<i", self.nStartingHeight)
        r += struct.pack("<b", self.nRelay)
        return r

    def __repr__(self):
        return 'msg_version(nVersion=%i nServices=%i nTime=%s addrTo=%s addrFrom=%s nNonce=0x%016X strSubVer=%s nStartingHeight=%i nRelay=%i)' \
            % (self.nVersion, self.nServices, time.ctime(self.nTime),
               repr(self.addrTo), repr(self.addrFrom), self.nNonce,
               self.strSubVer, self.nStartingHeight, self.nRelay)


class msg_verack(object):
    command = b"verack"

    def __init__(self):
        pass

    def deserialize(self, f):
        pass

    def serialize(self):
        return b""

    def __repr__(self):
        return "msg_verack()"


class msg_addr(object):
    command = b"addr"

    def __init__(self):
        self.addrs = []

    def deserialize(self, f):
        self.addrs = deser_vector(f, CAddress)

    def serialize(self):
        return ser_vector(self.addrs)

    def __repr__(self):
        return "msg_addr(addrs=%s)" % (repr(self.addrs))


class msg_inv(object):
    command = b"inv"

    def __init__(self, inv=None):
        if inv is None:
            self.inv = []
        else:
            self.inv = inv

    def deserialize(self, f):
        self.inv = deser_vector(f, CInv)

    def serialize(self):
        return ser_vector(self.inv)

    def __repr__(self):
        return "msg_inv(inv=%s)" % (repr(self.inv))


class msg_getdata(object):
    command = b"getdata"

    def __init__(self, inv=None):
        self.inv = inv if inv != None else []

    def deserialize(self, f):
        self.inv = deser_vector(f, CInv)

    def serialize(self):
        return ser_vector(self.inv)

    def __repr__(self):
        return "msg_getdata(inv=%s)" % (repr(self.inv))


class msg_getblocks(object):
    command = b"getblocks"

    def __init__(self):
        self.locator = CBlockLocator()
        self.hashstop = 0

    def deserialize(self, f):
        self.locator = CBlockLocator()
        self.locator.deserialize(f)
        self.hashstop = deser_uint256(f)

    def serialize(self):
        r = b""
        r += self.locator.serialize()
        r += ser_uint256(self.hashstop)
        return r

    def __repr__(self):
        return "msg_getblocks(locator=%s hashstop=%064x)" \
            % (repr(self.locator), self.hashstop)


class msg_tx(object):
    command = b"tx"

    def __init__(self, tx=CTransaction()):
        self.tx = tx

    def deserialize(self, f):
        self.tx.deserialize(f)

    def serialize(self):
        return self.tx.serialize()

    def __repr__(self):
        return "msg_tx(tx=%s)" % (repr(self.tx))


class msg_block(object):
    command = b"block"

    def __init__(self, block=None):
        if block is None:
            self.block = CBlock()
        else:
            self.block = block

    def deserialize(self, f):
        self.block.deserialize(f)

    def serialize(self):
        return self.block.serialize()

    def __repr__(self):
        return "msg_block(block=%s)" % (repr(self.block))

# for cases where a user needs tighter control over what is sent over the wire
# note that the user must supply the name of the command, and the data
class msg_generic(object):
    def __init__(self, command, data=None):
        self.command = command
        self.data = data

    def serialize(self):
        return self.data

    def __repr__(self):
        return "msg_generic()"

class msg_getaddr(object):
    command = b"getaddr"

    def __init__(self):
        pass

    def deserialize(self, f):
        pass

    def serialize(self):
        return b""

    def __repr__(self):
        return "msg_getaddr()"


class msg_ping_prebip31(object):
    command = b"ping"

    def __init__(self):
        pass

    def deserialize(self, f):
        pass

    def serialize(self):
        return b""

    def __repr__(self):
        return "msg_ping() (pre-bip31)"


class msg_ping(object):
    command = b"ping"

    def __init__(self, nonce=0):
        self.nonce = nonce

    def deserialize(self, f):
        self.nonce = struct.unpack("<Q", f.read(8))[0]

    def serialize(self):
        r = b""
        r += struct.pack("<Q", self.nonce)
        return r

    def __repr__(self):
        return "msg_ping(nonce=%08x)" % self.nonce


class msg_pong(object):
    command = b"pong"

    def __init__(self, nonce=0):
        self.nonce = nonce

    def deserialize(self, f):
        self.nonce = struct.unpack("<Q", f.read(8))[0]

    def serialize(self):
        r = b""
        r += struct.pack("<Q", self.nonce)
        return r

    def __repr__(self):
        return "msg_pong(nonce=%08x)" % self.nonce


class msg_mempool(object):
    command = b"mempool"

    def __init__(self):
        pass

    def deserialize(self, f):
        pass

    def serialize(self):
        return b""

    def __repr__(self):
        return "msg_mempool()"

class msg_sendheaders(object):
    command = b"sendheaders"

    def __init__(self):
        pass

    def deserialize(self, f):
        pass

    def serialize(self):
        return b""

    def __repr__(self):
        return "msg_sendheaders()"


# getheaders message has
# number of entries
# vector of hashes
# hash_stop (hash of last desired block header, 0 to get as many as possible)
class msg_getheaders(object):
    command = b"getheaders"

    def __init__(self):
        self.locator = CBlockLocator()
        self.hashstop = 0

    def deserialize(self, f):
        self.locator = CBlockLocator()
        self.locator.deserialize(f)
        self.hashstop = deser_uint256(f)

    def serialize(self):
        r = b""
        r += self.locator.serialize()
        r += ser_uint256(self.hashstop)
        return r

    def __repr__(self):
        return "msg_getheaders(locator=%s, stop=%064x)" \
            % (repr(self.locator), self.hashstop)


# headers message has
# <count> <vector of block headers>
class msg_headers(object):
    command = b"headers"

    def __init__(self, headers=None):
        self.headers = headers if headers is not None else []

    def deserialize(self, f):
        # comment in sparksd indicates these should be deserialized as blocks
        blocks = deser_vector(f, CBlock)
        for x in blocks:
            self.headers.append(CBlockHeader(x))

    def serialize(self):
        blocks = [CBlock(x) for x in self.headers]
        return ser_vector(blocks)

    def __repr__(self):
        return "msg_headers(headers=%s)" % repr(self.headers)


class msg_reject(object):
    command = b"reject"
    REJECT_MALFORMED = 1

    def __init__(self):
        self.message = b""
        self.code = 0
        self.reason = b""
        self.data = 0

    def deserialize(self, f):
        self.message = deser_string(f)
        self.code = struct.unpack("<B", f.read(1))[0]
        self.reason = deser_string(f)
        if (self.code != self.REJECT_MALFORMED and
                (self.message == b"block" or self.message == b"tx")):
            self.data = deser_uint256(f)

    def serialize(self):
        r = ser_string(self.message)
        r += struct.pack("<B", self.code)
        r += ser_string(self.reason)
        if (self.code != self.REJECT_MALFORMED and
                (self.message == b"block" or self.message == b"tx")):
            r += ser_uint256(self.data)
        return r

    def __repr__(self):
        return "msg_reject: %s %d %s [%064x]" \
            % (self.message, self.code, self.reason, self.data)


class msg_sendcmpct(object):
    command = b"sendcmpct"

    def __init__(self):
        self.announce = False
        self.version = 1

    def deserialize(self, f):
        self.announce = struct.unpack("<?", f.read(1))[0]
        self.version = struct.unpack("<Q", f.read(8))[0]

    def serialize(self):
        r = b""
        r += struct.pack("<?", self.announce)
        r += struct.pack("<Q", self.version)
        return r

    def __repr__(self):
        return "msg_sendcmpct(announce=%s, version=%lu)" % (self.announce, self.version)

class msg_cmpctblock(object):
    command = b"cmpctblock"

    def __init__(self, header_and_shortids = None):
        self.header_and_shortids = header_and_shortids

    def deserialize(self, f):
        self.header_and_shortids = P2PHeaderAndShortIDs()
        self.header_and_shortids.deserialize(f)

    def serialize(self):
        r = b""
        r += self.header_and_shortids.serialize()
        return r

    def __repr__(self):
        return "msg_cmpctblock(HeaderAndShortIDs=%s)" % repr(self.header_and_shortids)

class msg_getblocktxn(object):
    command = b"getblocktxn"

    def __init__(self):
        self.block_txn_request = None

    def deserialize(self, f):
        self.block_txn_request = BlockTransactionsRequest()
        self.block_txn_request.deserialize(f)

    def serialize(self):
        r = b""
        r += self.block_txn_request.serialize()
        return r

    def __repr__(self):
        return "msg_getblocktxn(block_txn_request=%s)" % (repr(self.block_txn_request))

class msg_blocktxn(object):
    command = b"blocktxn"

    def __init__(self):
        self.block_transactions = BlockTransactions()

    def deserialize(self, f):
        self.block_transactions.deserialize(f)

    def serialize(self):
        r = b""
        r += self.block_transactions.serialize()
        return r

    def __repr__(self):
        return "msg_blocktxn(block_transactions=%s)" % (repr(self.block_transactions))

class msg_getmnlistd(object):
    command = b"getmnlistd"
=======
                self.handle_close()
                return
            self.sendbuf = self.sendbuf[sent:]
>>>>>>> 43d2973a

    def send_message(self, message, pushbuf=False):
        """Send a P2P message over the socket.

        This method takes a P2P payload, builds the P2P header and adds
        the message to the send buffer to be sent over the socket."""
        if self.state != "connected" and not pushbuf:
            raise IOError('Not connected, no pushbuf')
        self._log_message("send", message)
        command = message.command
        data = message.serialize()
        tmsg = MAGIC_BYTES[self.network]
        tmsg += command
        tmsg += b"\x00" * (12 - len(command))
        tmsg += struct.pack("<I", len(data))
        th = sha256(data)
        h = sha256(th)
        tmsg += h[:4]
        tmsg += data
        with mininode_lock:
            if (len(self.sendbuf) == 0 and not pushbuf):
                try:
                    sent = self.send(tmsg)
                    self.sendbuf = tmsg[sent:]
                except BlockingIOError:
                    self.sendbuf = tmsg
            else:
                self.sendbuf += tmsg

    # Class utility methods

    def _log_message(self, direction, msg):
        """Logs a message being sent or received over the connection."""
        if direction == "send":
            log_message = "Send message to "
        elif direction == "receive":
            log_message = "Received message from "
        log_message += "%s:%d: %s" % (self.dstaddr, self.dstport, repr(msg)[:500])
        if len(log_message) > 500:
            log_message += "... (msg truncated)"
        logger.debug(log_message)


class P2PInterface(P2PConnection):
    """A high-level P2P interface class for communicating with a Bitcoin node.

    This class provides high-level callbacks for processing P2P message
    payloads, as well as convenience methods for interacting with the
    node over P2P.

    Individual testcases should subclass this and override the on_* methods
    if they want to alter message handling behaviour."""
    def __init__(self):
        super().__init__()

        # Track number of messages of each type received and the most recent
        # message of each type
        self.message_count = defaultdict(int)
        self.last_message = {}

        # A count of the number of ping messages we've sent to the node
        self.ping_counter = 1

        # The network services received from the peer
        self.nServices = 0

    def peer_connect(self, *args, services=NODE_NETWORK, send_version=True, **kwargs):
        super().peer_connect(*args, **kwargs)

        if send_version:
            # Send a version msg
            vt = msg_version()
            vt.nServices = services
            vt.addrTo.ip = self.dstaddr
            vt.addrTo.port = self.dstport
            vt.addrFrom.ip = "0.0.0.0"
            vt.addrFrom.port = 0
            if self.network == "devnet" and self.devnet_name is not None:
                vt.strSubVer = MY_SUBVERSION_DEVNET % self.devnet_name.encode()
            self.send_message(vt, True)

    # Message receiving methods

    def on_message(self, message):
        """Receive message and dispatch message to appropriate callback.

        We keep a count of how many of each message type has been received
        and the most recent message of each type."""
        with mininode_lock:
            try:
                command = message.command.decode('ascii')
                self.message_count[command] += 1
                self.last_message[command] = message
                getattr(self, 'on_' + command)(message)
            except:
                print("ERROR delivering %s (%s)" % (repr(message), sys.exc_info()[0]))
                raise

    # Callback methods. Can be overridden by subclasses in individual test
    # cases to provide custom message handling behaviour.

    def on_open(self):
        pass

    def on_close(self):
        pass

    def on_addr(self, message): pass
    def on_block(self, message): pass
    def on_blocktxn(self, message): pass
    def on_cmpctblock(self, message): pass
    def on_feefilter(self, message): pass
    def on_getaddr(self, message): pass
    def on_getblocks(self, message): pass
    def on_getblocktxn(self, message): pass
    def on_getdata(self, message): pass
    def on_getheaders(self, message): pass
    def on_headers(self, message): pass
    def on_mempool(self, message): pass
    def on_pong(self, message): pass
    def on_reject(self, message): pass
    def on_sendcmpct(self, message): pass
    def on_sendheaders(self, message): pass
    def on_tx(self, message): pass

    def on_inv(self, message):
        want = msg_getdata()
        for i in message.inv:
            if i.type != 0:
                want.inv.append(i)
        if len(want.inv):
            self.send_message(want)

    def on_ping(self, message):
        self.send_message(msg_pong(message.nonce))

    def on_mnlistdiff(self, message): pass
    def on_clsig(self, message): pass
    def on_islock(self, message): pass

    def on_verack(self, message):
        self.verack_received = True

    def on_version(self, message):
        assert message.nVersion >= MIN_VERSION_SUPPORTED, "Version {} received. Test framework only supports versions greater than {}".format(message.nVersion, MIN_VERSION_SUPPORTED)
        self.send_message(msg_verack())
        self.nServices = message.nServices

    # Connection helper methods

    def wait_for_disconnect(self, timeout=60):
        test_function = lambda: self.state != "connected"
        wait_until(test_function, timeout=timeout, lock=mininode_lock)

    # Message receiving helper methods

    def wait_for_block(self, blockhash, timeout=60):
        test_function = lambda: self.last_message.get("block") and self.last_message["block"].block.rehash() == blockhash
        wait_until(test_function, timeout=timeout, lock=mininode_lock)

    def wait_for_getdata(self, timeout=60):
        """Waits for a getdata message.

        Receiving any getdata message will satisfy the predicate. the last_message["getdata"]
        value must be explicitly cleared before calling this method, or this will return
        immediately with success. TODO: change this method to take a hash value and only
        return true if the correct block/tx has been requested."""
        test_function = lambda: self.last_message.get("getdata")
        wait_until(test_function, timeout=timeout, lock=mininode_lock)

    def wait_for_getheaders(self, timeout=60):
        """Waits for a getheaders message.

        Receiving any getheaders message will satisfy the predicate. the last_message["getheaders"]
        value must be explicitly cleared before calling this method, or this will return
        immediately with success. TODO: change this method to take a hash value and only
        return true if the correct block header has been requested."""
        test_function = lambda: self.last_message.get("getheaders")
        wait_until(test_function, timeout=timeout, lock=mininode_lock)

    def wait_for_inv(self, expected_inv, timeout=60):
        """Waits for an INV message and checks that the first inv object in the message was as expected."""
        if len(expected_inv) > 1:
            raise NotImplementedError("wait_for_inv() will only verify the first inv object")
        test_function = lambda: self.last_message.get("inv") and \
                                self.last_message["inv"].inv[0].type == expected_inv[0].type and \
                                self.last_message["inv"].inv[0].hash == expected_inv[0].hash
        wait_until(test_function, timeout=timeout, lock=mininode_lock)

    def wait_for_verack(self, timeout=60):
        test_function = lambda: self.message_count["verack"]
        wait_until(test_function, timeout=timeout, lock=mininode_lock)

    # Message sending helper functions

    def send_and_ping(self, message):
        self.send_message(message)
        self.sync_with_ping()

    # Sync up with the node
    def sync_with_ping(self, timeout=60):
        self.send_message(msg_ping(nonce=self.ping_counter))
        test_function = lambda: self.last_message.get("pong") and self.last_message["pong"].nonce == self.ping_counter
        wait_until(test_function, timeout=timeout, lock=mininode_lock)
        self.ping_counter += 1

<<<<<<< HEAD
# The actual NodeConn class
# This class provides an interface for a p2p connection to a specified node
class NodeConn(asyncore.dispatcher):
    messagemap = {
        b"version": msg_version,
        b"verack": msg_verack,
        b"addr": msg_addr,
        b"inv": msg_inv,
        b"getdata": msg_getdata,
        b"getblocks": msg_getblocks,
        b"tx": msg_tx,
        b"block": msg_block,
        b"getaddr": msg_getaddr,
        b"ping": msg_ping,
        b"pong": msg_pong,
        b"headers": msg_headers,
        b"getheaders": msg_getheaders,
        b"reject": msg_reject,
        b"mempool": msg_mempool,
        b"sendheaders": msg_sendheaders,
        b"sendcmpct": msg_sendcmpct,
        b"cmpctblock": msg_cmpctblock,
        b"getblocktxn": msg_getblocktxn,
        b"blocktxn": msg_blocktxn,
        b"mnlistdiff": msg_mnlistdiff,
        b"clsig": msg_clsig,
        b"islock": msg_islock,
        b"notfound": None,
        b"senddsq": None,
        b"qsendrecsigs": None,
        b"getsporks": None,
        b"spork": None,
        b"govsync": None,
        b"qfcommit": None,
    }
    MAGIC_BYTES = {
        "mainnet": b"\xbf\x0c\x6b\xbd",   # mainnet
        "testnet3": b"\xce\xe2\xca\xff",  # testnet3
        "regtest": b"\xfc\xc1\xb7\xdc",   # regtest
        "devnet": b"\xe2\xca\xff\xce",    # devnet
    }

    def __init__(self, dstaddr, dstport, rpc, callback, net="regtest", services=NODE_NETWORK, send_version=True):
        asyncore.dispatcher.__init__(self, map=mininode_socket_map)
        self.dstaddr = dstaddr
        self.dstport = dstport
        self.create_socket(socket.AF_INET, socket.SOCK_STREAM)
        self.sendbuf = b""
        self.recvbuf = b""
        self.ver_send = 209
        self.ver_recv = 209
        self.last_sent = 0
        self.state = "connecting"
        self.network = net
        self.cb = callback
        self.disconnect = False
        self.nServices = 0

        if send_version:
            # stuff version msg into sendbuf
            vt = msg_version()
            vt.nServices = services
            vt.addrTo.ip = self.dstaddr
            vt.addrTo.port = self.dstport
            vt.addrFrom.ip = "0.0.0.0"
            vt.addrFrom.port = 0
            self.send_message(vt, True)

        logger.debug('Connecting to Sparks Node: %s:%d' % (self.dstaddr, self.dstport))

        try:
            self.connect((dstaddr, dstport))
        except:
            self.handle_close()
        self.rpc = rpc

    def handle_connect(self):
        if self.state != "connected":
            logger.debug("Connected & Listening: %s:%d" % (self.dstaddr, self.dstport))
            self.state = "connected"
            self.cb.on_open(self)

    def handle_close(self):
        logger.debug("Closing connection to: %s:%d" % (self.dstaddr, self.dstport))
        self.state = "closed"
        self.recvbuf = b""
        self.sendbuf = b""
        try:
            self.close()
        except:
            pass
        self.cb.on_close(self)

    def handle_read(self):
        t = self.recv(8192)
        if len(t) > 0:
            self.recvbuf += t
            self.got_data()

    def readable(self):
        return True

    def writable(self):
        with mininode_lock:
            pre_connection = self.state == "connecting"
            length = len(self.sendbuf)
        return (length > 0 or pre_connection)

    def handle_write(self):
        with mininode_lock:
            # asyncore does not expose socket connection, only the first read/write
            # event, thus we must check connection manually here to know when we
            # actually connect
            if self.state == "connecting":
                self.handle_connect()
            if not self.writable():
                return

            try:
                sent = self.send(self.sendbuf)
            except:
                self.handle_close()
                return
            self.sendbuf = self.sendbuf[sent:]

    def got_data(self):
        try:
            while True:
                if len(self.recvbuf) < 4:
                    return
                if self.recvbuf[:4] != self.MAGIC_BYTES[self.network]:
                    raise ValueError("got garbage %s" % repr(self.recvbuf))
                if self.ver_recv < 209:
                    if len(self.recvbuf) < 4 + 12 + 4:
                        return
                    command = self.recvbuf[4:4+12].split(b"\x00", 1)[0]
                    msglen = struct.unpack("<i", self.recvbuf[4+12:4+12+4])[0]
                    checksum = None
                    if len(self.recvbuf) < 4 + 12 + 4 + msglen:
                        return
                    msg = self.recvbuf[4+12+4:4+12+4+msglen]
                    self.recvbuf = self.recvbuf[4+12+4+msglen:]
                else:
                    if len(self.recvbuf) < 4 + 12 + 4 + 4:
                        return
                    command = self.recvbuf[4:4+12].split(b"\x00", 1)[0]
                    msglen = struct.unpack("<i", self.recvbuf[4+12:4+12+4])[0]
                    checksum = self.recvbuf[4+12+4:4+12+4+4]
                    if len(self.recvbuf) < 4 + 12 + 4 + 4 + msglen:
                        return
                    msg = self.recvbuf[4+12+4+4:4+12+4+4+msglen]
                    th = sha256(msg)
                    h = sha256(th)
                    if checksum != h[:4]:
                        raise ValueError("got bad checksum " + repr(self.recvbuf))
                    self.recvbuf = self.recvbuf[4+12+4+4+msglen:]
                if command in self.messagemap:
                    if self.messagemap[command] is None:
                        # Command is known but we don't want/need to handle it
                        continue
                    f = BytesIO(msg)
                    t = self.messagemap[command]()
                    t.deserialize(f)
                    self.got_message(t)
                else:
                    logger.warning("Received unknown command from %s:%d: '%s' %s" % (self.dstaddr, self.dstport, str(command), repr(msg)))
                    raise ValueError("Unknown command: '%s'" % (command))
        except Exception as e:
            logger.exception('got_data:', repr(e))
            raise

    def send_message(self, message, pushbuf=False):
        if self.state != "connected" and not pushbuf:
            raise IOError('Not connected, no pushbuf')
        self._log_message("send", message)
        command = message.command
        data = message.serialize()
        tmsg = self.MAGIC_BYTES[self.network]
        tmsg += command
        tmsg += b"\x00" * (12 - len(command))
        tmsg += struct.pack("<I", len(data))
        if self.ver_send >= 209:
            th = sha256(data)
            h = sha256(th)
            tmsg += h[:4]
        tmsg += data
        with mininode_lock:
            self.sendbuf += tmsg
            self.last_sent = time.time()

    def got_message(self, message):
        if message.command == b"version":
            if message.nVersion <= BIP0031_VERSION:
                self.messagemap[b'ping'] = msg_ping_prebip31
        if self.last_sent + 30 * 60 < time.time():
            self.send_message(self.messagemap[b'ping']())
        self._log_message("receive", message)
        self.cb.deliver(self, message)

    def _log_message(self, direction, msg):
        if direction == "send":
            log_message = "Send message to "
        elif direction == "receive":
            log_message = "Received message from "
        log_message += "%s:%d: %s" % (self.dstaddr, self.dstport, repr(msg)[:500])
        if len(log_message) > 500:
            log_message += "... (msg truncated)"
        logger.debug(log_message)
=======
>>>>>>> 43d2973a

# Keep our own socket map for asyncore, so that we can track disconnects
# ourselves (to workaround an issue with closing an asyncore socket when
# using select)
mininode_socket_map = dict()

# One lock for synchronizing all data access between the networking thread (see
# NetworkThread below) and the thread running the test logic.  For simplicity,
# P2PConnection acquires this lock whenever delivering a message to a P2PInterface,
# and whenever adding anything to the send buffer (in send_message()).  This
# lock should be acquired in the thread running the test logic to synchronize
# access to any data shared with the P2PInterface or P2PConnection.
mininode_lock = threading.RLock()

class NetworkThread(threading.Thread):
    def __init__(self):
        super().__init__(name="NetworkThread")

    def run(self):
        while mininode_socket_map:
            # We check for whether to disconnect outside of the asyncore
            # loop to workaround the behavior of asyncore when using
            # select
            disconnected = []
            for fd, obj in mininode_socket_map.items():
                if obj.disconnect:
                    disconnected.append(obj)
            [obj.handle_close() for obj in disconnected]
            asyncore.loop(0.1, use_poll=True, map=mininode_socket_map, count=1)
        logger.debug("Network thread closing")

def network_thread_start():
    """Start the network thread."""
    # Only one network thread may run at a time
    assert not network_thread_running()

    NetworkThread().start()

def network_thread_running():
    """Return whether the network thread is running."""
    return any([thread.name == "NetworkThread" for thread in threading.enumerate()])

def network_thread_join(timeout=10):
    """Wait timeout seconds for the network thread to terminate.

    Throw if the network thread doesn't terminate in timeout seconds."""
    network_threads = [thread for thread in threading.enumerate() if thread.name == "NetworkThread"]
    assert len(network_threads) <= 1
    for thread in network_threads:
        thread.join(timeout)
        assert not thread.is_alive()

class P2PDataStore(P2PInterface):
    """A P2P data store class.

    Keeps a block and transaction store and responds correctly to getdata and getheaders requests."""

    def __init__(self):
        super().__init__()
        self.reject_code_received = None
        self.reject_reason_received = None
        # store of blocks. key is block hash, value is a CBlock object
        self.block_store = {}
        self.last_block_hash = ''
        # store of txs. key is txid, value is a CTransaction object
        self.tx_store = {}
        self.getdata_requests = []

    def on_getdata(self, message):
        """Check for the tx/block in our stores and if found, reply with an inv message."""
        for inv in message.inv:
            self.getdata_requests.append(inv.hash)
            if (inv.type & MSG_TYPE_MASK) == MSG_TX and inv.hash in self.tx_store.keys():
                self.send_message(msg_tx(self.tx_store[inv.hash]))
            elif (inv.type & MSG_TYPE_MASK) == MSG_BLOCK and inv.hash in self.block_store.keys():
                self.send_message(msg_block(self.block_store[inv.hash]))
            else:
                logger.debug('getdata message type {} received.'.format(hex(inv.type)))

    def on_getheaders(self, message):
        """Search back through our block store for the locator, and reply with a headers message if found."""

        locator, hash_stop = message.locator, message.hashstop

        # Assume that the most recent block added is the tip
        if not self.block_store:
            return

        headers_list = [self.block_store[self.last_block_hash]]
        maxheaders = 2000
        while headers_list[-1].sha256 not in locator.vHave:
            # Walk back through the block store, adding headers to headers_list
            # as we go.
            prev_block_hash = headers_list[-1].hashPrevBlock
            if prev_block_hash in self.block_store:
                prev_block_header = self.block_store[prev_block_hash]
                headers_list.append(prev_block_header)
                if prev_block_header.sha256 == hash_stop:
                    # if this is the hashstop header, stop here
                    break
            else:
                logger.debug('block hash {} not found in block store'.format(hex(prev_block_hash)))
                break

        # Truncate the list if there are too many headers
        headers_list = headers_list[:-maxheaders - 1:-1]
        response = msg_headers(headers_list)

        if response is not None:
            self.send_message(response)

    def on_reject(self, message):
        """Store reject reason and code for testing."""
        self.reject_code_received = message.code
        self.reject_reason_received = message.reason

    def send_blocks_and_test(self, blocks, rpc, success=True, request_block=True, reject_code=None, reject_reason=None, timeout=60):
        """Send blocks to test node and test whether the tip advances.

         - add all blocks to our block_store
         - send a headers message for the final block
         - the on_getheaders handler will ensure that any getheaders are responded to
         - if request_block is True: wait for getdata for each of the blocks. The on_getdata handler will
           ensure that any getdata messages are responded to
         - if success is True: assert that the node's tip advances to the most recent block
         - if success is False: assert that the node's tip doesn't advance
         - if reject_code and reject_reason are set: assert that the correct reject message is received"""

        with mininode_lock:
            self.reject_code_received = None
            self.reject_reason_received = None

            for block in blocks:
                self.block_store[block.sha256] = block
                self.last_block_hash = block.sha256

        self.send_message(msg_headers([blocks[-1]]))

        if request_block:
            wait_until(lambda: blocks[-1].sha256 in self.getdata_requests, timeout=timeout, lock=mininode_lock)

        if success:
            wait_until(lambda: rpc.getbestblockhash() == blocks[-1].hash, timeout=timeout)
        else:
            assert rpc.getbestblockhash() != blocks[-1].hash

        if reject_code is not None:
            wait_until(lambda: self.reject_code_received == reject_code, lock=mininode_lock)
        if reject_reason is not None:
            wait_until(lambda: self.reject_reason_received == reject_reason, lock=mininode_lock)

    def send_txs_and_test(self, txs, rpc, success=True, expect_disconnect=False, reject_code=None, reject_reason=None):
        """Send txs to test node and test whether they're accepted to the mempool.

         - add all txs to our tx_store
         - send tx messages for all txs
         - if success is True/False: assert that the txs are/are not accepted to the mempool
         - if expect_disconnect is True: Skip the sync with ping
         - if reject_code and reject_reason are set: assert that the correct reject message is received."""

        with mininode_lock:
            self.reject_code_received = None
            self.reject_reason_received = None

            for tx in txs:
                self.tx_store[tx.sha256] = tx

        for tx in txs:
            self.send_message(msg_tx(tx))

        if expect_disconnect:
            self.wait_for_disconnect()
        else:
            self.sync_with_ping()

        raw_mempool = rpc.getrawmempool()
        if success:
            # Check that all txs are now in the mempool
            for tx in txs:
                assert tx.hash in raw_mempool, "{} not found in mempool".format(tx.hash)
        else:
            # Check that none of the txs are now in the mempool
            for tx in txs:
                assert tx.hash not in raw_mempool, "{} tx found in mempool".format(tx.hash)

        if reject_code is not None:
            wait_until(lambda: self.reject_code_received == reject_code, lock=mininode_lock)
        if reject_reason is not None:
            wait_until(lambda: self.reject_reason_received == reject_reason, lock=mininode_lock)<|MERGE_RESOLUTION|>--- conflicted
+++ resolved
@@ -23,29 +23,8 @@
 import sys
 import threading
 
-<<<<<<< HEAD
-from test_framework.siphash import siphash256
-from test_framework.util import hex_str_to_bytes, bytes_to_hex_str, wait_until
-
-import sparks_hash
-
-BIP0031_VERSION = 60000
-MY_VERSION = 70214  # MIN_PEER_PROTO_VERSION
-MY_SUBVERSION = b"/python-mininode-tester:0.0.3/"
-MY_RELAY = 1 # from version 70001 onwards, fRelay should be appended to version messages (BIP37)
-
-MAX_INV_SZ = 50000
-MAX_BLOCK_SIZE = 1000000
-
-COIN = 100000000 # 1 btc in satoshis
-
-NODE_NETWORK = (1 << 0)
-NODE_GETUTXO = (1 << 1)
-NODE_BLOOM = (1 << 2)
-=======
 from test_framework.messages import *
 from test_framework.util import wait_until
->>>>>>> 43d2973a
 
 MSG_TX = 1
 MSG_BLOCK = 2
@@ -74,7 +53,7 @@
     b"tx": msg_tx,
     b"verack": msg_verack,
     b"version": msg_version,
-    # Dash Specific
+    # Sparks Specific
     b"clsig": msg_clsig,
     b"getmnlistd": msg_getmnlistd,
     b"getsporks": None,
@@ -108,183 +87,6 @@
     This class contains no logic for handing the P2P message payloads. It must be
     sub-classed and the on_message() callback overridden."""
 
-<<<<<<< HEAD
-# Serialization/deserialization tools
-def sha256(s):
-    return hashlib.new('sha256', s).digest()
-
-
-def hash256(s):
-    return sha256(sha256(s))
-
-def sparkshash(s):
-    return sparks_hash.getPoWHash(s)
-
-def ser_compact_size(l):
-    r = b""
-    if l < 253:
-        r = struct.pack("B", l)
-    elif l < 0x10000:
-        r = struct.pack("<BH", 253, l)
-    elif l < 0x100000000:
-        r = struct.pack("<BI", 254, l)
-    else:
-        r = struct.pack("<BQ", 255, l)
-    return r
-
-def deser_compact_size(f):
-    nit = struct.unpack("<B", f.read(1))[0]
-    if nit == 253:
-        nit = struct.unpack("<H", f.read(2))[0]
-    elif nit == 254:
-        nit = struct.unpack("<I", f.read(4))[0]
-    elif nit == 255:
-        nit = struct.unpack("<Q", f.read(8))[0]
-    return nit
-
-def deser_string(f):
-    nit = deser_compact_size(f)
-    return f.read(nit)
-
-def ser_string(s):
-    return ser_compact_size(len(s)) + s
-
-def deser_uint256(f):
-    r = 0
-    for i in range(8):
-        t = struct.unpack("<I", f.read(4))[0]
-        r += t << (i * 32)
-    return r
-
-
-def ser_uint256(u):
-    rs = b""
-    for i in range(8):
-        rs += struct.pack("<I", u & 0xFFFFFFFF)
-        u >>= 32
-    return rs
-
-
-def uint256_from_str(s):
-    r = 0
-    t = struct.unpack("<IIIIIIII", s[:32])
-    for i in range(8):
-        r += t[i] << (i * 32)
-    return r
-
-
-def uint256_from_compact(c):
-    nbytes = (c >> 24) & 0xFF
-    v = (c & 0xFFFFFF) << (8 * (nbytes - 3))
-    return v
-
-
-def deser_vector(f, c):
-    nit = deser_compact_size(f)
-    r = []
-    for i in range(nit):
-        t = c()
-        t.deserialize(f)
-        r.append(t)
-    return r
-
-
-def ser_vector(l):
-    r = ser_compact_size(len(l))
-    for i in l:
-        r += i.serialize()
-    return r
-
-
-def deser_uint256_vector(f):
-    nit = deser_compact_size(f)
-    r = []
-    for i in range(nit):
-        t = deser_uint256(f)
-        r.append(t)
-    return r
-
-
-def ser_uint256_vector(l):
-    r = ser_compact_size(len(l))
-    for i in l:
-        r += ser_uint256(i)
-    return r
-
-
-def deser_string_vector(f):
-    nit = deser_compact_size(f)
-    r = []
-    for i in range(nit):
-        t = deser_string(f)
-        r.append(t)
-    return r
-
-
-def ser_string_vector(l):
-    r = ser_compact_size(len(l))
-    for sv in l:
-        r += ser_string(sv)
-    return r
-
-
-def deser_int_vector(f):
-    nit = deser_compact_size(f)
-    r = []
-    for i in range(nit):
-        t = struct.unpack("<i", f.read(4))[0]
-        r.append(t)
-    return r
-
-
-def ser_int_vector(l):
-    r = ser_compact_size(len(l))
-    for i in l:
-        r += struct.pack("<i", i)
-    return r
-
-
-def deser_dyn_bitset(f, bytes_based):
-    if bytes_based:
-        nb = deser_compact_size(f)
-        n = nb * 8
-    else:
-        n = deser_compact_size(f)
-        nb = int((n + 7) / 8)
-    b = f.read(nb)
-    r = []
-    for i in range(n):
-        r.append((b[int(i / 8)] & (1 << (i % 8))) != 0)
-    return r
-
-
-def ser_dyn_bitset(l, bytes_based):
-    n = len(l)
-    nb = int((n + 7) / 8)
-    r = [0] * nb
-    for i in range(n):
-        r[int(i / 8)] |= (1 if l[i] else 0) << (i % 8)
-    if bytes_based:
-        r = ser_compact_size(nb) + bytes(r)
-    else:
-        r = ser_compact_size(n) + bytes(r)
-    return r
-
-
-# Deserialize from a hex string representation (eg from RPC)
-def FromHex(obj, hex_string):
-    obj.deserialize(BytesIO(hex_str_to_bytes(hex_string)))
-    return obj
-
-# Convert a binary-serializable object to hex (eg for submission via RPC)
-def ToHex(obj):
-    return bytes_to_hex_str(obj.serialize())
-
-# Objects that map to sparksd objects, which can be serialized/deserialized
-
-class CService(object):
-=======
->>>>>>> 43d2973a
     def __init__(self):
         super().__init__(map=mininode_socket_map)
 
@@ -300,7 +102,7 @@
         self.devnet_name = devnet_name
         self.disconnect = False
 
-        logger.debug('Connecting to Dash Node: %s:%d' % (self.dstaddr, self.dstport))
+        logger.debug('Connecting to Sparks Node: %s:%d' % (self.dstaddr, self.dstport))
 
         try:
             self.connect((dstaddr, dstport))
@@ -392,573 +194,7 @@
         """Callback for processing a P2P payload. Must be overridden by derived class."""
         raise NotImplementedError
 
-<<<<<<< HEAD
-class CTxIn(object):
-    def __init__(self, outpoint=None, scriptSig=b"", nSequence=0):
-        if outpoint is None:
-            self.prevout = COutPoint()
-        else:
-            self.prevout = outpoint
-        self.scriptSig = scriptSig
-        self.nSequence = nSequence
-
-    def deserialize(self, f):
-        self.prevout = COutPoint()
-        self.prevout.deserialize(f)
-        self.scriptSig = deser_string(f)
-        self.nSequence = struct.unpack("<I", f.read(4))[0]
-
-    def serialize(self):
-        r = b""
-        r += self.prevout.serialize()
-        r += ser_string(self.scriptSig)
-        r += struct.pack("<I", self.nSequence)
-        return r
-
-    def __repr__(self):
-        return "CTxIn(prevout=%s scriptSig=%s nSequence=%i)" \
-            % (repr(self.prevout), bytes_to_hex_str(self.scriptSig),
-               self.nSequence)
-
-
-class CTxOut(object):
-    def __init__(self, nValue=0, scriptPubKey=b""):
-        self.nValue = nValue
-        self.scriptPubKey = scriptPubKey
-
-    def deserialize(self, f):
-        self.nValue = struct.unpack("<q", f.read(8))[0]
-        self.scriptPubKey = deser_string(f)
-
-    def serialize(self):
-        r = b""
-        r += struct.pack("<q", self.nValue)
-        r += ser_string(self.scriptPubKey)
-        return r
-
-    def __repr__(self):
-        return "CTxOut(nValue=%i.%08i scriptPubKey=%s)" \
-            % (self.nValue // COIN, self.nValue % COIN,
-               bytes_to_hex_str(self.scriptPubKey))
-
-
-class CTransaction(object):
-    def __init__(self, tx=None):
-        if tx is None:
-            self.nVersion = 1
-            self.nType = 0
-            self.vin = []
-            self.vout = []
-            self.nLockTime = 0
-            self.vExtraPayload = None
-            self.sha256 = None
-            self.hash = None
-        else:
-            self.nVersion = tx.nVersion
-            self.nType = tx.nType
-            self.vin = copy.deepcopy(tx.vin)
-            self.vout = copy.deepcopy(tx.vout)
-            self.nLockTime = tx.nLockTime
-            self.vExtraPayload = tx.vExtraPayload
-            self.sha256 = tx.sha256
-            self.hash = tx.hash
-
-    def deserialize(self, f):
-        ver32bit = struct.unpack("<i", f.read(4))[0]
-        self.nVersion = ver32bit & 0xffff
-        self.nType = (ver32bit >> 16) & 0xffff
-        self.vin = deser_vector(f, CTxIn)
-        self.vout = deser_vector(f, CTxOut)
-        self.nLockTime = struct.unpack("<I", f.read(4))[0]
-        if self.nType != 0:
-            self.vExtraPayload = deser_string(f)
-        self.sha256 = None
-        self.hash = None
-
-    def serialize(self):
-        r = b""
-        ver32bit = int(self.nVersion | (self.nType << 16))
-        r += struct.pack("<i", ver32bit)
-        r += ser_vector(self.vin)
-        r += ser_vector(self.vout)
-        r += struct.pack("<I", self.nLockTime)
-        if self.nType != 0:
-            r += ser_string(self.vExtraPayload)
-        return r
-
-    def rehash(self):
-        self.sha256 = None
-        self.calc_sha256()
-
-    def calc_sha256(self):
-        if self.sha256 is None:
-            self.sha256 = uint256_from_str(hash256(self.serialize()))
-        self.hash = encode(hash256(self.serialize())[::-1], 'hex_codec').decode('ascii')
-
-    def is_valid(self):
-        self.calc_sha256()
-        for tout in self.vout:
-            if tout.nValue < 0 or tout.nValue > 21000000 * COIN:
-                return False
-        return True
-
-    def __repr__(self):
-        return "CTransaction(nVersion=%i vin=%s vout=%s nLockTime=%i)" \
-            % (self.nVersion, repr(self.vin), repr(self.vout), self.nLockTime)
-
-
-class CBlockHeader(object):
-    def __init__(self, header=None):
-        if header is None:
-            self.set_null()
-        else:
-            self.nVersion = header.nVersion
-            self.hashPrevBlock = header.hashPrevBlock
-            self.hashMerkleRoot = header.hashMerkleRoot
-            self.nTime = header.nTime
-            self.nBits = header.nBits
-            self.nNonce = header.nNonce
-            self.sha256 = header.sha256
-            self.hash = header.hash
-            self.calc_sha256()
-
-    def set_null(self):
-        self.nVersion = 1
-        self.hashPrevBlock = 0
-        self.hashMerkleRoot = 0
-        self.nTime = 0
-        self.nBits = 0
-        self.nNonce = 0
-        self.sha256 = None
-        self.hash = None
-
-    def deserialize(self, f):
-        self.nVersion = struct.unpack("<i", f.read(4))[0]
-        self.hashPrevBlock = deser_uint256(f)
-        self.hashMerkleRoot = deser_uint256(f)
-        self.nTime = struct.unpack("<I", f.read(4))[0]
-        self.nBits = struct.unpack("<I", f.read(4))[0]
-        self.nNonce = struct.unpack("<I", f.read(4))[0]
-        self.sha256 = None
-        self.hash = None
-
-    def serialize(self):
-        r = b""
-        r += struct.pack("<i", self.nVersion)
-        r += ser_uint256(self.hashPrevBlock)
-        r += ser_uint256(self.hashMerkleRoot)
-        r += struct.pack("<I", self.nTime)
-        r += struct.pack("<I", self.nBits)
-        r += struct.pack("<I", self.nNonce)
-        return r
-
-    def calc_sha256(self):
-        if self.sha256 is None:
-            r = b""
-            r += struct.pack("<i", self.nVersion)
-            r += ser_uint256(self.hashPrevBlock)
-            r += ser_uint256(self.hashMerkleRoot)
-            r += struct.pack("<I", self.nTime)
-            r += struct.pack("<I", self.nBits)
-            r += struct.pack("<I", self.nNonce)
-            self.sha256 = uint256_from_str(sparkshash(r))
-            self.hash = encode(sparkshash(r)[::-1], 'hex_codec').decode('ascii')
-
-    def rehash(self):
-        self.sha256 = None
-        self.calc_sha256()
-        return self.sha256
-
-    def __repr__(self):
-        return "CBlockHeader(nVersion=%i hashPrevBlock=%064x hashMerkleRoot=%064x nTime=%s nBits=%08x nNonce=%08x)" \
-            % (self.nVersion, self.hashPrevBlock, self.hashMerkleRoot,
-               time.ctime(self.nTime), self.nBits, self.nNonce)
-
-
-class CBlock(CBlockHeader):
-    def __init__(self, header=None):
-        super(CBlock, self).__init__(header)
-        self.vtx = []
-
-    def deserialize(self, f):
-        super(CBlock, self).deserialize(f)
-        self.vtx = deser_vector(f, CTransaction)
-
-    def serialize(self):
-        r = b""
-        r += super(CBlock, self).serialize()
-        r += ser_vector(self.vtx)
-        return r
-
-    # Calculate the merkle root given a vector of transaction hashes
-    @staticmethod
-    def get_merkle_root(hashes):
-        while len(hashes) > 1:
-            newhashes = []
-            for i in range(0, len(hashes), 2):
-                i2 = min(i+1, len(hashes)-1)
-                newhashes.append(hash256(hashes[i] + hashes[i2]))
-            hashes = newhashes
-        return uint256_from_str(hashes[0])
-
-    def calc_merkle_root(self):
-        hashes = []
-        for tx in self.vtx:
-            tx.calc_sha256()
-            hashes.append(ser_uint256(tx.sha256))
-        return self.get_merkle_root(hashes)
-
-    def is_valid(self):
-        self.calc_sha256()
-        target = uint256_from_compact(self.nBits)
-        if self.sha256 > target:
-            return False
-        for tx in self.vtx:
-            if not tx.is_valid():
-                return False
-        if self.calc_merkle_root() != self.hashMerkleRoot:
-            return False
-        return True
-
-    def solve(self):
-        self.rehash()
-        target = uint256_from_compact(self.nBits)
-        while self.sha256 > target:
-            self.nNonce += 1
-            self.rehash()
-
-    def __repr__(self):
-        return "CBlock(nVersion=%i hashPrevBlock=%064x hashMerkleRoot=%064x nTime=%s nBits=%08x nNonce=%08x vtx=%s)" \
-            % (self.nVersion, self.hashPrevBlock, self.hashMerkleRoot,
-               time.ctime(self.nTime), self.nBits, self.nNonce, repr(self.vtx))
-
-class PrefilledTransaction(object):
-    def __init__(self, index=0, tx = None):
-        self.index = index
-        self.tx = tx
-
-    def deserialize(self, f):
-        self.index = deser_compact_size(f)
-        self.tx = CTransaction()
-        self.tx.deserialize(f)
-
-    def serialize(self):
-        r = b""
-        r += ser_compact_size(self.index)
-        r += self.tx.serialize()
-        return r
-
-    def __repr__(self):
-        return "PrefilledTransaction(index=%d, tx=%s)" % (self.index, repr(self.tx))
-
-# This is what we send on the wire, in a cmpctblock message.
-class P2PHeaderAndShortIDs(object):
-    def __init__(self):
-        self.header = CBlockHeader()
-        self.nonce = 0
-        self.shortids_length = 0
-        self.shortids = []
-        self.prefilled_txn_length = 0
-        self.prefilled_txn = []
-
-    def deserialize(self, f):
-        self.header.deserialize(f)
-        self.nonce = struct.unpack("<Q", f.read(8))[0]
-        self.shortids_length = deser_compact_size(f)
-        for i in range(self.shortids_length):
-            # shortids are defined to be 6 bytes in the spec, so append
-            # two zero bytes and read it in as an 8-byte number
-            self.shortids.append(struct.unpack("<Q", f.read(6) + b'\x00\x00')[0])
-        self.prefilled_txn = deser_vector(f, PrefilledTransaction)
-        self.prefilled_txn_length = len(self.prefilled_txn)
-
-    def serialize(self):
-        r = b""
-        r += self.header.serialize()
-        r += struct.pack("<Q", self.nonce)
-        r += ser_compact_size(self.shortids_length)
-        for x in self.shortids:
-            # We only want the first 6 bytes
-            r += struct.pack("<Q", x)[0:6]
-        r += ser_vector(self.prefilled_txn)
-        return r
-
-    def __repr__(self):
-        return "P2PHeaderAndShortIDs(header=%s, nonce=%d, shortids_length=%d, shortids=%s, prefilled_txn_length=%d, prefilledtxn=%s" % (repr(self.header), self.nonce, self.shortids_length, repr(self.shortids), self.prefilled_txn_length, repr(self.prefilled_txn))
-
-
-# Calculate the BIP 152-compact blocks shortid for a given transaction hash
-def calculate_shortid(k0, k1, tx_hash):
-    expected_shortid = siphash256(k0, k1, tx_hash)
-    expected_shortid &= 0x0000ffffffffffff
-    return expected_shortid
-
-# This version gets rid of the array lengths, and reinterprets the differential
-# encoding into indices that can be used for lookup.
-class HeaderAndShortIDs(object):
-    def __init__(self, p2pheaders_and_shortids = None):
-        self.header = CBlockHeader()
-        self.nonce = 0
-        self.shortids = []
-        self.prefilled_txn = []
-
-        if p2pheaders_and_shortids != None:
-            self.header = p2pheaders_and_shortids.header
-            self.nonce = p2pheaders_and_shortids.nonce
-            self.shortids = p2pheaders_and_shortids.shortids
-            last_index = -1
-            for x in p2pheaders_and_shortids.prefilled_txn:
-                self.prefilled_txn.append(PrefilledTransaction(x.index + last_index + 1, x.tx))
-                last_index = self.prefilled_txn[-1].index
-
-    def to_p2p(self):
-        ret = P2PHeaderAndShortIDs()
-        ret.header = self.header
-        ret.nonce = self.nonce
-        ret.shortids_length = len(self.shortids)
-        ret.shortids = self.shortids
-        ret.prefilled_txn_length = len(self.prefilled_txn)
-        ret.prefilled_txn = []
-        last_index = -1
-        for x in self.prefilled_txn:
-            ret.prefilled_txn.append(PrefilledTransaction(x.index - last_index - 1, x.tx))
-            last_index = x.index
-        return ret
-
-    def get_siphash_keys(self):
-        header_nonce = self.header.serialize()
-        header_nonce += struct.pack("<Q", self.nonce)
-        hash_header_nonce_as_str = sha256(header_nonce)
-        key0 = struct.unpack("<Q", hash_header_nonce_as_str[0:8])[0]
-        key1 = struct.unpack("<Q", hash_header_nonce_as_str[8:16])[0]
-        return [ key0, key1 ]
-
-    def initialize_from_block(self, block, nonce=0, prefill_list = [0]):
-        self.header = CBlockHeader(block)
-        self.nonce = nonce
-        self.prefilled_txn = [ PrefilledTransaction(i, block.vtx[i]) for i in prefill_list ]
-        self.shortids = []
-        [k0, k1] = self.get_siphash_keys()
-        for i in range(len(block.vtx)):
-            if i not in prefill_list:
-                self.shortids.append(calculate_shortid(k0, k1, block.vtx[i].sha256))
-
-    def __repr__(self):
-        return "HeaderAndShortIDs(header=%s, nonce=%d, shortids=%s, prefilledtxn=%s" % (repr(self.header), self.nonce, repr(self.shortids), repr(self.prefilled_txn))
-
-
-class BlockTransactionsRequest(object):
-
-    def __init__(self, blockhash=0, indexes = None):
-        self.blockhash = blockhash
-        self.indexes = indexes if indexes != None else []
-
-    def deserialize(self, f):
-        self.blockhash = deser_uint256(f)
-        indexes_length = deser_compact_size(f)
-        for i in range(indexes_length):
-            self.indexes.append(deser_compact_size(f))
-
-    def serialize(self):
-        r = b""
-        r += ser_uint256(self.blockhash)
-        r += ser_compact_size(len(self.indexes))
-        for x in self.indexes:
-            r += ser_compact_size(x)
-        return r
-
-    # helper to set the differentially encoded indexes from absolute ones
-    def from_absolute(self, absolute_indexes):
-        self.indexes = []
-        last_index = -1
-        for x in absolute_indexes:
-            self.indexes.append(x-last_index-1)
-            last_index = x
-
-    def to_absolute(self):
-        absolute_indexes = []
-        last_index = -1
-        for x in self.indexes:
-            absolute_indexes.append(x+last_index+1)
-            last_index = absolute_indexes[-1]
-        return absolute_indexes
-
-    def __repr__(self):
-        return "BlockTransactionsRequest(hash=%064x indexes=%s)" % (self.blockhash, repr(self.indexes))
-
-
-class BlockTransactions(object):
-
-    def __init__(self, blockhash=0, transactions = None):
-        self.blockhash = blockhash
-        self.transactions = transactions if transactions != None else []
-
-    def deserialize(self, f):
-        self.blockhash = deser_uint256(f)
-        self.transactions = deser_vector(f, CTransaction)
-
-    def serialize(self):
-        r = b""
-        r += ser_uint256(self.blockhash)
-        r += ser_vector(self.transactions)
-        return r
-
-    def __repr__(self):
-        return "BlockTransactions(hash=%064x transactions=%s)" % (self.blockhash, repr(self.transactions))
-
-
-class CPartialMerkleTree(object):
-    def __init__(self):
-        self.nTransactions = 0
-        self.vBits = []
-        self.vHash = []
-
-    def deserialize(self, f):
-        self.nTransactions = struct.unpack("<I", f.read(4))[0]
-        self.vHash = deser_uint256_vector(f)
-        self.vBits = deser_dyn_bitset(f, True)
-
-    def serialize(self):
-        r = b""
-        r += struct.pack("<I", self.nTransactions)
-        r += ser_uint256_vector(self.vHash)
-        r += ser_dyn_bitset(self.vBits, True)
-        return r
-
-    def __repr__(self):
-        return "CPartialMerkleTree(nTransactions=%d vBits.size=%d vHash.size=%d)" % (self.nTransactions, len(self.vBits), len(self.vHash))
-
-
-class CMerkleBlock(object):
-    def __init__(self, header=CBlockHeader(), txn=CPartialMerkleTree()):
-        self.header = header
-        self.txn = txn
-
-    def deserialize(self, f):
-        self.header.deserialize(f)
-        self.txn.deserialize(f)
-
-    def serialize(self):
-        r = b""
-        r += self.header.serialize()
-        r += self.txn.serialize()
-        return r
-
-    def __repr__(self):
-        return "CMerkleBlock(header=%s txn=%s)" % (repr(self.header), repr(self.txn))
-
-
-class CCbTx(object):
-    def __init__(self, version=None, height=None, merkleRootMNList=None, merkleRootQuorums=None):
-        self.set_null()
-        if version is not None:
-            self.version = version
-        if height is not None:
-            self.height = height
-        if merkleRootMNList is not None:
-            self.merkleRootMNList = merkleRootMNList
-        if merkleRootQuorums is not None:
-            self.merkleRootQuorums = merkleRootQuorums
-
-    def set_null(self):
-        self.version = 0
-        self.height = 0
-        self.merkleRootMNList = None
-
-    def deserialize(self, f):
-        self.version = struct.unpack("<H", f.read(2))[0]
-        self.height = struct.unpack("<i", f.read(4))[0]
-        self.merkleRootMNList = deser_uint256(f)
-        if self.version >= 2:
-            self.merkleRootQuorums = deser_uint256(f)
-
-    def serialize(self):
-        r = b""
-        r += struct.pack("<H", self.version)
-        r += struct.pack("<i", self.height)
-        r += ser_uint256(self.merkleRootMNList)
-        if self.version >= 2:
-            r += ser_uint256(self.merkleRootQuorums)
-        return r
-
-
-class CSimplifiedMNListEntry(object):
-    def __init__(self):
-        self.set_null()
-
-    def set_null(self):
-        self.proRegTxHash = 0
-        self.confirmedHash = 0
-        self.service = CService()
-        self.pubKeyOperator = b'\\x0' * 48
-        self.keyIDVoting = 0
-        self.isValid = False
-
-    def deserialize(self, f):
-        self.proRegTxHash = deser_uint256(f)
-        self.confirmedHash = deser_uint256(f)
-        self.service.deserialize(f)
-        self.pubKeyOperator = f.read(48)
-        self.keyIDVoting = f.read(20)
-        self.isValid = struct.unpack("<?", f.read(1))[0]
-
-    def serialize(self):
-        r = b""
-        r += ser_uint256(self.proRegTxHash)
-        r += ser_uint256(self.confirmedHash)
-        r += self.service.serialize()
-        r += self.pubKeyOperator
-        r += self.keyIDVoting
-        r += struct.pack("<?", self.isValid)
-        return r
-
-
-class CFinalCommitment:
-    def __init__(self):
-        self.set_null()
-
-    def set_null(self):
-        self.nVersion = 0
-        self.llmqType = 0
-        self.quorumHash = 0
-        self.signers = []
-        self.validMembers = []
-        self.quorumPublicKey = b'\\x0' * 48
-        self.quorumVvecHash = 0
-        self.quorumSig = b'\\x0' * 96
-        self.membersSig = b'\\x0' * 96
-
-    def deserialize(self, f):
-        self.nVersion = struct.unpack("<H", f.read(2))[0]
-        self.llmqType = struct.unpack("<B", f.read(1))[0]
-        self.quorumHash = deser_uint256(f)
-        self.signers = deser_dyn_bitset(f, False)
-        self.validMembers = deser_dyn_bitset(f, False)
-        self.quorumPublicKey = f.read(48)
-        self.quorumVvecHash = deser_uint256(f)
-        self.quorumSig = f.read(96)
-        self.membersSig = f.read(96)
-
-    def serialize(self):
-        r = b""
-        r += struct.pack("<H", self.nVersion)
-        r += struct.pack("<B", self.llmqType)
-        r += ser_uint256(self.quorumHash)
-        r += ser_dyn_bitset(self.signers, False)
-        r += ser_dyn_bitset(self.validMembers, False)
-        r += self.quorumPublicKey
-        r += ser_uint256(self.quorumVvecHash)
-        r += self.quorumSig
-        r += self.membersSig
-        return r
-
-
-# Objects that correspond to messages on the wire
-class msg_version(object):
-    command = b"version"
-=======
     # Socket write methods
->>>>>>> 43d2973a
 
     def writable(self):
         """asyncore method to determine whether the handle_write() callback should be called on the next loop."""
@@ -981,428 +217,9 @@
             try:
                 sent = self.send(self.sendbuf)
             except:
-<<<<<<< HEAD
-                self.nRelay = 0
-        else:
-            self.nRelay = 0
-
-    def serialize(self):
-        r = b""
-        r += struct.pack("<i", self.nVersion)
-        r += struct.pack("<Q", self.nServices)
-        r += struct.pack("<q", self.nTime)
-        r += self.addrTo.serialize()
-        r += self.addrFrom.serialize()
-        r += struct.pack("<Q", self.nNonce)
-        r += ser_string(self.strSubVer)
-        r += struct.pack("<i", self.nStartingHeight)
-        r += struct.pack("<b", self.nRelay)
-        return r
-
-    def __repr__(self):
-        return 'msg_version(nVersion=%i nServices=%i nTime=%s addrTo=%s addrFrom=%s nNonce=0x%016X strSubVer=%s nStartingHeight=%i nRelay=%i)' \
-            % (self.nVersion, self.nServices, time.ctime(self.nTime),
-               repr(self.addrTo), repr(self.addrFrom), self.nNonce,
-               self.strSubVer, self.nStartingHeight, self.nRelay)
-
-
-class msg_verack(object):
-    command = b"verack"
-
-    def __init__(self):
-        pass
-
-    def deserialize(self, f):
-        pass
-
-    def serialize(self):
-        return b""
-
-    def __repr__(self):
-        return "msg_verack()"
-
-
-class msg_addr(object):
-    command = b"addr"
-
-    def __init__(self):
-        self.addrs = []
-
-    def deserialize(self, f):
-        self.addrs = deser_vector(f, CAddress)
-
-    def serialize(self):
-        return ser_vector(self.addrs)
-
-    def __repr__(self):
-        return "msg_addr(addrs=%s)" % (repr(self.addrs))
-
-
-class msg_inv(object):
-    command = b"inv"
-
-    def __init__(self, inv=None):
-        if inv is None:
-            self.inv = []
-        else:
-            self.inv = inv
-
-    def deserialize(self, f):
-        self.inv = deser_vector(f, CInv)
-
-    def serialize(self):
-        return ser_vector(self.inv)
-
-    def __repr__(self):
-        return "msg_inv(inv=%s)" % (repr(self.inv))
-
-
-class msg_getdata(object):
-    command = b"getdata"
-
-    def __init__(self, inv=None):
-        self.inv = inv if inv != None else []
-
-    def deserialize(self, f):
-        self.inv = deser_vector(f, CInv)
-
-    def serialize(self):
-        return ser_vector(self.inv)
-
-    def __repr__(self):
-        return "msg_getdata(inv=%s)" % (repr(self.inv))
-
-
-class msg_getblocks(object):
-    command = b"getblocks"
-
-    def __init__(self):
-        self.locator = CBlockLocator()
-        self.hashstop = 0
-
-    def deserialize(self, f):
-        self.locator = CBlockLocator()
-        self.locator.deserialize(f)
-        self.hashstop = deser_uint256(f)
-
-    def serialize(self):
-        r = b""
-        r += self.locator.serialize()
-        r += ser_uint256(self.hashstop)
-        return r
-
-    def __repr__(self):
-        return "msg_getblocks(locator=%s hashstop=%064x)" \
-            % (repr(self.locator), self.hashstop)
-
-
-class msg_tx(object):
-    command = b"tx"
-
-    def __init__(self, tx=CTransaction()):
-        self.tx = tx
-
-    def deserialize(self, f):
-        self.tx.deserialize(f)
-
-    def serialize(self):
-        return self.tx.serialize()
-
-    def __repr__(self):
-        return "msg_tx(tx=%s)" % (repr(self.tx))
-
-
-class msg_block(object):
-    command = b"block"
-
-    def __init__(self, block=None):
-        if block is None:
-            self.block = CBlock()
-        else:
-            self.block = block
-
-    def deserialize(self, f):
-        self.block.deserialize(f)
-
-    def serialize(self):
-        return self.block.serialize()
-
-    def __repr__(self):
-        return "msg_block(block=%s)" % (repr(self.block))
-
-# for cases where a user needs tighter control over what is sent over the wire
-# note that the user must supply the name of the command, and the data
-class msg_generic(object):
-    def __init__(self, command, data=None):
-        self.command = command
-        self.data = data
-
-    def serialize(self):
-        return self.data
-
-    def __repr__(self):
-        return "msg_generic()"
-
-class msg_getaddr(object):
-    command = b"getaddr"
-
-    def __init__(self):
-        pass
-
-    def deserialize(self, f):
-        pass
-
-    def serialize(self):
-        return b""
-
-    def __repr__(self):
-        return "msg_getaddr()"
-
-
-class msg_ping_prebip31(object):
-    command = b"ping"
-
-    def __init__(self):
-        pass
-
-    def deserialize(self, f):
-        pass
-
-    def serialize(self):
-        return b""
-
-    def __repr__(self):
-        return "msg_ping() (pre-bip31)"
-
-
-class msg_ping(object):
-    command = b"ping"
-
-    def __init__(self, nonce=0):
-        self.nonce = nonce
-
-    def deserialize(self, f):
-        self.nonce = struct.unpack("<Q", f.read(8))[0]
-
-    def serialize(self):
-        r = b""
-        r += struct.pack("<Q", self.nonce)
-        return r
-
-    def __repr__(self):
-        return "msg_ping(nonce=%08x)" % self.nonce
-
-
-class msg_pong(object):
-    command = b"pong"
-
-    def __init__(self, nonce=0):
-        self.nonce = nonce
-
-    def deserialize(self, f):
-        self.nonce = struct.unpack("<Q", f.read(8))[0]
-
-    def serialize(self):
-        r = b""
-        r += struct.pack("<Q", self.nonce)
-        return r
-
-    def __repr__(self):
-        return "msg_pong(nonce=%08x)" % self.nonce
-
-
-class msg_mempool(object):
-    command = b"mempool"
-
-    def __init__(self):
-        pass
-
-    def deserialize(self, f):
-        pass
-
-    def serialize(self):
-        return b""
-
-    def __repr__(self):
-        return "msg_mempool()"
-
-class msg_sendheaders(object):
-    command = b"sendheaders"
-
-    def __init__(self):
-        pass
-
-    def deserialize(self, f):
-        pass
-
-    def serialize(self):
-        return b""
-
-    def __repr__(self):
-        return "msg_sendheaders()"
-
-
-# getheaders message has
-# number of entries
-# vector of hashes
-# hash_stop (hash of last desired block header, 0 to get as many as possible)
-class msg_getheaders(object):
-    command = b"getheaders"
-
-    def __init__(self):
-        self.locator = CBlockLocator()
-        self.hashstop = 0
-
-    def deserialize(self, f):
-        self.locator = CBlockLocator()
-        self.locator.deserialize(f)
-        self.hashstop = deser_uint256(f)
-
-    def serialize(self):
-        r = b""
-        r += self.locator.serialize()
-        r += ser_uint256(self.hashstop)
-        return r
-
-    def __repr__(self):
-        return "msg_getheaders(locator=%s, stop=%064x)" \
-            % (repr(self.locator), self.hashstop)
-
-
-# headers message has
-# <count> <vector of block headers>
-class msg_headers(object):
-    command = b"headers"
-
-    def __init__(self, headers=None):
-        self.headers = headers if headers is not None else []
-
-    def deserialize(self, f):
-        # comment in sparksd indicates these should be deserialized as blocks
-        blocks = deser_vector(f, CBlock)
-        for x in blocks:
-            self.headers.append(CBlockHeader(x))
-
-    def serialize(self):
-        blocks = [CBlock(x) for x in self.headers]
-        return ser_vector(blocks)
-
-    def __repr__(self):
-        return "msg_headers(headers=%s)" % repr(self.headers)
-
-
-class msg_reject(object):
-    command = b"reject"
-    REJECT_MALFORMED = 1
-
-    def __init__(self):
-        self.message = b""
-        self.code = 0
-        self.reason = b""
-        self.data = 0
-
-    def deserialize(self, f):
-        self.message = deser_string(f)
-        self.code = struct.unpack("<B", f.read(1))[0]
-        self.reason = deser_string(f)
-        if (self.code != self.REJECT_MALFORMED and
-                (self.message == b"block" or self.message == b"tx")):
-            self.data = deser_uint256(f)
-
-    def serialize(self):
-        r = ser_string(self.message)
-        r += struct.pack("<B", self.code)
-        r += ser_string(self.reason)
-        if (self.code != self.REJECT_MALFORMED and
-                (self.message == b"block" or self.message == b"tx")):
-            r += ser_uint256(self.data)
-        return r
-
-    def __repr__(self):
-        return "msg_reject: %s %d %s [%064x]" \
-            % (self.message, self.code, self.reason, self.data)
-
-
-class msg_sendcmpct(object):
-    command = b"sendcmpct"
-
-    def __init__(self):
-        self.announce = False
-        self.version = 1
-
-    def deserialize(self, f):
-        self.announce = struct.unpack("<?", f.read(1))[0]
-        self.version = struct.unpack("<Q", f.read(8))[0]
-
-    def serialize(self):
-        r = b""
-        r += struct.pack("<?", self.announce)
-        r += struct.pack("<Q", self.version)
-        return r
-
-    def __repr__(self):
-        return "msg_sendcmpct(announce=%s, version=%lu)" % (self.announce, self.version)
-
-class msg_cmpctblock(object):
-    command = b"cmpctblock"
-
-    def __init__(self, header_and_shortids = None):
-        self.header_and_shortids = header_and_shortids
-
-    def deserialize(self, f):
-        self.header_and_shortids = P2PHeaderAndShortIDs()
-        self.header_and_shortids.deserialize(f)
-
-    def serialize(self):
-        r = b""
-        r += self.header_and_shortids.serialize()
-        return r
-
-    def __repr__(self):
-        return "msg_cmpctblock(HeaderAndShortIDs=%s)" % repr(self.header_and_shortids)
-
-class msg_getblocktxn(object):
-    command = b"getblocktxn"
-
-    def __init__(self):
-        self.block_txn_request = None
-
-    def deserialize(self, f):
-        self.block_txn_request = BlockTransactionsRequest()
-        self.block_txn_request.deserialize(f)
-
-    def serialize(self):
-        r = b""
-        r += self.block_txn_request.serialize()
-        return r
-
-    def __repr__(self):
-        return "msg_getblocktxn(block_txn_request=%s)" % (repr(self.block_txn_request))
-
-class msg_blocktxn(object):
-    command = b"blocktxn"
-
-    def __init__(self):
-        self.block_transactions = BlockTransactions()
-
-    def deserialize(self, f):
-        self.block_transactions.deserialize(f)
-
-    def serialize(self):
-        r = b""
-        r += self.block_transactions.serialize()
-        return r
-
-    def __repr__(self):
-        return "msg_blocktxn(block_transactions=%s)" % (repr(self.block_transactions))
-
-class msg_getmnlistd(object):
-    command = b"getmnlistd"
-=======
                 self.handle_close()
                 return
             self.sendbuf = self.sendbuf[sent:]
->>>>>>> 43d2973a
 
     def send_message(self, message, pushbuf=False):
         """Send a P2P message over the socket.
@@ -1609,217 +426,6 @@
         wait_until(test_function, timeout=timeout, lock=mininode_lock)
         self.ping_counter += 1
 
-<<<<<<< HEAD
-# The actual NodeConn class
-# This class provides an interface for a p2p connection to a specified node
-class NodeConn(asyncore.dispatcher):
-    messagemap = {
-        b"version": msg_version,
-        b"verack": msg_verack,
-        b"addr": msg_addr,
-        b"inv": msg_inv,
-        b"getdata": msg_getdata,
-        b"getblocks": msg_getblocks,
-        b"tx": msg_tx,
-        b"block": msg_block,
-        b"getaddr": msg_getaddr,
-        b"ping": msg_ping,
-        b"pong": msg_pong,
-        b"headers": msg_headers,
-        b"getheaders": msg_getheaders,
-        b"reject": msg_reject,
-        b"mempool": msg_mempool,
-        b"sendheaders": msg_sendheaders,
-        b"sendcmpct": msg_sendcmpct,
-        b"cmpctblock": msg_cmpctblock,
-        b"getblocktxn": msg_getblocktxn,
-        b"blocktxn": msg_blocktxn,
-        b"mnlistdiff": msg_mnlistdiff,
-        b"clsig": msg_clsig,
-        b"islock": msg_islock,
-        b"notfound": None,
-        b"senddsq": None,
-        b"qsendrecsigs": None,
-        b"getsporks": None,
-        b"spork": None,
-        b"govsync": None,
-        b"qfcommit": None,
-    }
-    MAGIC_BYTES = {
-        "mainnet": b"\xbf\x0c\x6b\xbd",   # mainnet
-        "testnet3": b"\xce\xe2\xca\xff",  # testnet3
-        "regtest": b"\xfc\xc1\xb7\xdc",   # regtest
-        "devnet": b"\xe2\xca\xff\xce",    # devnet
-    }
-
-    def __init__(self, dstaddr, dstport, rpc, callback, net="regtest", services=NODE_NETWORK, send_version=True):
-        asyncore.dispatcher.__init__(self, map=mininode_socket_map)
-        self.dstaddr = dstaddr
-        self.dstport = dstport
-        self.create_socket(socket.AF_INET, socket.SOCK_STREAM)
-        self.sendbuf = b""
-        self.recvbuf = b""
-        self.ver_send = 209
-        self.ver_recv = 209
-        self.last_sent = 0
-        self.state = "connecting"
-        self.network = net
-        self.cb = callback
-        self.disconnect = False
-        self.nServices = 0
-
-        if send_version:
-            # stuff version msg into sendbuf
-            vt = msg_version()
-            vt.nServices = services
-            vt.addrTo.ip = self.dstaddr
-            vt.addrTo.port = self.dstport
-            vt.addrFrom.ip = "0.0.0.0"
-            vt.addrFrom.port = 0
-            self.send_message(vt, True)
-
-        logger.debug('Connecting to Sparks Node: %s:%d' % (self.dstaddr, self.dstport))
-
-        try:
-            self.connect((dstaddr, dstport))
-        except:
-            self.handle_close()
-        self.rpc = rpc
-
-    def handle_connect(self):
-        if self.state != "connected":
-            logger.debug("Connected & Listening: %s:%d" % (self.dstaddr, self.dstport))
-            self.state = "connected"
-            self.cb.on_open(self)
-
-    def handle_close(self):
-        logger.debug("Closing connection to: %s:%d" % (self.dstaddr, self.dstport))
-        self.state = "closed"
-        self.recvbuf = b""
-        self.sendbuf = b""
-        try:
-            self.close()
-        except:
-            pass
-        self.cb.on_close(self)
-
-    def handle_read(self):
-        t = self.recv(8192)
-        if len(t) > 0:
-            self.recvbuf += t
-            self.got_data()
-
-    def readable(self):
-        return True
-
-    def writable(self):
-        with mininode_lock:
-            pre_connection = self.state == "connecting"
-            length = len(self.sendbuf)
-        return (length > 0 or pre_connection)
-
-    def handle_write(self):
-        with mininode_lock:
-            # asyncore does not expose socket connection, only the first read/write
-            # event, thus we must check connection manually here to know when we
-            # actually connect
-            if self.state == "connecting":
-                self.handle_connect()
-            if not self.writable():
-                return
-
-            try:
-                sent = self.send(self.sendbuf)
-            except:
-                self.handle_close()
-                return
-            self.sendbuf = self.sendbuf[sent:]
-
-    def got_data(self):
-        try:
-            while True:
-                if len(self.recvbuf) < 4:
-                    return
-                if self.recvbuf[:4] != self.MAGIC_BYTES[self.network]:
-                    raise ValueError("got garbage %s" % repr(self.recvbuf))
-                if self.ver_recv < 209:
-                    if len(self.recvbuf) < 4 + 12 + 4:
-                        return
-                    command = self.recvbuf[4:4+12].split(b"\x00", 1)[0]
-                    msglen = struct.unpack("<i", self.recvbuf[4+12:4+12+4])[0]
-                    checksum = None
-                    if len(self.recvbuf) < 4 + 12 + 4 + msglen:
-                        return
-                    msg = self.recvbuf[4+12+4:4+12+4+msglen]
-                    self.recvbuf = self.recvbuf[4+12+4+msglen:]
-                else:
-                    if len(self.recvbuf) < 4 + 12 + 4 + 4:
-                        return
-                    command = self.recvbuf[4:4+12].split(b"\x00", 1)[0]
-                    msglen = struct.unpack("<i", self.recvbuf[4+12:4+12+4])[0]
-                    checksum = self.recvbuf[4+12+4:4+12+4+4]
-                    if len(self.recvbuf) < 4 + 12 + 4 + 4 + msglen:
-                        return
-                    msg = self.recvbuf[4+12+4+4:4+12+4+4+msglen]
-                    th = sha256(msg)
-                    h = sha256(th)
-                    if checksum != h[:4]:
-                        raise ValueError("got bad checksum " + repr(self.recvbuf))
-                    self.recvbuf = self.recvbuf[4+12+4+4+msglen:]
-                if command in self.messagemap:
-                    if self.messagemap[command] is None:
-                        # Command is known but we don't want/need to handle it
-                        continue
-                    f = BytesIO(msg)
-                    t = self.messagemap[command]()
-                    t.deserialize(f)
-                    self.got_message(t)
-                else:
-                    logger.warning("Received unknown command from %s:%d: '%s' %s" % (self.dstaddr, self.dstport, str(command), repr(msg)))
-                    raise ValueError("Unknown command: '%s'" % (command))
-        except Exception as e:
-            logger.exception('got_data:', repr(e))
-            raise
-
-    def send_message(self, message, pushbuf=False):
-        if self.state != "connected" and not pushbuf:
-            raise IOError('Not connected, no pushbuf')
-        self._log_message("send", message)
-        command = message.command
-        data = message.serialize()
-        tmsg = self.MAGIC_BYTES[self.network]
-        tmsg += command
-        tmsg += b"\x00" * (12 - len(command))
-        tmsg += struct.pack("<I", len(data))
-        if self.ver_send >= 209:
-            th = sha256(data)
-            h = sha256(th)
-            tmsg += h[:4]
-        tmsg += data
-        with mininode_lock:
-            self.sendbuf += tmsg
-            self.last_sent = time.time()
-
-    def got_message(self, message):
-        if message.command == b"version":
-            if message.nVersion <= BIP0031_VERSION:
-                self.messagemap[b'ping'] = msg_ping_prebip31
-        if self.last_sent + 30 * 60 < time.time():
-            self.send_message(self.messagemap[b'ping']())
-        self._log_message("receive", message)
-        self.cb.deliver(self, message)
-
-    def _log_message(self, direction, msg):
-        if direction == "send":
-            log_message = "Send message to "
-        elif direction == "receive":
-            log_message = "Received message from "
-        log_message += "%s:%d: %s" % (self.dstaddr, self.dstport, repr(msg)[:500])
-        if len(log_message) > 500:
-            log_message += "... (msg truncated)"
-        logger.debug(log_message)
-=======
->>>>>>> 43d2973a
 
 # Keep our own socket map for asyncore, so that we can track disconnects
 # ourselves (to workaround an issue with closing an asyncore socket when
