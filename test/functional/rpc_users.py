#!/usr/bin/env python3
# Copyright (c) 2015-2016 The Bitcoin Core developers
# Distributed under the MIT software license, see the accompanying
# file COPYING or http://www.opensource.org/licenses/mit-license.php.
"""Test multiple RPC users."""

from test_framework.test_framework import BitcoinTestFramework
from test_framework.util import (
    assert_equal,
    get_datadir_path,
    str_to_b64str,
)

import os
import http.client
import urllib.parse
import subprocess
from random import SystemRandom
import string
import configparser
import sys

def call_with_auth(node, user, password):
    url = urllib.parse.urlparse(node.url)
    headers = {"Authorization": "Basic " + str_to_b64str('{}:{}'.format(user, password))}

    conn = http.client.HTTPConnection(url.hostname, url.port)
    conn.connect()
    conn.request('POST', '/', '{"method": "getbestblockhash"}', headers)
    resp = conn.getresponse()
    conn.close()
    return resp


class HTTPBasicsTest(BitcoinTestFramework):
    def set_test_params(self):
        self.num_nodes = 2
        self.supports_cli = False

    def setup_chain(self):
        super().setup_chain()
<<<<<<< HEAD
        #Append rpcauth to sparks.conf before initialization
=======
        #Append rpcauth to dash.conf before initialization
        self.rtpassword = "cA773lm788buwYe4g4WT+05pKyNruVKjQ25x3n0DQcM="
>>>>>>> 3b7deea3
        rpcauth = "rpcauth=rt:93648e835a54c573682c2eb19f882535$7681e9c5b74bdd85e78166031d2058e1069b3ed7ed967c93fc63abba06f31144"

        self.rpcuser = "rpcuser💻"
        self.rpcpassword = "rpcpassword🔑"

        config = configparser.ConfigParser()
        config.read_file(open(self.options.configfile))
        gen_rpcauth = config['environment']['RPCAUTH']

        # Generate RPCAUTH with specified password
        self.rt2password = "8/F3uMDw4KSEbw96U3CA1C4X05dkHDN2BPFjTgZW4KI="
        p = subprocess.Popen([sys.executable, gen_rpcauth, 'rt2', self.rt2password], stdout=subprocess.PIPE, universal_newlines=True)
        lines = p.stdout.read().splitlines()
        rpcauth2 = lines[1]

        # Generate RPCAUTH without specifying password
        self.user = ''.join(SystemRandom().choice(string.ascii_letters + string.digits) for _ in range(10))
        p = subprocess.Popen([sys.executable, gen_rpcauth, self.user], stdout=subprocess.PIPE, universal_newlines=True)
        lines = p.stdout.read().splitlines()
        rpcauth3 = lines[1]
        self.password = lines[3]

        with open(os.path.join(get_datadir_path(self.options.tmpdir, 0), "sparks.conf"), 'a', encoding='utf8') as f:
            f.write(rpcauth + "\n")
            f.write(rpcauth2 + "\n")
            f.write(rpcauth3 + "\n")
<<<<<<< HEAD
        with open(os.path.join(get_datadir_path(self.options.tmpdir, 1), "sparks.conf"), 'a', encoding='utf8') as f:
            f.write(rpcuser + "\n")
            f.write(rpcpassword + "\n")
=======
        with open(os.path.join(get_datadir_path(self.options.tmpdir, 1), "dash.conf"), 'a', encoding='utf8') as f:
            f.write("rpcuser={}\n".format(self.rpcuser))
            f.write("rpcpassword={}\n".format(self.rpcpassword))
>>>>>>> 3b7deea3

    def test_auth(self, node, user, password):
        self.log.info('Correct...')
        assert_equal(200, call_with_auth(node, user, password).status)

        self.log.info('Wrong...')
        assert_equal(401, call_with_auth(node, user, password+'wrong').status)

        self.log.info('Wrong...')
        assert_equal(401, call_with_auth(node, user+'wrong', password).status)

        self.log.info('Wrong...')
        assert_equal(401, call_with_auth(node, user+'wrong', password+'wrong').status)

    def run_test(self):
        self.log.info('Check correctness of the rpcauth config option')
        url = urllib.parse.urlparse(self.nodes[0].url)

        self.test_auth(self.nodes[0], url.username, url.password)
        self.test_auth(self.nodes[0], 'rt', self.rtpassword)
        self.test_auth(self.nodes[0], 'rt2', self.rt2password)
        self.test_auth(self.nodes[0], self.user, self.password)

        self.log.info('Check correctness of the rpcuser/rpcpassword config options')
        url = urllib.parse.urlparse(self.nodes[1].url)

        self.test_auth(self.nodes[1], self.rpcuser, self.rpcpassword)

        init_error = 'Error: Unable to start HTTP server. See debug log for details.'

        self.log.info('Check -rpcauth are validated')
        # Empty -rpcauth= are ignored
        self.restart_node(0, extra_args=['-rpcauth='])
        self.stop_node(0)
        self.nodes[0].assert_start_raises_init_error(expected_msg=init_error, extra_args=['-rpcauth=foo'])
        self.nodes[0].assert_start_raises_init_error(expected_msg=init_error, extra_args=['-rpcauth=foo:bar'])

        self.log.info('Check that failure to write cookie file will abort the node gracefully')
        cookie_file = os.path.join(get_datadir_path(self.options.tmpdir, 0), self.chain, '.cookie.tmp')
        os.mkdir(cookie_file)
        self.nodes[0].assert_start_raises_init_error(expected_msg=init_error)


if __name__ == '__main__':
    HTTPBasicsTest().main()<|MERGE_RESOLUTION|>--- conflicted
+++ resolved
@@ -39,12 +39,8 @@
 
     def setup_chain(self):
         super().setup_chain()
-<<<<<<< HEAD
         #Append rpcauth to sparks.conf before initialization
-=======
-        #Append rpcauth to dash.conf before initialization
         self.rtpassword = "cA773lm788buwYe4g4WT+05pKyNruVKjQ25x3n0DQcM="
->>>>>>> 3b7deea3
         rpcauth = "rpcauth=rt:93648e835a54c573682c2eb19f882535$7681e9c5b74bdd85e78166031d2058e1069b3ed7ed967c93fc63abba06f31144"
 
         self.rpcuser = "rpcuser💻"
@@ -71,15 +67,9 @@
             f.write(rpcauth + "\n")
             f.write(rpcauth2 + "\n")
             f.write(rpcauth3 + "\n")
-<<<<<<< HEAD
         with open(os.path.join(get_datadir_path(self.options.tmpdir, 1), "sparks.conf"), 'a', encoding='utf8') as f:
-            f.write(rpcuser + "\n")
-            f.write(rpcpassword + "\n")
-=======
-        with open(os.path.join(get_datadir_path(self.options.tmpdir, 1), "dash.conf"), 'a', encoding='utf8') as f:
             f.write("rpcuser={}\n".format(self.rpcuser))
             f.write("rpcpassword={}\n".format(self.rpcpassword))
->>>>>>> 3b7deea3
 
     def test_auth(self, node, user, password):
         self.log.info('Correct...')
