--- conflicted
+++ resolved
@@ -43,23 +43,13 @@
         rpcauth3 = lines[1]
         self.password = lines[3]
 
-<<<<<<< HEAD
         with open(os.path.join(get_datadir_path(self.options.tmpdir, 0), "sparks.conf"), 'a', encoding='utf8') as f:
-            f.write(rpcauth+"\n")
-            f.write(rpcauth2+"\n")
-            f.write(rpcauth3+"\n")
-        with open(os.path.join(get_datadir_path(self.options.tmpdir, 1), "sparks.conf"), 'a', encoding='utf8') as f:
-            f.write(rpcuser+"\n")
-            f.write(rpcpassword+"\n")
-=======
-        with open(os.path.join(get_datadir_path(self.options.tmpdir, 0), "dash.conf"), 'a', encoding='utf8') as f:
             f.write(rpcauth + "\n")
             f.write(rpcauth2 + "\n")
             f.write(rpcauth3 + "\n")
-        with open(os.path.join(get_datadir_path(self.options.tmpdir, 1), "dash.conf"), 'a', encoding='utf8') as f:
+        with open(os.path.join(get_datadir_path(self.options.tmpdir, 1), "sparks.conf"), 'a', encoding='utf8') as f:
             f.write(rpcuser + "\n")
             f.write(rpcpassword + "\n")
->>>>>>> 1f3f0e00
 
     def run_test(self):
         self.log.info('Check correctness of the rpcauth config option')
