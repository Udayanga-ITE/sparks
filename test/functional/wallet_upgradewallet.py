--- conflicted
+++ resolved
@@ -36,14 +36,6 @@
         self.skip_if_no_wallet()
         self.skip_if_no_bdb()
         self.skip_if_no_previous_releases()
-<<<<<<< HEAD
-        # TODO: this test doesn't work yet
-        raise SkipTest("Test wallet_upgradewallet.py is not adapted for Sparks Core yet.")
-
-    def setup_network(self):
-        self.setup_nodes()
-=======
->>>>>>> 19512988
 
     def setup_nodes(self):
         self.add_nodes(self.num_nodes, extra_args=self.extra_args, versions=[
@@ -51,11 +43,6 @@
             18020200, # that's last version before `default wallets` are created
             160101,   # that's oldest version that support `import_deterministic_coinbase_privkeys`
         ])
-<<<<<<< HEAD
-        # adapt sparks.conf, because older sparksd's don't recognize config sections
-        adjust_bitcoin_conf_for_pre_16(self.nodes[2].bitcoinconf)
-=======
->>>>>>> 19512988
         self.start_nodes()
         self.import_deterministic_coinbase_privkeys()
 
@@ -125,11 +112,7 @@
         assert_equal(wallet.getbalance(), v18_2_balance)
 
         self.stop_node(0)
-<<<<<<< HEAD
-        # Copy the 0.15.2 wallet to the last Sparks Core version and open it:
-=======
-        # Copy the 19.3.0 wallet to the last Dash Core version and open it:
->>>>>>> 19512988
+        # Copy the 19.3.0 wallet to the last Sparks Core version and open it:
         shutil.rmtree(node_master_wallet_dir)
         os.mkdir(node_master_wallet_dir)
         shutil.copy(
