--- conflicted
+++ resolved
@@ -49,11 +49,7 @@
         except ImportError:
             raise SkipTest("python3-zmq module not available.")
 
-<<<<<<< HEAD
-        # Check that sparks has been built with ZMQ enabled
-=======
-        # Check that dash has been built with ZMQ enabled.
->>>>>>> 43d2973a
+        # Check that sparks has been built with ZMQ enabled.
         config = configparser.ConfigParser()
         if not self.options.configfile:
             self.options.configfile = os.path.abspath(os.path.join(os.path.dirname(__file__), "../config.ini"))
@@ -97,73 +93,6 @@
         genhashes = self.nodes[0].generate(num_blocks)
         self.sync_all()
 
-<<<<<<< HEAD
-        self.log.info("Wait for tx")
-        msg = self.zmqSubSocket.recv_multipart()
-        topic = msg[0]
-        assert_equal(topic, b"hashtx")
-        txhash = msg[1]
-        msgSequence = struct.unpack('<I', msg[-1])[-1]
-        assert_equal(msgSequence, 0)  # must be sequence 0 on hashtx
-
-        # rawtx
-        msg = self.zmqSubSocket.recv_multipart()
-        topic = msg[0]
-        assert_equal(topic, b"rawtx")
-        body = msg[1]
-        msgSequence = struct.unpack('<I', msg[-1])[-1]
-        assert_equal(msgSequence, 0) # must be sequence 0 on rawtx
-
-        # Check that the rawtx hashes to the hashtx
-        assert_equal(hash256(body), txhash)
-
-        self.log.info("Wait for block")
-        msg = self.zmqSubSocket.recv_multipart()
-        topic = msg[0]
-        assert_equal(topic, b"hashblock")
-        body = msg[1]
-        msgSequence = struct.unpack('<I', msg[-1])[-1]
-        assert_equal(msgSequence, 0)  # must be sequence 0 on hashblock
-        blkhash = bytes_to_hex_str(body)
-        assert_equal(genhashes[0], blkhash)  # blockhash from generate must be equal to the hash received over zmq
-
-        # rawblock
-        msg = self.zmqSubSocket.recv_multipart()
-        topic = msg[0]
-        assert_equal(topic, b"rawblock")
-        body = msg[1]
-        msgSequence = struct.unpack('<I', msg[-1])[-1]
-        assert_equal(msgSequence, 0) #must be sequence 0 on rawblock
-
-        # Check the hash of the rawblock's header matches generate
-        assert_equal(genhashes[0], sparkshash_helper(body[:80]))
-
-        self.log.info("Generate 10 blocks (and 10 coinbase txes)")
-        n = 10
-        genhashes = self.nodes[1].generate(n)
-        self.sync_all()
-
-        zmqHashes = []
-        zmqRawHashed = []
-        blockcount = 0
-        for x in range(n * 4):
-            msg = self.zmqSubSocket.recv_multipart()
-            topic = msg[0]
-            body = msg[1]
-            if topic == b"hashblock":
-                zmqHashes.append(bytes_to_hex_str(body))
-                msgSequence = struct.unpack('<I', msg[-1])[-1]
-                assert_equal(msgSequence, blockcount + 1)
-                blockcount += 1
-            if topic == b"rawblock":
-                zmqRawHashed.append(sparkshash_helper(body[:80]))
-                msgSequence = struct.unpack('<I', msg[-1])[-1]
-                assert_equal(msgSequence, blockcount)
-
-        for x in range(n):
-            assert_equal(genhashes[x], zmqHashes[x])  # blockhash from generate must be equal to the hash received over zmq
-            assert_equal(genhashes[x], zmqRawHashed[x])
-=======
         for x in range(num_blocks):
             # Should receive the coinbase txid.
             txid = self.hashtx.receive()
@@ -180,8 +109,7 @@
 
             # Should receive the generated raw block.
             block = self.rawblock.receive()
-            assert_equal(genhashes[x], dashhash_helper(block[:80]))
->>>>>>> 43d2973a
+            assert_equal(genhashes[x], sparkshash_helper(block[:80]))
 
         self.log.info("Wait for tx from second node")
         payment_txid = self.nodes[1].sendtoaddress(self.nodes[0].getnewaddress(), 1.0)
