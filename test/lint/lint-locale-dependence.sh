#!/usr/bin/env bash
# Copyright (c) 2018-2019 The Bitcoin Core developers
# Distributed under the MIT software license, see the accompanying
# file COPYING or http://www.opensource.org/licenses/mit-license.php.

export LC_ALL=C

# TODO: Reduce KNOWN_VIOLATIONS by replacing uses of locale dependent stoul/strtol with locale
#       independent ToIntegral<T>(...).
# TODO: Reduce KNOWN_VIOLATIONS by replacing uses of locale dependent snprintf with strprintf.
KNOWN_VIOLATIONS=(
<<<<<<< HEAD
    "src/bench/string_cast.cpp.*atoi"
    "src/sparks-tx.cpp.*stoul"
    "src/sparks-tx.cpp.*trim_right"
    "src/sparks-tx.cpp:.*atoi"
    "src/core_read.cpp.*is_digit"
=======
    "src/bitcoin-tx.cpp.*stoul"
>>>>>>> a884f0c5
    "src/dbwrapper.cpp.*stoul"
    "src/dbwrapper.cpp:.*vsnprintf"
    "src/rest.cpp:.*strtol"
    "src/statsd_client.cpp:.*snprintf"
    "src/test/dbwrapper_tests.cpp:.*snprintf"
    "src/test/fuzz/locale.cpp"
    "src/test/fuzz/string.cpp"
    "src/torcontrol.cpp:.*strtol"
    "src/util/strencodings.cpp:.*strtoll"
    "src/util/system.cpp:.*fprintf"
)

REGEXP_IGNORE_EXTERNAL_DEPENDENCIES="^src/(dashbls/|immer/|crypto/ctaes/|leveldb/|secp256k1/|tinyformat.h|univalue/)"

LOCALE_DEPENDENT_FUNCTIONS=(
    alphasort    # LC_COLLATE (via strcoll)
    asctime      # LC_TIME (directly)
    asprintf     # (via vasprintf)
    atof         # LC_NUMERIC (via strtod)
    atoi         # LC_NUMERIC (via strtol)
    atol         # LC_NUMERIC (via strtol)
    atoll        # (via strtoll)
    atoq
    btowc        # LC_CTYPE (directly)
    ctime        # (via asctime or localtime)
    dprintf      # (via vdprintf)
    fgetwc
    fgetws
    fold_case    # boost::locale::fold_case
    fprintf      # (via vfprintf)
    fputwc
    fputws
    fscanf       # (via __vfscanf)
    fwprintf     # (via __vfwprintf)
    getdate      # via __getdate_r => isspace // __localtime_r
    getwc
    getwchar
    is_digit     # boost::algorithm::is_digit
    is_space     # boost::algorithm::is_space
    isalnum      # LC_CTYPE
    isalpha      # LC_CTYPE
    isblank      # LC_CTYPE
    iscntrl      # LC_CTYPE
    isctype      # LC_CTYPE
    isdigit      # LC_CTYPE
    isgraph      # LC_CTYPE
    islower      # LC_CTYPE
    isprint      # LC_CTYPE
    ispunct      # LC_CTYPE
    isspace      # LC_CTYPE
    isupper      # LC_CTYPE
    iswalnum     # LC_CTYPE
    iswalpha     # LC_CTYPE
    iswblank     # LC_CTYPE
    iswcntrl     # LC_CTYPE
    iswctype     # LC_CTYPE
    iswdigit     # LC_CTYPE
    iswgraph     # LC_CTYPE
    iswlower     # LC_CTYPE
    iswprint     # LC_CTYPE
    iswpunct     # LC_CTYPE
    iswspace     # LC_CTYPE
    iswupper     # LC_CTYPE
    iswxdigit    # LC_CTYPE
    isxdigit     # LC_CTYPE
    localeconv   # LC_NUMERIC + LC_MONETARY
    mblen        # LC_CTYPE
    mbrlen
    mbrtowc
    mbsinit
    mbsnrtowcs
    mbsrtowcs
    mbstowcs     # LC_CTYPE
    mbtowc       # LC_CTYPE
    mktime
    normalize    # boost::locale::normalize
    printf       # LC_NUMERIC
    putwc
    putwchar
    scanf        # LC_NUMERIC
    setlocale
    snprintf
    sprintf
    sscanf
    std::locale::global
    std::to_string
    stod
    stof
    stoi
    stol
    stold
    stoll
    stoul
    stoull
    strcasecmp
    strcasestr
    strcoll      # LC_COLLATE
#   strerror
    strfmon
    strftime     # LC_TIME
    strncasecmp
    strptime
    strtod       # LC_NUMERIC
    strtof
    strtoimax
    strtol       # LC_NUMERIC
    strtold
    strtoll
    strtoq
    strtoul      # LC_NUMERIC
    strtoull
    strtoumax
    strtouq
    strxfrm      # LC_COLLATE
    swprintf
    to_lower     # boost::locale::to_lower
    to_title     # boost::locale::to_title
    to_upper     # boost::locale::to_upper
    tolower      # LC_CTYPE
    toupper      # LC_CTYPE
    towctrans
    towlower     # LC_CTYPE
    towupper     # LC_CTYPE
    trim         # boost::algorithm::trim
    trim_left    # boost::algorithm::trim_left
    trim_right   # boost::algorithm::trim_right
    ungetwc
    vasprintf
    vdprintf
    versionsort
    vfprintf
    vfscanf
    vfwprintf
    vprintf
    vscanf
    vsnprintf
    vsprintf
    vsscanf
    vswprintf
    vwprintf
    wcrtomb
    wcscasecmp
    wcscoll      # LC_COLLATE
    wcsftime     # LC_TIME
    wcsncasecmp
    wcsnrtombs
    wcsrtombs
    wcstod       # LC_NUMERIC
    wcstof
    wcstoimax
    wcstol       # LC_NUMERIC
    wcstold
    wcstoll
    wcstombs     # LC_CTYPE
    wcstoul      # LC_NUMERIC
    wcstoull
    wcstoumax
    wcswidth
    wcsxfrm      # LC_COLLATE
    wctob
    wctomb       # LC_CTYPE
    wctrans
    wctype
    wcwidth
    wprintf
)

function join_array {
    local IFS="$1"
    shift
    echo "$*"
}

REGEXP_IGNORE_KNOWN_VIOLATIONS=$(join_array "|" "${KNOWN_VIOLATIONS[@]}")

# Invoke "git grep" only once in order to minimize run-time
REGEXP_LOCALE_DEPENDENT_FUNCTIONS=$(join_array "|" "${LOCALE_DEPENDENT_FUNCTIONS[@]}")
GIT_GREP_OUTPUT=$(git grep -E "[^a-zA-Z0-9_\`'\"<>](${REGEXP_LOCALE_DEPENDENT_FUNCTIONS}(_r|_s)?)[^a-zA-Z0-9_\`'\"<>]" -- "*.cpp" "*.h")

EXIT_CODE=0
for LOCALE_DEPENDENT_FUNCTION in "${LOCALE_DEPENDENT_FUNCTIONS[@]}"; do
    MATCHES=$(grep -E "[^a-zA-Z0-9_\`'\"<>]${LOCALE_DEPENDENT_FUNCTION}(_r|_s)?[^a-zA-Z0-9_\`'\"<>]" <<< "${GIT_GREP_OUTPUT}" | \
        grep -vE "\.(c|cpp|h):\s*(//|\*|/\*|\").*${LOCALE_DEPENDENT_FUNCTION}")
    if [[ ${REGEXP_IGNORE_EXTERNAL_DEPENDENCIES} != "" ]]; then
        MATCHES=$(grep -vE "${REGEXP_IGNORE_EXTERNAL_DEPENDENCIES}" <<< "${MATCHES}")
    fi
    if [[ ${REGEXP_IGNORE_KNOWN_VIOLATIONS} != "" ]]; then
        MATCHES=$(grep -vE "${REGEXP_IGNORE_KNOWN_VIOLATIONS}" <<< "${MATCHES}")
    fi
    if [[ ${MATCHES} != "" ]]; then
        echo "The locale dependent function ${LOCALE_DEPENDENT_FUNCTION}(...) appears to be used:"
        echo "${MATCHES}"
        echo
        EXIT_CODE=1
    fi
done
if [[ ${EXIT_CODE} != 0 ]]; then
    echo "Unnecessary locale dependence can cause bugs that are very"
    echo "tricky to isolate and fix. Please avoid using locale dependent"
    echo "functions if possible."
    echo
    echo "Advice not applicable in this specific case? Add an exception"
    echo "by updating the ignore list in $0"
fi
exit ${EXIT_CODE}<|MERGE_RESOLUTION|>--- conflicted
+++ resolved
@@ -9,15 +9,11 @@
 #       independent ToIntegral<T>(...).
 # TODO: Reduce KNOWN_VIOLATIONS by replacing uses of locale dependent snprintf with strprintf.
 KNOWN_VIOLATIONS=(
-<<<<<<< HEAD
     "src/bench/string_cast.cpp.*atoi"
     "src/sparks-tx.cpp.*stoul"
     "src/sparks-tx.cpp.*trim_right"
     "src/sparks-tx.cpp:.*atoi"
     "src/core_read.cpp.*is_digit"
-=======
-    "src/bitcoin-tx.cpp.*stoul"
->>>>>>> a884f0c5
     "src/dbwrapper.cpp.*stoul"
     "src/dbwrapper.cpp:.*vsnprintf"
     "src/rest.cpp:.*strtol"
